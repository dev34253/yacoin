--- conflicted
+++ resolved
@@ -4,13 +4,8 @@
 // Distributed under the MIT software license, see the accompanying
 // file COPYING or http://www.opensource.org/licenses/mit-license.php.
 
-<<<<<<< HEAD
 #if defined(HAVE_CONFIG_H)
 #include "config/yacoin-config.h"
-=======
-#ifndef BITCOIN_TXDB_H
- #include "txdb-leveldb.h"
->>>>>>> d40fa683
 #endif
 
 #include "init.h"
@@ -67,33 +62,14 @@
 #include <boost/filesystem/fstream.hpp>
 #include <boost/filesystem/convenience.hpp>
 #include <boost/interprocess/sync/file_lock.hpp>
-<<<<<<< HEAD
-=======
-#include <boost/algorithm/string/predicate.hpp>
->>>>>>> d40fa683
 #include <boost/thread.hpp>
 #include <openssl/crypto.h>
 #include "random.h"
 
-<<<<<<< HEAD
 static const bool DEFAULT_PROXYRANDOMIZE = true;
 static const bool DEFAULT_DISABLE_SAFEMODE = false;
 static const bool DEFAULT_STOPAFTERBLOCKIMPORT = false;
 ::int64_t nUpTimeStart = 0;
-=======
-#ifndef WIN32
-#include <signal.h>
-#endif
-#include "scheduler.h"
-#include "validationinterface.h"
-#include "torcontrol.h"
-#include "net_processing.h"
-
-static const bool DEFAULT_PROXYRANDOMIZE = true;
-::int64_t
-    nUpTimeStart = 0;
-bool fNewerOpenSSL = false; // for key.cpp's benefit
->>>>>>> d40fa683
 static const ::uint32_t mainnetNewLogicBlockNumber = 1890000;
 static const ::uint32_t testnetNewLogicBlockNumber = 0;
 static const ::uint32_t tokenSupportBlockNumber = 1911210;
@@ -105,16 +81,6 @@
 using std::map;
 
 bool fConfChange;
-<<<<<<< HEAD
-=======
-unsigned int nNodeLifespan;
-unsigned int nMinerSleep;
-bool fUseFastIndex;
-bool fStoreBlockHashToDb;
-bool fReindexOnlyHeaderSync;
-bool fReindexBlockIndex;
-bool fReindexToken;
->>>>>>> d40fa683
 bool fUseFastStakeMiner;
 bool fUseMemoryLog;
 
@@ -191,7 +157,6 @@
     return fRequestShutdown;
 }
 
-<<<<<<< HEAD
 /**
  * This is a minimally invasive approach to shutdown on LevelDB read errors from the
  * chainstate, while keeping user interface out of the common library, which is shared
@@ -238,35 +203,6 @@
 {
     LogPrintf("%s: In progress...\n", __func__);
     fShutdown = true;
-=======
-void WaitForShutdown(boost::thread_group* threadGroup)
-{
-    bool fShutdown = ShutdownRequested();
-    // Tell the main threads to shutdown.
-    while (!fShutdown)
-    {
-        MilliSleep(200);
-        fShutdown = ShutdownRequested();
-    }
-    if (threadGroup)
-    {
-        Interrupt(*threadGroup);
-        threadGroup->join_all();
-    }
-}
-
-void Interrupt(boost::thread_group& threadGroup)
-{
-    InterruptTorControl();
-    if (g_connman)
-        g_connman->Interrupt();
-    threadGroup.interrupt_all();
-}
-
-void Shutdown(void* parg)
-{
-    LogPrintf("%s: In progress...\n", __func__);
->>>>>>> d40fa683
     static CCriticalSection cs_Shutdown;
     TRY_LOCK(cs_Shutdown, lockShutdown);
     if (!lockShutdown)
@@ -278,7 +214,6 @@
     /// module was initialized.
     RenameThread("yacoin-shutoff");
     mempool.AddTransactionsUpdated(1);
-<<<<<<< HEAD
 
     StopHTTPRPC();
 //    StopREST();
@@ -357,40 +292,6 @@
         delete pwallet;
     }
     vpwallets.clear();
-=======
-
-    MapPort(false);
-    bitdb.Flush(false);
-
-    // Stop all background threads: miner, rpc, script validation and hash calculation
-    StopNode();
-
-    // Because these depend on each-other, we make sure that neither can be
-    // using the other before destroying them.
-    UnregisterValidationInterface(peerLogic.get());
-    if(g_connman) g_connman->Stop();
-    peerLogic.reset();
-    g_connman.reset();
-    StopTorControl();
-
-    {
-        LOCK(cs_main);
-        if (pwalletMain)
-            pwalletMain->SetBestChain(chainActive.GetLocator());
-    }
-    bitdb.Flush(true);
-
-#if !defined(WIN32) && !defined(QT_GUI)
-    if (fDaemon)
-    {
-        boost::filesystem::remove(GetPidFile());
-    }
-#endif
-    CloseWallets();
-    LogPrintf("wallet unregistered\n");
-    LogPrintf("Yacoin exited\n\n");
-}
->>>>>>> d40fa683
 #endif
     LogPrintf("wallet unregistered\n");
     globalVerifyHandle.reset();
@@ -413,7 +314,6 @@
     fReopenDebugLog = true;
 }
 
-<<<<<<< HEAD
 #ifndef WIN32
 static void registerSignalHandler(int signal, void(*handler)(int))
 {
@@ -619,9 +519,6 @@
 }
 
 bool AppInitServers(boost::thread_group& threadGroup)
-=======
-bool static InitError(const std::string &str)
->>>>>>> d40fa683
 {
     RPCServer::OnStarted(&OnRPCStarted);
     RPCServer::OnStopped(&OnRPCStopped);
@@ -694,7 +591,6 @@
 
 static std::string ResolveErrMsg(const char * const optname, const std::string& strBind)
 {
-<<<<<<< HEAD
     return strprintf(_("Cannot resolve -%s address: '%s'"), optname, strBind);
 }
 
@@ -704,143 +600,11 @@
     fLogTimestamps = gArgs.GetBoolArg("-logtimestamps", DEFAULT_LOGTIMESTAMPS);
     fLogTimeMicros = gArgs.GetBoolArg("-logtimemicros", DEFAULT_LOGTIMEMICROS);
     fLogIPs = gArgs.GetBoolArg("-logips", DEFAULT_LOGIPS);
-=======
-    // When adding new options to the categories, please keep and ensure alphabetical ordering.
-    // Do not translate _(...) -help-debug options, Many technical terms, and only a very small audience, so is unnecessary stress to translators.
-    std::string strUsage = HelpMessageGroup(_("Options:"));
-    strUsage += HelpMessageOpt("-?", _("Print this help message and exit"));
-    strUsage += HelpMessageOpt("-version", _("Print version and exit"));
-    strUsage += HelpMessageOpt("-conf=<file>", strprintf(_("Specify configuration file (default: %s)"), YACOIN_CONF_FILENAME));
-    strUsage += HelpMessageOpt("-pid=<file>", strprintf(_("Specify pid file (default: %s)"), YACOIN_PID_FILENAME));
-    strUsage += HelpMessageOpt("-datadir=<dir>", _("Specify data directory"));
-    strUsage += HelpMessageOpt("-blocknotify=<cmd>", _("Execute command when the best block changes (%s in cmd is replaced by block hash)"));
-    strUsage += HelpMessageOpt("-blocksonly", strprintf(_("Whether to operate in a blocks only mode (default: %u)"), DEFAULT_BLOCKSONLY));
-#if !defined(WIN32) && !defined(QT_GUI)
-    strUsage += HelpMessageOpt("-daemon", _("Run in the background as a daemon and accept commands"));
-#endif
-    strUsage += HelpMessageOpt("-dbcache=<n>", _("Set database cache size in megabytes (default: 25)"));
-    strUsage += HelpMessageOpt("-loadblock=<file>", _("Imports blocks from external blk000??.dat file on startup"));
-    strUsage += HelpMessageOpt("-maxorphantx=<n>", strprintf(_("Keep at most <n> unconnectable transactions in memory (default: %u)"), DEFAULT_MAX_ORPHAN_TRANSACTIONS));
-    strUsage += HelpMessageOpt("-par=<n>", _("Set the number of script verification threads (1-16, 0=auto, default: 0)"));
-    strUsage += HelpMessageOpt("-reindex-onlyheadersync", _("Upgrade block index to have new field `nstatus`, it just takes a few minutes"));
-    strUsage += HelpMessageOpt("-reindex-blockindex", _("Rebuild block index and transaction index from the blk*.dat files on disk, it takes very long time (around 24->48 hours)"));
-    strUsage += HelpMessageOpt("-reindex-token", _("Rebuild token index from the blk*.dat files on disk, it takes around 6->9 hours"));
-
-    strUsage += HelpMessageGroup(_("Connection options:"));
-    strUsage += HelpMessageOpt("-addnode=<ip>", _("Add a node to connect to and attempt to keep the connection open"));
-    strUsage += HelpMessageOpt("-banscore=<n>", strprintf(_("Threshold for disconnecting misbehaving peers (default: %u)"), DEFAULT_BANSCORE_THRESHOLD));
-    strUsage += HelpMessageOpt("-bantime=<n>", strprintf(_("Number of seconds to keep misbehaving peers from reconnecting (default: %u)"), DEFAULT_MISBEHAVING_BANTIME));
-    strUsage += HelpMessageOpt("-bind=<addr>", _("Bind to given address and always listen on it. Use [host]:port notation for IPv6"));
-    strUsage += HelpMessageOpt("-connect=<ip>", _("Connect only to the specified node(s); -connect=0 disables automatic connections"));
-    strUsage += HelpMessageOpt("-discover", _("Discover own IP addresses (default: 1 when listening and no -externalip or -proxy)"));
-    strUsage += HelpMessageOpt("-dns", _("Allow DNS lookups for -addnode, -seednode and -connect") + " " + strprintf(_("(default: %u)"), DEFAULT_NAME_LOOKUP));
-    strUsage += HelpMessageOpt("-dnsseed", _("Query for peer addresses via DNS lookup, if low on addresses (default: 1 unless -connect used)"));
-    strUsage += HelpMessageOpt("-externalip=<ip>", _("Specify your own public address"));
-    strUsage += HelpMessageOpt("-forcednsseed", strprintf(_("Always query for peer addresses via DNS lookup (default: %u)"), DEFAULT_FORCEDNSSEED));
-    strUsage += HelpMessageOpt("-listen", _("Accept connections from outside (default: 1 if no -proxy or -connect)"));
-    strUsage += HelpMessageOpt("-listenonion", strprintf(_("Automatically create Tor hidden service (default: %d)"), DEFAULT_LISTEN_ONION));
-    strUsage += HelpMessageOpt("-maxconnections=<n>", strprintf(_("Maintain at most <n> connections to peers (default: %u)"), DEFAULT_MAX_PEER_CONNECTIONS));
-    strUsage += HelpMessageOpt("-maxreceivebuffer=<n>", strprintf(_("Maximum per-connection receive buffer, <n>*1000 bytes (default: %u)"), DEFAULT_MAXRECEIVEBUFFER));
-    strUsage += HelpMessageOpt("-maxsendbuffer=<n>", strprintf(_("Maximum per-connection send buffer, <n>*1000 bytes (default: %u)"), DEFAULT_MAXSENDBUFFER));
-    strUsage += HelpMessageOpt("-maxtimeadjustment", strprintf(_("Maximum allowed median peer time offset adjustment. Local perspective of time may be influenced by peers forward or backward by this amount. (default: %u seconds)"), DEFAULT_MAX_TIME_ADJUSTMENT));
-    strUsage += HelpMessageOpt("-onion=<ip:port>", strprintf(_("Use separate SOCKS5 proxy to reach peers via Tor hidden services (default: %s)"), "-proxy"));
-    strUsage += HelpMessageOpt("-onlynet=<net>", _("Only connect to nodes in network <net> (ipv4, ipv6 or onion)"));
-    strUsage += HelpMessageOpt("-port=<port>", _("Listen for connections on <port> (default: 7688 or testnet: 17688)"));
-    strUsage += HelpMessageOpt("-proxy=<ip:port>", _("Connect through SOCKS5 proxy"));
-    strUsage += HelpMessageOpt("-proxyrandomize", strprintf(_("Randomize credentials for every proxy connection. This enables Tor stream isolation (default: %u)"), DEFAULT_PROXYRANDOMIZE));
-    strUsage += HelpMessageOpt("-seednode=<ip>", _("Connect to a node to retrieve peer addresses, and disconnect"));
-    strUsage += HelpMessageOpt("-timeout=<n>", strprintf(_("Specify connection timeout in milliseconds (minimum: 1, default: %d)"), DEFAULT_CONNECT_TIMEOUT));
-    strUsage += HelpMessageOpt("-torcontrol=<ip>:<port>", strprintf(_("Tor control port to use if onion listening enabled (default: %s)"), DEFAULT_TOR_CONTROL));
-    strUsage += HelpMessageOpt("-torpassword=<pass>", _("Tor control port password (default: empty)"));
-#ifdef USE_UPNP
-#if USE_UPNP
-    strUsage += HelpMessageOpt("-upnp", _("Use UPnP to map the listening port (default: 1 when listening and no -proxy)"));
-#else
-    strUsage += HelpMessageOpt("-upnp", strprintf(_("Use UPnP to map the listening port (default: %u)"), 0));
-#endif
-#endif
-    strUsage += HelpMessageOpt("-whitebind=<addr>", _("Bind to given address and whitelist peers connecting to it. Use [host]:port notation for IPv6"));
-    strUsage += HelpMessageOpt("-whitelist=<IP address or network>", _("Whitelist peers connecting from the given IP address (e.g. 1.2.3.4) or CIDR notated network (e.g. 1.2.3.0/24). Can be specified multiple times.") +
-        " " + _("Whitelisted peers cannot be DoS banned and their transactions are always relayed, even if they are already in the mempool, useful e.g. for a gateway"));
-    strUsage += HelpMessageOpt("-maxuploadtarget=<n>", strprintf(_("Tries to keep outbound traffic under the given target (in MiB per 24h), 0 = no limit (default: %d)"), DEFAULT_MAX_UPLOAD_TARGET));
-
-    strUsage += HelpMessageGroup(_("Wallet options:"));
-    strUsage += HelpMessageOpt("-keypool=<n>", strprintf(_("Set key pool size to <n> (default: %u)"), DEFAULT_KEYPOOL_SIZE));
-    strUsage += HelpMessageOpt("-paytxfee=<amt>", _("Fee per KB to add to transactions you send"));
-    strUsage += HelpMessageOpt("-mininput=<amt>", strprintf(_("When creating transactions, ignore inputs with value less than this (default: %s)"), FormatMoney(MIN_TXOUT_AMOUNT)));
-    strUsage += HelpMessageOpt("-rescan", _("Rescan the block chain for missing wallet transactions on startup"));
-    strUsage += HelpMessageOpt("-salvagewallet", _("Attempt to recover private keys from a corrupt wallet on startup"));
-    strUsage += HelpMessageOpt("-upgradewallet", _("Upgrade wallet to latest format on startup"));
-    strUsage += HelpMessageOpt("-wallet=<file>", _("Specify wallet file (within data directory)"));
-    strUsage += HelpMessageOpt("-walletnotify=<cmd>", _("Execute command when a wallet transaction changes (%s in cmd is replaced by TxID)"));
-    strUsage += HelpMessageOpt("-dblogsize=<n>", _("Flush wallet database activity from memory to disk log every <n> megabytes (default: 100)"));
-
-    strUsage += HelpMessageGroup(_("Debugging/Testing options:"));
-    strUsage += HelpMessageOpt("-uacomment=<cmt>", _("Append comment to the user agent string"));
-    strUsage += HelpMessageOpt("-checkblocks=<n>", _("How many blocks to check at startup (default: 750)"));
-    strUsage += HelpMessageOpt("-checklevel=<n>", _("How thorough the block verification of -checkblocks is (0-6, default: 1)"));
-    strUsage += HelpMessageOpt("-debug=<category>", strprintf(_("Output debugging information (default: %u, supplying <category> is optional)"), 0) + ". " +
-        _("If <category> is not supplied or if <category> = 1, output all debugging information.") + " " + _("<category> can be:") + " " + ListLogCategories() + ".");
-    strUsage += HelpMessageOpt("-logips", strprintf(_("Include IP addresses in debug output (default: %u)"), DEFAULT_LOGIPS));
-    strUsage += HelpMessageOpt("-logtimestamps", strprintf(_("Prepend debug output with timestamp (default: %u)"), DEFAULT_LOGTIMESTAMPS));
-    strUsage += HelpMessageOpt("-logtimemicros", strprintf("Add microsecond precision to debug timestamps (default: %u)", DEFAULT_LOGTIMEMICROS));
-    strUsage += HelpMessageOpt("-maxtipage=<n>", strprintf("Maximum tip age in seconds to consider node in initial block download (default: %u)", DEFAULT_MAX_TIP_AGE));
-    strUsage += HelpMessageOpt("-printtoconsole", _("Send trace/debug info to console instead of debug.log file"));
-    strUsage += HelpMessageOpt("-printtodebugger", _("Send trace/debug info to debug.log file"));
-    strUsage += HelpMessageOpt("-printpriority", _("Log transaction fee per kB when mining blocks (default: false)"));
-    strUsage += HelpMessageOpt("-shrinkdebugfile", _("Shrink debug.log file on client startup (default: 1 when no -debug)"));
-
-    strUsage += HelpMessageGroup(_("RPC server options:"));
-    strUsage += HelpMessageOpt("-server", _("Accept command line and JSON-RPC commands"));
-    strUsage += HelpMessageOpt("-rpcuser=<user>", _("Username for JSON-RPC connections"));
-    strUsage += HelpMessageOpt("-rpcpassword=<pw>", _("Password for JSON-RPC connections"));
-    strUsage += HelpMessageOpt("-rpcport=<port>", _("Listen for JSON-RPC connections on <port> (default: 7687 or testnet: 17687)"));
-    strUsage += HelpMessageOpt("-rpcallowip=<ip>", _("Allow JSON-RPC connections from specified source. Valid for <ip> are a single IP (e.g. 1.2.3.4), a network/netmask (e.g. 1.2.3.4/255.255.255.0) or a network/CIDR (e.g. 1.2.3.4/24). This option can be specified multiple times"));
-    strUsage += HelpMessageOpt("-rpcconnect=<ip>", _("Send commands to node running on <ip> (default: 127.0.0.1)"));
-    strUsage += HelpMessageOpt("-rpcssl", _("Use OpenSSL (https) for JSON-RPC connections"));
-    strUsage += HelpMessageOpt("-rpcsslcertificatechainfile=<file.cert>", _("Server certificate file (default: server.cert)"));
-    strUsage += HelpMessageOpt("-rpcsslprivatekeyfile=<file.pem>", _("Server private key (default: server.pem)"));
-    strUsage += HelpMessageOpt("-rpcsslciphers=<ciphers>", _("Acceptable ciphers (default: TLSv1+HIGH:!SSLv2:!aNULL:!eNULL:!AH:!3DES:@STRENGTH)"));
-
-    strUsage += HelpMessageGroup(_("Other options:"));
-    strUsage += HelpMessageOpt("-tokenindex", _("Keep an index of tokens. Requires a -reindex-token."));
-    strUsage += HelpMessageOpt("-addressindex", _("Maintain a full address index, used to query for the balance, txids and unspent outputs for addresses. Require a -reindex-token or -reindex-blockindex"));
-    strUsage += HelpMessageOpt("-cppolicy", _("Sync checkpoints policy (default: strict)"));
-    strUsage += HelpMessageOpt("-initSyncDownloadTimeout=<n>", _("Headers/block download timeout in seconds (default: 600)"));
-    strUsage += HelpMessageOpt("-initSyncMaximumBlocksInDownloadPerPeer=<n>", _("Maximum number of blocks being downloaded at a time from one peer (default: 500)"));
-    strUsage += HelpMessageOpt("-initSyncBlockDownloadWindow=<n>", _("Block download windows (default: initSyncMaximumBlocksInDownloadPerPeer * 64)"));
-    strUsage += HelpMessageOpt("-initSyncTriggerGetBlocks=<n>", _("When number of synced headers - number of synced blocks, send getblocks message to all peers to download block (default: 10000)"));
-    strUsage += HelpMessageOpt("-detachdb", _("Detach block and address databases. Increases shutdown time (default: 0)"));
-    strUsage += HelpMessageOpt("-memorylog", _("Use in-memory logging for block index database (default: 1)"));
-    strUsage += HelpMessageOpt("-testnet", _("Use the test network"));
-    strUsage += HelpMessageOpt("-testnetnewlogicblocknumber=<number>", _("New Logic starting at block = <number>"));
-    strUsage += HelpMessageOpt(
-        "-btcyacprovider",
-        _("Add a BTC to YAC price provider, entered as "
-          "domain,key,argument,offset,port. For example: where the url is "
-          "http://pubapi2.cryptsy.com/"
-          "api.php?method=singlemarketdata&marketid=11 one would enter "
-          "pubapi2.cryptsy.com,lasttradeprice,/"
-          "api.php?method=singlemarketdata&marketid=11,3,80 . See "
-          "https://www.cryptsy.com/pages/publicapi"));
-    strUsage += HelpMessageOpt(
-        "-usdbtcprovider",
-        _("Add a USD to BTC price provider, entered as "
-          "domain,key,argument,offset. For example: where the url is "
-          "http://pubapi2.cryptsy.com/"
-          "api.php?method=singlemarketdata&marketid=2 one would enter "
-          "pubapi2.cryptsy.com,lastdata,/"
-          "api.php?method=singlemarketdata&marketid=2,3,80 . See "
-          "https://www.cryptsy.com/pages/publicapi"));
-    strUsage += HelpMessageOpt("-confchange", _("Require a confirmations for change (default: 0)"));
-    strUsage += HelpMessageOpt("-hashcalcthreads=N", strprintf("Set the number of threads which calculate hash (maximum threads = number of cpu cores, default: %d)", (int)boost::thread::hardware_concurrency() - 1));
->>>>>>> d40fa683
 
     LogPrintf("\n\n\n\n\n\n\n\n\n\n\n\n\n\n\n\n\n\n\n\n");
     LogPrintf("Yacoin version %s (%s)\n", FormatFullVersion(), CLIENT_DATE);
 }
 
-<<<<<<< HEAD
 namespace { // Variables internal to initialization process only
 
 ServiceFlags nRelevantServices = NODE_NETWORK;
@@ -866,7 +630,6 @@
 
 bool AppInitBasicSetup()
 {
-    // ********************************************************* Step 1: setup
 #ifdef _MSC_VER
     // Turn off Microsoft heap dump noise
     _CrtSetReportMode(_CRT_WARN, _CRTDBG_MODE_FILE);
@@ -908,75 +671,6 @@
 #endif
 
     std::set_new_handler(new_handler_terminate);
-=======
-static std::string ResolveErrMsg(const char * const optname, const std::string& strBind)
-{
-    return strprintf(_("Cannot resolve -%s address: '%s'"), optname, strBind);
-}
-
-namespace { // Variables internal to initialization process only
-
-ServiceFlags nRelevantServices = NODE_NETWORK;
-int nMaxConnections;
-int nUserMaxConnections;
-int nFD;
-ServiceFlags nLocalServices = NODE_NETWORK;
-
-} // namespace
-
-bool AppInitParameterInteraction()
-{
-    // -bind and -whitebind can't be set when not listening
-    size_t nUserBind = gArgs.GetArgs("-bind").size() + gArgs.GetArgs("-whitebind").size();
-    if (nUserBind != 0 && !gArgs.GetBoolArg("-listen", DEFAULT_LISTEN)) {
-        return InitError("Cannot set -bind or -whitebind together with -listen=0");
-    }
-
-    // Make sure enough file descriptors are available
-    int nBind = std::max(nUserBind, size_t(1));
-    nUserMaxConnections = gArgs.GetArg("-maxconnections", DEFAULT_MAX_PEER_CONNECTIONS);
-    nMaxConnections = std::max(nUserMaxConnections, 0);
-
-    // Trim requested connection counts, to fit into system limitations
-    nMaxConnections = std::max(std::min(nMaxConnections, (int)(FD_SETSIZE - nBind - MIN_CORE_FILEDESCRIPTORS - MAX_ADDNODE_CONNECTIONS)), 0);
-    nFD = RaiseFileDescriptorLimit(nMaxConnections + MIN_CORE_FILEDESCRIPTORS + MAX_ADDNODE_CONNECTIONS);
-    if (nFD < MIN_CORE_FILEDESCRIPTORS)
-        return InitError(_("Not enough file descriptors available."));
-    nMaxConnections = std::min(nFD - MIN_CORE_FILEDESCRIPTORS - MAX_ADDNODE_CONNECTIONS, nMaxConnections);
-
-    if (nMaxConnections < nUserMaxConnections)
-        InitWarning(strprintf(_("Reducing -maxconnections from %d to %d, because of system limitations."), nUserMaxConnections, nMaxConnections));
-
-    nNodeLifespan = (unsigned int)(gArgs.GetArg("-addrlifespan", 7));
-    fUseFastIndex = gArgs.GetBoolArg("-fastindex", true);
-    fStoreBlockHashToDb = gArgs.GetBoolArg("-storeblockhash", true);
-    fUseMemoryLog = gArgs.GetBoolArg("-memorylog", true);
-    // YAC_TOKEN START
-    fTokenIndex = gArgs.GetBoolArg("-tokenindex", false);
-    fAddressIndex = gArgs.GetBoolArg("-addressindex", false);
-    // YAC_TOKEN END
-    nMinerSleep = (unsigned int)(gArgs.GetArg("-minersleep", nOneHundredMilliseconds));
-
-    HEADERS_DOWNLOAD_TIMEOUT_BASE = gArgs.GetArg("-initSyncDownloadTimeout", 15 * 60) * 1000000;
-    BLOCK_DOWNLOAD_TIMEOUT_BASE = HEADERS_DOWNLOAD_TIMEOUT_BASE;
-    MAX_BLOCKS_IN_TRANSIT_PER_PEER = gArgs.GetArg("-initSyncMaximumBlocksInDownloadPerPeer", 500);
-    BLOCK_DOWNLOAD_WINDOW = gArgs.GetArg("-initSyncBlockDownloadWindow", MAX_BLOCKS_IN_TRANSIT_PER_PEER * 64);
-    HEADER_BLOCK_DIFFERENCES_TRIGGER_GETBLOCKS = gArgs.GetArg("-initSyncTriggerGetBlocks", 10000);
-
-    int maximumHashCalcThread = boost::thread::hardware_concurrency();
-    nHashCalcThreads = (int)(gArgs.GetArg("-hashcalcthreads", maximumHashCalcThread - 1));
-    if (nHashCalcThreads <= 0)
-        nHashCalcThreads = 1;
-    else if (nHashCalcThreads > maximumHashCalcThread)
-        nHashCalcThreads = maximumHashCalcThread;
-
-    // Ping and address broadcast intervals
-    nPingInterval = max< ::int64_t>(10, gArgs.GetArg("-keepalive", 10 * 60));
-    nBroadcastInterval = max< ::int64_t>(6 * 60 * 60, gArgs.GetArg("-addrsetlifetime", 24 * 60 * 60));
-
-    CheckpointsMode = Checkpoints::STRICT_;
-    std::string strCpMode = gArgs.GetArg("-cppolicy", "strict");
->>>>>>> d40fa683
 
     return true;
 }
@@ -988,7 +682,6 @@
 
     // also see: InitParameterInteraction()
 
-<<<<<<< HEAD
     // if using block pruning, then disallow txindex
     // TODO: Implement prune later
 //    if (gArgs.GetArg("-prune", 0)) {
@@ -1103,21 +796,11 @@
     nScriptCheckThreads = gArgs.GetArg("-par", DEFAULT_SCRIPTCHECK_THREADS);
     if (nScriptCheckThreads == 0)
         nScriptCheckThreads = GetNumCores();
-=======
-    // Good that testnet is tested here, but closer to AppInit() => ReadConfigFile() would be better
-    fTestNet = gArgs.GetBoolArg("-testnet");
-
-    // -par=0 means autodetect, but nScriptCheckThreads==0 means no concurrency
-    nScriptCheckThreads = (int)(gArgs.GetArg("-par", 0));
-    if (nScriptCheckThreads == 0)
-        nScriptCheckThreads = boost::thread::hardware_concurrency();
->>>>>>> d40fa683
     if (nScriptCheckThreads <= 1)
         nScriptCheckThreads = 0;
     else if (nScriptCheckThreads > MAX_SCRIPTCHECK_THREADS)
         nScriptCheckThreads = MAX_SCRIPTCHECK_THREADS;
 
-<<<<<<< HEAD
     // Parallel calculate scrypt hash for block header
     int maximumHashCalcThread = GetNumCores();
     nHashCalcThreads = (int)(gArgs.GetArg("-hashcalcthreads", maximumHashCalcThread - 1));
@@ -1180,47 +863,16 @@
     fTestNet = gArgs.GetBoolArg("-testnet");
 
     fDaemon = gArgs.GetBoolArg("-daemon", false);
-=======
-    fDebug = gArgs.GetBoolArg("-debug");
-
-    // -debug implies fDebug*
-    if (fDebug)
-        fDebugNet = true;
-    else
-        fDebugNet = gArgs.GetBoolArg("-debugnet");
-
-    bitdb.SetDetach(gArgs.GetBoolArg("-detachdb", false));
-
-#if !defined(WIN32) && !defined(QT_GUI)
-    fDaemon = gArgs.GetBoolArg("-daemon");
-#else
-    fDaemon = false;
-#endif
->>>>>>> d40fa683
 
     if (fDaemon)
         fServer = true;
     else
         fServer = gArgs.GetBoolArg("-server");
 
-<<<<<<< HEAD
     nEpochInterval = (::uint32_t)(gArgs.GetArg("-epochinterval", 21000));
     nDifficultyInterval = nEpochInterval;
     nFactorAtHardfork = gArgs.GetArg("-nFactorAtHardfork", 21);
     LogPrintf("Param nEpochInterval = %d, nFactorAtHardfork = %d\n", nEpochInterval, nFactorAtHardfork);
-=======
-    /* force fServer when running without GUI */
-#if !defined(QT_GUI)
-    fServer = true;
-#endif
-
-    nEpochInterval = (::uint32_t)(gArgs.GetArg("-epochinterval", 21000));
-    nDifficultyInterval = nEpochInterval;
-
-    nConnectTimeout = gArgs.GetArg("-timeout", DEFAULT_CONNECT_TIMEOUT);
-    if (nConnectTimeout <= 0)
-        nConnectTimeout = DEFAULT_CONNECT_TIMEOUT;
->>>>>>> d40fa683
 
     // Continue to put "/P2SH/" in the coinbase to monitor
     // BIP16 support.
@@ -1231,7 +883,6 @@
     if (!CWallet::ParameterInteraction())
         return false;
 
-<<<<<<< HEAD
     fConfChange = gArgs.GetBoolArg("-confchange", false);
 
     return true;
@@ -1313,198 +964,11 @@
         // and because this needs to happen before any other debug.log printing
         ShrinkDebugFile();
     }
-=======
-    if (gArgs.IsArgSet("-paytxfee"))
-    {
-        if (!ParseMoney(gArgs.GetArg("-paytxfee", ""), nTransactionFee))
-            return InitError(strprintf(_("Invalid amount for -paytxfee=<amount>: '%s'"), gArgs.GetArg("-paytxfee", "").c_str()));
-        if (nTransactionFee > 0.25 * COIN)
-            InitWarning(_("Warning: -paytxfee is set very high! This is the transaction fee you will pay if you send a transaction."));
-    }
-
-    fConfChange = gArgs.GetBoolArg("-confchange", false);
-
-    if (!ParseMoney(gArgs.GetArg("-mininput", FormatMoney(MIN_TXOUT_AMOUNT)), nMinimumInputValue))
-        return InitError(strprintf(_("Invalid amount for -mininput=<amount>: '%s'"), gArgs.GetArg("-mininput", FormatMoney(MIN_TXOUT_AMOUNT))));
-
-    nMaxTipAge = gArgs.GetArg("-maxtipage", DEFAULT_MAX_TIP_AGE);
-
-    return true;
-}
-
-// Parameter interaction based on rules
-void InitParameterInteraction()
-{
-    // when specifying an explicit binding address, you want to listen on it
-    // even when -connect or -proxy is specified
-    if (gArgs.IsArgSet("-bind")) {
-        if (gArgs.SoftSetBoolArg("-listen", true))
-            LogPrintf("%s: parameter interaction: -bind set -> setting -listen=1\n", __func__);
-    }
-
-    if (gArgs.IsArgSet("-whitebind")) {
-        if (gArgs.SoftSetBoolArg("-listen", true))
-            LogPrintf("%s: parameter interaction: -whitebind set -> setting -listen=1\n", __func__);
-    }
-
-    if (gArgs.IsArgSet("-connect") &&  gArgs.GetArgs("-connect").size() > 0) {
-        // when only connecting to trusted nodes, do not seed via DNS, or listen by default
-        if (gArgs.SoftSetBoolArg("-dnsseed", false))
-            LogPrintf("%s: parameter interaction: -connect set -> setting -dnsseed=0\n", __func__);
-        if (gArgs.SoftSetBoolArg("-listen", false))
-            LogPrintf("%s: parameter interaction: -connect set -> setting -listen=0\n", __func__);
-    }
-
-    if (gArgs.IsArgSet("-proxy")) {
-        // to protect privacy, do not listen by default if a default proxy server is specified
-        if (gArgs.SoftSetBoolArg("-listen", false))
-            LogPrintf("%s: parameter interaction: -proxy set -> setting -listen=0\n", __func__);
-        // to protect privacy, do not use UPNP when a proxy is set. The user may still specify -listen=1
-        // to listen locally, so don't rely on this happening through -listen below.
-        if (gArgs.SoftSetBoolArg("-upnp", false))
-            LogPrintf("%s: parameter interaction: -proxy set -> setting -upnp=0\n", __func__);
-        // to protect privacy, do not discover addresses by default
-        if (gArgs.SoftSetBoolArg("-discover", false))
-            LogPrintf("%s: parameter interaction: -proxy set -> setting -discover=0\n", __func__);
-    }
-
-    if (!gArgs.GetBoolArg("-listen", DEFAULT_LISTEN)) {
-        // do not map ports or try to retrieve public IP when not listening (pointless)
-        if (gArgs.SoftSetBoolArg("-upnp", false))
-            LogPrintf("%s: parameter interaction: -listen=0 -> setting -upnp=0\n", __func__);
-        if (gArgs.SoftSetBoolArg("-discover", false))
-            LogPrintf("%s: parameter interaction: -listen=0 -> setting -discover=0\n", __func__);
-        if (gArgs.SoftSetBoolArg("-listenonion", false))
-            LogPrintf("%s: parameter interaction: -listen=0 -> setting -listenonion=0\n", __func__);
-    }
-
-    if (gArgs.IsArgSet("-externalip")) {
-        // if an explicit public IP is specified, do not try to find others
-        if (gArgs.SoftSetBoolArg("-discover", false))
-            LogPrintf("%s: parameter interaction: -externalip set -> setting -discover=0\n", __func__);
-    }
-
-    if (gArgs.GetBoolArg("-salvagewallet")) {
-        // Rewrite just private keys: rescan to find transactions
-        gArgs.SoftSetBoolArg("-rescan", true);
-    }
-}
-
-void InitLogging()
-{
-#if !defined(QT_GUI)
-    fPrintToConsole = gArgs.GetBoolArg("-printtoconsole");
-#else
-    fPrintToConsole = false;
-#endif
-    fPrintToDebugLog = gArgs.GetBoolArg("-printtodebugger", true);
-    fLogTimestamps = gArgs.GetBoolArg("-logtimestamps", DEFAULT_LOGTIMESTAMPS);
-    fLogTimeMicros = gArgs.GetBoolArg("-logtimemicros", DEFAULT_LOGTIMEMICROS);
-    fLogIPs = gArgs.GetBoolArg("-logips", DEFAULT_LOGIPS);
-    LogPrintf("fPrintToConsole = %d, fPrintToDebugLog = %d\n", fPrintToConsole, fPrintToDebugLog);
-}
-
-bool AppInitLockDataDirectory()
-{
-    std::string // note fTestNet has been set and finally we 'discover' the 'data directory'!
-        strDataDir = GetDataDir().string();
-
-    strWalletFileName = gArgs.GetArg("-wallet", "wallet.dat");
-
-    // strWalletFileName must be a plain filename without a directory
-    if (
-        strWalletFileName !=
-        boost::filesystem::basename(strWalletFileName) +
-        boost::filesystem::extension(strWalletFileName)
-       )
-        return InitError(
-                         strprintf(
-                            _("Wallet %s resides outside data directory %s."),
-                            strWalletFileName.c_str(),
-                            strDataDir.c_str()
-                                  )
-                        );
-
-    // Make sure only a single Bitcoin process is using the data directory.
-    boost::filesystem::path
-        pathLockFile = GetDataDir() / ".lock";
-
-    FILE
-        * file = fopen(pathLockFile.string().c_str(), "a"); // empty lock file; created if it doesn't exist.
-
-    if (file)
-        fclose(file);
-
-    static boost::interprocess::file_lock
-        lock(pathLockFile.string().c_str());
-
-    if (!lock.try_lock())
-        return InitError(
-                         strprintf(
-                            _("Cannot obtain a lock on data directory %s.  Yacoin is probably already running."),
-                            strDataDir.c_str()
-                                  )
-                        );
-    return true;
-}
-
-//_____________________________________________________________________________
-
-/** Initialize bitcoin.
- *  @pre Parameters should be parsed and config file should be read.
- */
-bool AppInit2(boost::thread_group& threadGroup, CScheduler& scheduler)
-{
-    // ********************************************************* Step 4: application initialization: dir lock, daemonize, pidfile, debug log
-
-    std::string // note fTestNet has been set and finally we 'discover' the 'data directory'!
-        strDataDir = GetDataDir().string();
-
-    strWalletFileName = gArgs.GetArg("-wallet", "wallet.dat");
-
-    if (gArgs.GetBoolArg("-shrinkdebugfile", !fDebug))
-        ShrinkDebugFile();
 
     if (fPrintToDebugLog)
         OpenDebugLog();
 
-    LogPrintf("\n\n\n\n\n\n\n\n\n\n\n\n\n\n\n\n\n\n\n\n");
-    LogPrintf("Yacoin version %s (%s)\n", FormatFullVersion(), CLIENT_DATE);
-    LogPrintf("\n" );
-
-#if defined( USE_IPV6 )
-        LogPrintf( "USE_IPV6 is defined\n" );
-#endif
-#if defined( USE_ASM )
-        LogPrintf( "USE_ASM is defined\n" );
-#endif
-#if defined( USE_UPNP )
-        LogPrintf( "USE_UPNP is defined\n" );
-#endif
-    LogPrintf("Using Boost version %1d.%d.%d\n", BOOST_VERSION / 100000, (BOOST_VERSION / 100) % 1000, BOOST_VERSION % 100);
-    LogPrintf("Boost is using the %s compiler\n", BOOST_COMPILER );
-    LogPrintf("Boost is using the %s standard library\n", BOOST_STDLIB );
-    LogPrintf("Boost is using the %s platform\n\n", BOOST_PLATFORM );
-
-    LogPrintf("Using levelDB version %d.%d\n", leveldb::kMajorVersion, leveldb::kMinorVersion);
-    LogPrintf("\n");
-
-    int
-        nBdbMajor,
-        nBdbMinor,
-        nBdbPatch;
-
-    (void)db_version( &nBdbMajor, &nBdbMinor, &nBdbPatch );
-    LogPrintf("Using BerkeleyDB version %d.%d.%d\n\n", nBdbMajor, nBdbMinor, nBdbPatch);
-    LogPrintf("Using OpenSSL version %s\n\n", SSLeay_version(SSLEAY_VERSION));
-    LogPrintf("Wallet is %s\n", strDataDir + "/" + strWalletFileName);
->>>>>>> d40fa683
-
-    if (fPrintToDebugLog)
-        OpenDebugLog();
-
     if (!fLogTimestamps)
-<<<<<<< HEAD
         LogPrintf("Startup time: %s\n", DateTimeStrFormat("%Y-%m-%d %H:%M:%S", GetTime()));
 
     LogPrintf("Default data directory %s\n", GetDefaultDataDir().string());
@@ -1520,13 +984,6 @@
     (void)db_version( &nBdbMajor, &nBdbMinor, &nBdbPatch );
     LogPrintf("Using BerkeleyDB version %d.%d.%d\n\n", nBdbMajor, nBdbMinor, nBdbPatch);
     LogPrintf("Using OpenSSL version %s\n\n", SSLeay_version(SSLEAY_VERSION));
-=======
-        LogPrintf("Startup time: %s\n", DateTimeStrFormat("%x %H:%M:%S", GetTime()));
-    LogPrintf("The Default data directory is %s\n", GetDefaultDataDir().string());
-    LogPrintf("Using data directory %s\n", strDataDir);
-    std::ostringstream 
-        strErrors;
->>>>>>> d40fa683
 
     InitSignatureCache();
     InitScriptExecutionCache();
@@ -1539,46 +996,15 @@
     }
 
     if (nHashCalcThreads)
-<<<<<<< HEAD
-=======
-    {
-        LogPrintf("Using %u threads for hash calculation\n", nHashCalcThreads);
-        for (int i=0; i<nHashCalcThreads-1; ++i)
-            NewThread(ThreadHashCalculation, NULL);
-    }
-
-    // Start the lightweight task scheduler thread
-    CScheduler::Function serviceLoop = boost::bind(&CScheduler::serviceQueue, &scheduler);
-    threadGroup.create_thread(boost::bind(&TraceThread<CScheduler::Function>, "scheduler", serviceLoop));
-
-    GetMainSignals().RegisterBackgroundSignalScheduler(scheduler);
-
-    ::int64_t nStart;
-
-    // ********************************************************* Step 5: verify database integrity
-
-    uiInterface.InitMessage(_("<b>Verifying database integrity...</b>"));
-
-    if (!bitdb.Open(GetDataDir()))
->>>>>>> d40fa683
     {
         LogPrintf("Using %u threads for hash calculation\n", nHashCalcThreads);
         for (int i=0; i<nHashCalcThreads-1; ++i)
             threadGroup.create_thread(&ThreadHashCalculation);
     }
 
-<<<<<<< HEAD
     // Start the lightweight task scheduler thread
     CScheduler::Function serviceLoop = boost::bind(&CScheduler::serviceQueue, &scheduler);
     threadGroup.create_thread(boost::bind(&TraceThread<CScheduler::Function>, "scheduler", serviceLoop));
-=======
-    if (gArgs.GetBoolArg("-salvagewallet"))
-    {
-        // Recover readable keypairs:
-        if (!CWalletDB::Recover(bitdb, strWalletFileName, true))
-            return false;
-    }
->>>>>>> d40fa683
 
     GetMainSignals().RegisterBackgroundSignalScheduler(scheduler);
 
@@ -1594,14 +1020,22 @@
             return InitError(_("Unable to start HTTP server. See debug log for details."));
     }
 
-<<<<<<< HEAD
     if (fDaemon)
         fprintf(stdout, "Yacoin server starting\n");
 
 #if defined( USE_UPNP )
         LogPrintf( "USE_UPNP is defined\n" );
 #endif
-=======
+
+    std::ostringstream strErrors;
+    ::int64_t nStart;
+
+    // ********************************************************* Step 5: verify wallet database integrity
+#ifdef ENABLE_WALLET
+    if (!CWallet::Verify())
+        return false;
+#endif
+
     // ********************************************************* Step 6: network initialization
     // Note that we absolutely cannot open any actual connections
     // until the very end ("start node") as the UTXO/block state
@@ -1611,6 +1045,7 @@
     assert(!g_connman);
     g_connman = std::unique_ptr<CConnman>(new CConnman(GetRand(std::numeric_limits<uint64_t>::max()), GetRand(std::numeric_limits<uint64_t>::max())));
     CConnman& connman = *g_connman;
+
     peerLogic.reset(new PeerLogicValidation(&connman, scheduler));
     RegisterValidationInterface(peerLogic.get());
 
@@ -1627,75 +1062,6 @@
             strSubVersion.size(), MAX_SUBVERSION_LENGTH));
     }
 
-    // Check for -socks - as this is a privacy risk to continue, exit here
-    if (gArgs.IsArgSet("-socks"))
-        return InitError(_("Unsupported argument -socks found. Setting SOCKS version isn't possible anymore, only SOCKS5 proxies are supported."));
->>>>>>> d40fa683
-
-    std::ostringstream strErrors;
-    ::int64_t nStart;
-
-    // ********************************************************* Step 5: verify wallet database integrity
-#ifdef ENABLE_WALLET
-    if (!CWallet::Verify())
-        return false;
-#endif
-
-<<<<<<< HEAD
-    // ********************************************************* Step 6: network initialization
-    // Note that we absolutely cannot open any actual connections
-    // until the very end ("start node") as the UTXO/block state
-    // is not yet setup and may end up being set up twice if we
-    // need to reindex later.
-
-    assert(!g_connman);
-    g_connman = std::unique_ptr<CConnman>(new CConnman(GetRand(std::numeric_limits<uint64_t>::max()), GetRand(std::numeric_limits<uint64_t>::max())));
-    CConnman& connman = *g_connman;
-
-    peerLogic.reset(new PeerLogicValidation(&connman, scheduler));
-    RegisterValidationInterface(peerLogic.get());
-
-    // sanitize comments per BIP-0014, format user agent and check total size
-    std::vector<std::string> uacomments;
-    for (const std::string& cmt : gArgs.GetArgs("-uacomment")) {
-        if (cmt != SanitizeString(cmt, SAFE_CHARS_UA_COMMENT))
-            return InitError(strprintf(_("User Agent comment (%s) contains unsafe characters."), cmt));
-        uacomments.push_back(cmt);
-    }
-    strSubVersion = FormatSubVersion(CLIENT_NAME, CLIENT_VERSION, uacomments);
-    if (strSubVersion.size() > MAX_SUBVERSION_LENGTH) {
-        return InitError(strprintf(_("Total length of network version string (%i) exceeds maximum length (%i). Reduce the number or size of uacomments."),
-            strSubVersion.size(), MAX_SUBVERSION_LENGTH));
-    }
-
-=======
-    if (ret != NO_ERROR)
-    {
-        string
-            strError = strprintf(
-                                 "Error: TCP/IP socket library failed to start "
-                                 "(WSAStartup returned error %d)", 
-                                 ret
-                                );
-        LogPrintf("%s\n", strError);
-    }
-    if (
-        (2 != LOBYTE( wsadata.wVersion )) ||
-        (2 != HIBYTE( wsadata.wVersion ))
-       ) 
-    {
-    /* Tell the user that we could not find a usable */
-    /* WinSock DLL.                                  */
-    WSACleanup( );
-    string
-        strError = "Error: TCP/IP socket library isn't 2.2 or greater?";
-    LogPrintf("%s\n", strError);
-    return InitError(_("Error: TCP/IP socket library isn't 2.2 or greater?"));
-    }
-
-#endif
-
->>>>>>> d40fa683
     if (gArgs.IsArgSet("-onlynet")) {
         std::set<enum Network> nets;
         for (const std::string& snet : gArgs.GetArgs("-onlynet")) {
@@ -1728,7 +1094,6 @@
         proxyType addrProxy = proxyType(proxyAddr, proxyRandomize);
         if (!addrProxy.IsValid())
             return InitError(strprintf(_("Invalid -proxy address or hostname: '%s'"), proxyArg));
-<<<<<<< HEAD
 
         SetProxy(NET_IPV4, addrProxy);
         SetProxy(NET_IPV6, addrProxy);
@@ -1768,50 +1133,6 @@
             AddLocal(addrLocal, LOCAL_MANUAL);
         else
             return InitError(ResolveErrMsg("externalip", strAddr));
-=======
-
-        SetProxy(NET_IPV4, addrProxy);
-        SetProxy(NET_IPV6, addrProxy);
-        SetProxy(NET_TOR, addrProxy);
-        SetNameProxy(addrProxy);
-        SetLimited(NET_TOR, false); // by default, -proxy sets onion as reachable, unless -noonion later
-    }
-
-    // -onion can be used to set only a proxy for .onion, or override normal proxy for .onion addresses
-    // -noonion (or -onion=0) disables connecting to .onion entirely
-    // An empty string is used to not override the onion proxy (in which case it defaults to -proxy set above, or none)
-    std::string onionArg = gArgs.GetArg("-onion", "");
-    if (onionArg != "") {
-        if (onionArg == "0") { // Handle -noonion/-onion=0
-            SetLimited(NET_TOR); // set onions as unreachable
-        } else {
-            CService onionProxy;
-            if (!Lookup(onionArg.c_str(), onionProxy, 9050, fNameLookup)) {
-                return InitError(strprintf(_("Invalid -onion address or hostname: '%s'"), onionArg));
-            }
-            proxyType addrOnion = proxyType(onionProxy, proxyRandomize);
-            if (!addrOnion.IsValid())
-                return InitError(strprintf(_("Invalid -onion address or hostname: '%s'"), onionArg));
-            SetProxy(NET_TOR, addrOnion);
-            SetLimited(NET_TOR, false);
-        }
-    }
-
-    // Check for -tor - as this is a privacy risk to continue, exit here
-    if (gArgs.GetBoolArg("-tor", false))
-        return InitError(_("Unsupported argument -tor found, use -onion."));
-
-    // see Step 2: parameter interactions for more information about these
-    fListen = gArgs.GetBoolArg("-listen", DEFAULT_LISTEN);
-    fDiscover = gArgs.GetBoolArg("-discover", true);
-    fRelayTxes = !gArgs.GetBoolArg("-blocksonly", DEFAULT_BLOCKSONLY);
-
-    for (const std::string& strAddr : gArgs.GetArgs("-externalip")) {
-        CService addrLocal;
-        if (Lookup(strAddr.c_str(), addrLocal, GetListenPort(), fNameLookup) && addrLocal.IsValid())
-            AddLocal(addrLocal, LOCAL_MANUAL);
-        else
-            return InitError(ResolveErrMsg("externalip", strAddr));
     }
 
 #if ENABLE_ZMQ
@@ -1819,38 +1140,11 @@
 
     if (pzmqNotificationInterface) {
         RegisterValidationInterface(pzmqNotificationInterface);
->>>>>>> d40fa683
     }
 #endif
     uint64_t nMaxOutboundLimit = 0; //unlimited unless -maxuploadtarget is set
     uint64_t nMaxOutboundTimeframe = MAX_UPLOAD_TIMEFRAME;
 
-<<<<<<< HEAD
-#if ENABLE_ZMQ
-    pzmqNotificationInterface = CZMQNotificationInterface::Create();
-
-    if (pzmqNotificationInterface) {
-        RegisterValidationInterface(pzmqNotificationInterface);
-=======
-    if (gArgs.IsArgSet("-maxuploadtarget")) {
-        nMaxOutboundLimit = gArgs.GetArg("-maxuploadtarget", DEFAULT_MAX_UPLOAD_TARGET)*1024*1024;
-    }
-
-    if (gArgs.IsArgSet("-reservebalance")) // ppcoin: reserve balance amount
-    {
-        ::int64_t nReserveBalance = 0;
-        if (!ParseMoney(gArgs.GetArg("-reservebalance", ""), nReserveBalance))
-        {
-            InitError(_("Invalid amount for -reservebalance=<amount>"));
-            return false;
-        }
->>>>>>> d40fa683
-    }
-#endif
-    uint64_t nMaxOutboundLimit = 0; //unlimited unless -maxuploadtarget is set
-    uint64_t nMaxOutboundTimeframe = MAX_UPLOAD_TIMEFRAME;
-
-<<<<<<< HEAD
     if (gArgs.IsArgSet("-maxuploadtarget")) {
         nMaxOutboundLimit = gArgs.GetArg("-maxuploadtarget", DEFAULT_MAX_UPLOAD_TARGET)*1024*1024;
     }
@@ -1885,23 +1179,6 @@
     // Upgrading to v1.5.0; hard-link the old blknnnn.dat files into /blocks/
     filesystem::path blocksDir = GetDataDir() / "blocks";
     if (!filesystem::exists(blocksDir))
-=======
-    if (gArgs.IsArgSet("-checkpointkey")) // ppcoin: checkpoint master priv key
-    {
-        if (!Checkpoints::SetCheckpointPrivKey(gArgs.GetArg("-checkpointkey", "")))
-            InitError(_("Unable to sign checkpoint, wrong checkpointkey?\n"));
-    }
-
-    // ********************************************************* Step 7 was Step 8: load wallet
-
-    uiInterface.InitMessage(_("<b>Loading wallet...</b>"));
-    LogPrintf("Loading wallet...\n");
-    nStart = GetTimeMillis();
-    bool fFirstRun = true;
-    pwalletMain = new CWallet(strWalletFileName);
-    DBErrors nLoadWalletRet = pwalletMain->LoadWallet(fFirstRun);
-    if (nLoadWalletRet != DB_LOAD_OK)
->>>>>>> d40fa683
     {
         filesystem::create_directories(blocksDir);
         bool linked = false;
@@ -1922,22 +1199,15 @@
         }
         if (linked)
         {
-<<<<<<< HEAD
             // Store map hash when upgrading to v1.5.0 to speedup the process
             CBlockTreeDB *pTempBlockTree = new CBlockTreeDB(nBlockTreeDBCache, false, false, false);
             pTempBlockTree->BuildMapHashFromOldDB();
             delete pTempBlockTree;
             fReindexFast = true;
             fReindex = true;
-=======
-            strErrors << _("Wallet needed to be rewritten: restart Yacoin to complete") << "\n";
-            LogPrintf("%s\n", strErrors.str());
-            return InitError(strErrors.str());
->>>>>>> d40fa683
-        }
-    }
-
-<<<<<<< HEAD
+        }
+    }
+
     std::string additionalInfo = fReindexFast ? "(reindex block index and chainstate in fast mode)" : fReindex ? "(reindex block index and chainstate in slow mode)" : "";
     LogPrintf("Loading block index %s ...\n", additionalInfo);
     bool fLoaded = false;
@@ -2005,70 +1275,9 @@
 //                    if (fPruneMode)
 //                        CleanupBlockRevFiles();
                 }
-=======
-    if (gArgs.GetBoolArg("-upgradewallet", fFirstRun))
-    {
-        int nMaxVersion = (int)(gArgs.GetArg("-upgradewallet", 0));
-        if (nMaxVersion == 0) // the -upgradewallet without argument case
-        {
-            LogPrintf("Performing wallet upgrade to %i\n", FEATURE_LATEST);
-            nMaxVersion = CLIENT_VERSION;
-            pwalletMain->SetMinVersion(FEATURE_LATEST); // permanently upgrade the wallet immediately
-        }
-        else
-            LogPrintf("Allowing wallet upgrade up to %i\n", nMaxVersion);
-        if (nMaxVersion < pwalletMain->GetVersion())
-            strErrors << _("Cannot downgrade wallet") << "\n";
-        pwalletMain->SetMaxVersion(nMaxVersion);
-    }
-    // ********************************************************* Step 8 was Step 7: load blockchain
-
-    fReindexOnlyHeaderSync = gArgs.GetBoolArg("-reindex-onlyheadersync", false);
-    fReindexBlockIndex = gArgs.GetBoolArg("-reindex-blockindex", false);
-    if (!fReindexBlockIndex)
-    {
-        fReindexToken = gArgs.GetBoolArg("-reindex-token", false);
-    }
-    LogPrintf("Param fReindexOnlyHeaderSync = %d, fReindexBlockIndex = %d, fReindexToken = %d\n", fReindexOnlyHeaderSync, fReindexBlockIndex, fReindexToken);
-
-    nMainnetNewLogicBlockNumber = gArgs.GetArg("-testnetNewLogicBlockNumber", mainnetNewLogicBlockNumber);
-    nTokenSupportBlockNumber = gArgs.GetArg("-tokenSupportBlockNumber", tokenSupportBlockNumber);
-    LogPrintf("Param nMainnetNewLogicBlockNumber = %d\n",nMainnetNewLogicBlockNumber);
-
-    if (!bitdb.Open(GetDataDir()))
-    {
-        string msg = strprintf(_("Error initializing database environment %s!"
-                                 " To recover, BACKUP THAT DIRECTORY, then remove"
-                                 " everything from it except for wallet.dat."), strDataDir.c_str());
-        return InitError(msg);
-    }
-
-    if (gArgs.GetBoolArg("-loadblockindextest"))
-    {
-        CTxDB txdb("r");
-        txdb.LoadBlockIndex();
-        PrintBlockTree();
-        return false;
-    }
-
-    MAXIMUM_YAC1DOT0_N_FACTOR = gArgs.GetArg("-nFactorAtHardfork", 21);
-    LogPrintf("Param nFactorAtHardfork = %d\n", MAXIMUM_YAC1DOT0_N_FACTOR);
-
-    std::string additionalInfo = fReindexBlockIndex ? "(reindex block index)" : fReindexToken ? "(reindex token)" : "";
-    LogPrintf("Loading block index %s ...\n", additionalInfo);
-    bool fLoaded = false;
-    bool fReindex = fReindexBlockIndex || fReindexToken;
-    while (!fLoaded) 
-    {
-        std::string 
-            strLoadError;
-        // YACOIN TODO ADD SPINNER OR PROGRESS BAR
-        uiInterface.InitMessage(_("<b>Loading block index, this may take several minutes...</b>"));
->>>>>>> d40fa683
 
                 if (fRequestShutdown) break;
 
-<<<<<<< HEAD
                 // LoadBlockIndex will load fTxIndex from the db, or set it if
                 // we're reindexing. It will also load fHavePruned if we've
                 // ever removed a block file from disk.
@@ -2180,60 +1389,6 @@
                 }
             } catch (const std::exception& e) {
                 LogPrintf("%s\n", e.what());
-=======
-                /** YAC_TOKEN START */
-                {
-                    // Basic tokens
-                    delete ptokens;
-                    delete ptokensdb;
-                    delete ptokensCache;
-
-                    // Basic tokens
-                    ptokensdb = new CTokensDB("cr+", fReindex);
-                    ptokens = new CTokensCache();
-                    ptokensCache = new CLRUCache<std::string, CDatabasedTokenData>(MAX_CACHE_TOKENS_SIZE);
-
-                    // Need to load tokens before we verify the database
-                    if (!ptokensdb->LoadTokens()) {
-                        return InitError("Failed to load Tokens Database");
-                    }
-
-                    if (!ptokensdb->ReadReissuedMempoolState())
-                        LogPrintf("Database failed to load last Reissued Mempool State. Will have to start from empty state\n");
-
-                    LogPrintf("Successfully loaded tokens from database.\nCache of tokens size: %d\n",
-                              ptokensCache->Size());
-                }
-                /** YAC_TOKEN END */
-
-                // Don't build map hash for fReindexBlockIndex
-                if (fReindexToken)
-                {
-                    {
-                        CTxDB txdb;
-                        txdb.BuildMapHash();
-                        txdb.Close();
-                    }
-
-                }
-                if (fReindex)
-                {
-                    // Wipe the database
-                    CTxDB txdb("cr+", fReindex);
-                    fReindexToken = false;
-                    fReindexBlockIndex = false;
-                }
-
-                if (!LoadBlockIndex())
-                {
-                    strLoadError = _("Error loading block database");
-                    break;
-                }
-            }
-            catch(std::exception &e) 
-            {
-                (void)e;
->>>>>>> d40fa683
                 strLoadError = _("Error opening block database");
                 break;
             }
@@ -2242,7 +1397,6 @@
         }
         while(false);
 
-<<<<<<< HEAD
         if (!fLoaded && !fRequestShutdown) {
             // first suggest a reindex
             if (!fReset) {
@@ -2260,12 +1414,6 @@
             } else {
                 return InitError(strLoadError);
             }
-=======
-        if (!fLoaded) 
-        {   // TODO: suggest reindex here
-            strLoadError += ".\nPlease restart with -reindex-onlyheadersync (takes a few minutes) or -reindex-token (takes around 6->9 hours) or -reindex-blockindex (takes very long time, around 24->48 hours) to recover.";
-            return InitError(strLoadError);
->>>>>>> d40fa683
         }
     }
 
@@ -2277,7 +1425,6 @@
         LogPrintf("Shutdown requested. Exiting.\n");
         return false;
     }
-<<<<<<< HEAD
     if (fLoaded) {
         LogPrintf(" block index %15dms\n", GetTimeMillis() - nStart);
     }
@@ -2285,36 +1432,6 @@
     // ********************************************************* Step 8: load wallet
 #ifdef ENABLE_WALLET
     if (!CWallet::InitLoadWallet())
-=======
-    LogPrintf(" block index %15" PRId64 "ms\n", GetTimeMillis() - nStart);
-
-    if (gArgs.GetBoolArg("-printblockindex") || gArgs.GetBoolArg("-printblocktree"))
-    {
-        PrintBlockTree();
-        return false;
-    }
-
-    if (gArgs.IsArgSet("-printblock"))
-    {
-        string strMatch = gArgs.GetArg("-printblock", "");
-        int nFound = 0;
-        for (BlockMap::iterator mi = mapBlockIndex.begin(); mi != mapBlockIndex.end(); ++mi)
-        {
-            uint256 hash = (*mi).first;
-            if (strncmp(hash.ToString().c_str(), strMatch.c_str(), strMatch.size()) == 0)
-            {
-                CBlockIndex* pindex = (*mi).second;
-                CBlock block;
-                block.ReadFromDisk(pindex);
-                block.BuildMerkleTree();
-                block.print();
-                LogPrintf("\n");
-                nFound++;
-            }
-        }
-        if (nFound == 0)
-            LogPrintf("No blocks matching %s were found\n", strMatch);
->>>>>>> d40fa683
         return false;
 #else
     LogPrintf("No wallet support compiled in!\n");
@@ -2323,17 +1440,11 @@
     // ********************************************************* Step 9: data directory maintenance
     // Do nothing at the moment
 
-<<<<<<< HEAD
     // ********************************************************* Step 10: import blocks
-=======
-    LogPrintf("%s\n", strErrors.str());
-    LogPrintf(" wallet      %15" PRId64 "ms\n", GetTimeMillis() - nStart);
->>>>>>> d40fa683
 
     if (!CheckDiskSpace())
         return false;
 
-<<<<<<< HEAD
     std::vector<fs::path> vImportFiles;
     for (const std::string& strFile : gArgs.GetArgs("-loadblock")) {
         vImportFiles.push_back(strFile);
@@ -2355,61 +1466,6 @@
             LogPrintf("Reindexing block file blk%05u.dat...\n", (unsigned int)nFile);
             LoadExternalBlockFile(chainparams, file, &pos);
             nFile++;
-=======
-    CBlockIndex *pindexRescan = chainActive.Tip();
-    if (gArgs.GetBoolArg("-rescan"))
-        pindexRescan = chainActive.Genesis();
-    else
-    {
-        CWalletDB walletdb(strWalletFileName);
-        CBlockLocator locator;
-        if (walletdb.ReadBestBlock(locator))
-            pindexRescan = chainActive.FindFork(locator);
-        else
-            pindexRescan = chainActive.Genesis();
-    }
-    if (chainActive.Tip() != pindexRescan && chainActive.Tip() && pindexRescan && chainActive.Tip()->nHeight > pindexRescan->nHeight)
-    {
-        uiInterface.InitMessage(_("<b>Please wait, rescanning blocks...</b>"));
-        LogPrintf("Rescanning last %i blocks (from block %i)...\n", chainActive.Tip()->nHeight - pindexRescan->nHeight, pindexRescan->nHeight);
-        nStart = GetTimeMillis();
-#ifdef WIN32
-        pwalletMain->ScanForWalletTransactions(pindexRescan, true, chainActive.Tip()->nHeight - pindexRescan->nHeight);
-#else
-        pwalletMain->ScanForWalletTransactions(pindexRescan, true);
-#endif
-        LogPrintf(" rescan      %15" PRId64 "ms\n", GetTimeMillis() - nStart);
-    }
-
-    // ********************************************************* Step 9: import blocks
-
-    // Reindex
-    if (fReindex) {
-        int nFile = 1;
-        while (true) {
-            CDiskBlockPos pos(nFile, 0);
-            if (!boost::filesystem::exists(GetBlockPosFilename(pos, "blk")))
-                break; // No block files left to reindex
-            FILE *file = OpenBlockFile(pos.nFile, pos.nPos, "rb");
-            if (!file)
-                break; // This error is logged in OpenBlockFile
-            LogPrintf("Reindexing block file blk%04u.dat...\n", (unsigned int)nFile);
-            LoadExternalBlockFile(file, &pos);
-            nFile++;
-        }
-        fReindex = false;
-        LogPrintf("Reindexing finished\n");
-    }
-
-    if (gArgs.IsArgSet("-loadblock"))
-    {
-        uiInterface.InitMessage(_("<b>Importing blockchain data file.</b>"));
-
-        for (const std::string& strFile : gArgs.GetArgs("-loadblock")) {
-            FILE *file = fopen(strFile.c_str(), "rb");
-            if (file)
-                LoadExternalBlockFile(file);
->>>>>>> d40fa683
         }
         pblocktree->WriteReindexing(false);
         fReindex = false;
@@ -2432,7 +1488,6 @@
         }
     }
 
-<<<<<<< HEAD
     // -loadblock=
     for (const fs::path& path : vImportFiles) {
         FILE *file = fsbridge::fopen(path, "rb");
@@ -2460,27 +1515,12 @@
         LoadMempool();
         fDumpMempoolLater = !fRequestShutdown;
     }
-=======
+
     // ********************************************************* Step 11: start node
 
-    RandAddSeedPerfmon();
->>>>>>> d40fa683
-
-    // debug print
-    LogPrintf("mapBlockIndex.size() = %" PRIszu "\n",   mapBlockIndex.size());
-    LogPrintf("chainActive.Height() = %d\n",                     chainActive.Height());
-    LogPrintf("setKeyPool.size() = %" PRIszu "\n",      pwalletMain->setKeyPool.size());
-    LogPrintf("mapWallet.size() = %" PRIszu " transactions\n",       pwalletMain->mapWallet.size());
-    LogPrintf("mapAddressBook.size() = %" PRIszu "\n",  pwalletMain->mapAddressBook.size());
-
-<<<<<<< HEAD
     // debug print
     LogPrintf("mapBlockIndex.size() = %u\n",   mapBlockIndex.size());
     LogPrintf("nBestHeight = %d\n",                   chainActive.Height());
-=======
-    if (!CheckDiskSpace())
-        return false;
->>>>>>> d40fa683
 
     if (gArgs.GetBoolArg("-listenonion", DEFAULT_LISTEN_ONION))
         StartTorControl(threadGroup, scheduler);
@@ -2534,17 +1574,6 @@
             return InitError(strprintf(_("Invalid netmask specified in -whitelist: '%s'"), net));
         connOptions.vWhitelistedRange.push_back(subnet);
     }
-<<<<<<< HEAD
-=======
-
-    if (gArgs.IsArgSet("-seednode")) {
-        connOptions.vSeedNodes = gArgs.GetArgs("-seednode");
-    }
-
-    if (!connman.Start(scheduler, connOptions)) {
-        return false;
-    }
->>>>>>> d40fa683
 
     if (gArgs.IsArgSet("-seednode")) {
         connOptions.vSeedNodes = gArgs.GetArgs("-seednode");
@@ -2558,277 +1587,16 @@
     GenerateYacoins(gArgs.GetBoolArg("-gen", DEFAULT_GENERATE), gArgs.GetArg("-genproclimit", DEFAULT_GENERATE_THREADS));
     // ********************************************************* Step 12: finished
 
-<<<<<<< HEAD
     SetRPCWarmupFinished();
     uiInterface.InitMessage(_("Done loading"));
-=======
-    uiInterface.InitMessage(_("<b>Done loading</b>"));
->>>>>>> d40fa683
     LogPrintf("Done loading\n");
 
     if (!strErrors.str().empty())
         return InitError(strErrors.str());
 
-<<<<<<< HEAD
     for (CWalletRef pwallet : vpwallets) {
         pwallet->postInitProcess(scheduler);
     }
 
     return !fRequestShutdown;
-}
-=======
-    //Yassert( false );   //test
-#ifdef _MSC_VER
-    #ifdef _DEBUG
-        LogPrintf("\a\n" );    // just to call me back after a long debug startup!
-    #endif
-#endif
-     // Add wallet transactions that aren't already in a block to mapTransactions
-    pwalletMain->ReacceptWalletTransactions();
-
-    return !fRequestShutdown;
-}
-
-bool AppInitBasicSetup()
-{
-#ifdef _MSC_VER
-    // Turn off Microsoft heap dump noise
-    _CrtSetReportMode(_CRT_WARN, _CRTDBG_MODE_FILE);
-    _CrtSetReportFile(_CRT_WARN, CreateFileA("NUL", GENERIC_WRITE, 0, NULL, OPEN_EXISTING, 0, 0));
-#endif
-#if _MSC_VER >= 1400
-    // Disable confusing "helpful" text message on abort, Ctrl-C
-    _set_abort_behavior(0, _WRITE_ABORT_MSG | _CALL_REPORTFAULT);
-#endif
-#ifdef WIN32
-    // Enable Data Execution Prevention (DEP)
-    // Minimum supported OS versions: WinXP SP3, WinVista >= SP1, Win Server 2008
-    // A failure is non-critical and needs no further attention!
-#ifndef PROCESS_DEP_ENABLE
-// We define this here, because GCCs winbase.h limits this to _WIN32_WINNT >= 0x0601 (Windows 7),
-// which is not correct. Can be removed, when GCCs winbase.h is fixed!
-#define PROCESS_DEP_ENABLE 0x00000001
-#endif
-    typedef BOOL (WINAPI *PSETPROCDEPPOL)(DWORD);
-    PSETPROCDEPPOL setProcDEPPol = (PSETPROCDEPPOL)GetProcAddress(GetModuleHandleA("Kernel32.dll"), "SetProcessDEPPolicy");
-    if (setProcDEPPol != NULL) setProcDEPPol(PROCESS_DEP_ENABLE);
-#endif
-#ifndef WIN32
-    umask(077);
-
-    // Clean shutdown on SIGTERM
-    struct sigaction sa;
-    sa.sa_handler = HandleSIGTERM;
-    sigemptyset(&sa.sa_mask);
-    sa.sa_flags = 0;
-    sigaction(SIGTERM, &sa, NULL);
-    sigaction(SIGINT, &sa, NULL);
-
-    // Reopen debug.log on SIGHUP
-    struct sigaction sa_hup;
-    sa_hup.sa_handler = HandleSIGHUP;
-    sigemptyset(&sa_hup.sa_mask);
-    sa_hup.sa_flags = 0;
-    sigaction(SIGHUP, &sa_hup, NULL);
-#else
-    // what do we do for windows aborts or Ctl-Cs, etc.?
-    bool
-        fWeShouldBeConcerned = true;
-
-    if( SetConsoleCtrlHandler( ( PHANDLER_ROUTINE )&WindowsHandleSigterm, true ) )
-        fWeShouldBeConcerned = false;    // success
-    else                        //exigency of wincon.h
-    {    //    // we failed!
-        LogPrintf(
-                    "\n"
-                    "Windows CCH failed?"
-                    "\n"
-                    ""
-                    );
-    }
-#endif
-    return true;
-}
-
-//////////////////////////////////////////////////////////////////////////////
-//
-// Start
-//
-#if !defined(QT_GUI) && !defined(TESTS_ENABLED)
-bool AppInit(int argc, char* argv[])
-{
-    boost::thread_group threadGroup;
-    CScheduler scheduler;
-
-    bool fRet = false;
-    try
-    {
-        //
-        // Parameters
-        //
-        // If Qt is used, parameters/bitcoin.conf are parsed in qt/bitcoin.cpp's main()
-        gArgs.ParseParameters(argc, argv);
-        bool
-            fTest_or_Main_Net_is_decided = false;
-
-        if (!boost::filesystem::is_directory(GetDataDir(fTest_or_Main_Net_is_decided)))
-        {
-            fprintf(stderr, "Error: Specified directory does not exist\n");
-            Shutdown(NULL);
-        }
-        try
-        {
-            gArgs.ReadConfigFile(gArgs.GetArg("-conf", YACOIN_CONF_FILENAME));
-        } catch (const std::exception& e) {
-            fprintf(stderr,"Error reading configuration file: %s\n", e.what());
-            return false;
-        }
-
-        if(gArgs.IsArgSet("-version") || gArgs.IsArgSet("-v"))
-        {
-            std::string msg = "Yacoin version: " + FormatFullVersion() + "\n\n";
-            fprintf(stdout, "%s", msg.c_str());
-            exit(0);
-        } else if (gArgs.IsArgSet("-?") || gArgs.IsArgSet("-h") || gArgs.IsArgSet("-help"))
-        {
-            // First part of help message is specific to yacoind / RPC client
-            std::string strUsage = _("Yacoin version") + " " + FormatFullVersion() + "\n\n" +
-                _("Usage:") + "\n" +
-                  "  yacoind [options]                     " + "\n" +
-                  "  yacoind [options] <command> [params]  " + _("Send command to -server or yacoind") + "\n" +
-                  "  yacoind [options] help                " + _("List commands") + "\n" +
-                  "  yacoind [options] help <command>      " + _("Get help for a command") + "\n";
-
-            strUsage += "\n" + HelpMessage();
-
-            fprintf(stdout, "%s", strUsage.c_str());
-#ifdef _MSC_VER
-            fRet = false;
-            //Shutdown(NULL);
-#else
-            exit(0);
-#endif
-        }
-        else
-        {
-            bool
-                fCommandLine = false;
-            // Command-line RPC
-            for (int i = 1; i < argc; ++i)
-            {
-                if (!IsSwitchChar(argv[i][0]) && !boost::algorithm::istarts_with(argv[i], "yacoin:"))
-                {
-                    fCommandLine = true;
-                }
-            }
-            if (fCommandLine)
-            {
-                int ret = CommandLineRPC(argc, argv);
-#ifdef _MSC_VER
-                if( 0 == ret )  // signifies a successful RPC call
-                {
-                    fRet = false;
-                }
-#else
-                exit(ret);
-#endif
-            }
-            else {
-                // ********************************************************* Step 1: setup
-                // Set this early so that parameter interactions go to console
-                InitLogging();
-                // ********************************************************* Step 2: parameter interactions
-                InitParameterInteraction();
-                if (!AppInitBasicSetup())
-                {
-                    // InitError will have been called with detailed error, which ends up on console
-                    exit(EXIT_FAILURE);
-                }
-                // ********************************************************* Step 3: parameter-to-internal-flags
-                if (!AppInitParameterInteraction())
-                {
-                    // InitError will have been called with detailed error, which ends up on console
-                    exit(EXIT_FAILURE);
-                }
-
-#if !defined(WIN32) && !defined(QT_GUI)
-                if (fDaemon)
-                {
-                    // Daemonize
-                    pid_t pid = fork();
-                    if (pid < 0)
-                    {
-                        fprintf(stderr, "Error: fork() returned %d errno %d\n", pid, errno);
-                        return false;
-                    }
-                    if (pid > 0)
-                    {
-                        CreatePidFile(GetPidFile(), pid);
-                        return true;
-                    }
-
-                    pid_t sid = setsid();
-                    if (sid < 0)
-                        fprintf(stderr, "Error: setsid() returned %d errno %d\n", sid, errno);
-                }
-#endif
-
-                // Lock data directory after daemonization
-                if (!AppInitLockDataDirectory())
-                {
-                    // If locking the data directory failed, exit immediately
-                    exit(EXIT_FAILURE);
-                }
-
-                fRet = AppInit2(threadGroup, scheduler);
-            }
-        }
-    }
-    catch(std::exception& e)
-    {
-        PrintException(&e, "AppInit()");
-    }
-    catch(...)
-    {
-        PrintException(NULL, "AppInit()");
-    }
-    if (!fRet)
-    {
-        Interrupt(threadGroup);
-        threadGroup.join_all();
-    }
-    else
-    {
-        WaitForShutdown(&threadGroup);
-    }
-#ifdef QT_GUI
-    // ensure we leave the Qt main loop for a clean GUI exit (Shutdown() is called in bitcoin.cpp afterwards)
-    uiInterface.QueueShutdown();
-#else
-    Shutdown(NULL);
-#endif
-    return fRet;
-}
-
-extern void noui_connect();
-int main(int argc, char* argv[])
-{
-    bool fRet = false;
-
-    nUpTimeStart = GetTime();
-    // Connect yacoind signal handlers
-    noui_connect();
-
-    fRet = AppInit(argc, argv);
-
-    if (fRet)
-        return 0;
-
-    return 1;
-}
-#endif
-
-#ifdef _MSC_VER
-    #include "msvc_warnings.pop.h"
-#endif
->>>>>>> d40fa683
+}