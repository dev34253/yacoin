--- conflicted
+++ resolved
@@ -95,21 +95,6 @@
 #else
 #define MIN_CORE_FILEDESCRIPTORS 150
 #endif
-<<<<<<< HEAD
-=======
-
-std::unique_ptr<CConnman> g_connman;
-std::unique_ptr<PeerLogicValidation> peerLogic;
-
-#ifdef WIN32
-// Win32 LevelDB doesn't use filedescriptors, and the ones used for
-// accessing block files don't count towards the fd_set size limit
-// anyway.
-#define MIN_CORE_FILEDESCRIPTORS 0
-#else
-#define MIN_CORE_FILEDESCRIPTORS 150
-#endif
->>>>>>> a8ca82e7
 
 //////////////////////////////////////////////////////////////////////////////
 //
@@ -184,7 +169,6 @@
     }
     // Writes do not need similar protection, as failure to write is handled by the caller.
 };
-<<<<<<< HEAD
 
 static CCoinsViewErrorCatcher *pcoinscatcher = nullptr;
 static std::unique_ptr<ECCVerifyHandle> globalVerifyHandle;
@@ -212,35 +196,6 @@
     if (!lockShutdown)
         return;
 
-=======
-
-static CCoinsViewErrorCatcher *pcoinscatcher = nullptr;
-static std::unique_ptr<ECCVerifyHandle> globalVerifyHandle;
-
-void Interrupt(boost::thread_group& threadGroup)
-{
-    InterruptHTTPServer();
-    InterruptHTTPRPC();
-    InterruptRPC();
-//    InterruptREST();
-    InterruptTorControl();
-    if (g_connman)
-        g_connman->Interrupt();
-    ThreadScriptCheckQuit();
-    ThreadHashCalculationQuit();
-    threadGroup.interrupt_all();
-}
-
-void Shutdown()
-{
-    LogPrintf("%s: In progress...\n", __func__);
-    fShutdown = true;
-    static CCriticalSection cs_Shutdown;
-    TRY_LOCK(cs_Shutdown, lockShutdown);
-    if (!lockShutdown)
-        return;
-
->>>>>>> a8ca82e7
     /// Note: Shutdown() must be able to handle cases in which initialization failed part of the way,
     /// for example if the data directory was found to be locked.
     /// Be sure that anything that writes files or flushes caches only does this if the respective
