#ifndef SCRYPT_H
#define SCRYPT_H

#include <stdint.h>
#include <stdlib.h>

#ifndef BITCOIN_UTIL_H
 #include "util.h"
#endif

#ifndef BITCOIN_NET_H
 #include "net.h"
#endif
<<<<<<< HEAD
=======

#pragma pack(push, 1)
struct block_header
{
    unsigned int version;
    uint256 prev_block;
    uint256 merkle_root;
    ::int64_t timestamp;
    unsigned int bits;
    unsigned int nonce;

};
#pragma pack(pop)
>>>>>>> 35fdbf13

typedef struct
{
    unsigned int version;
    uint256 prev_block;
    uint256 merkle_root;
    unsigned int timestamp;
    unsigned int bits;
    unsigned int nonce;

} old_block_header;

uint256 scrypt_salted_multiround_hash(const void* input, size_t inputlen, const void* salt, size_t saltlen, const unsigned int nRounds);
uint256 scrypt_salted_hash(const void* input, size_t inputlen, const void* salt, size_t saltlen);
uint256 scrypt_hash(const void* input, size_t inputlen);
uint256 scrypt_blockhash(const ::uint8_t* input);
void *scrypt_buffer_alloc();
void scrypt_buffer_free(void *scratchpad);
unsigned int scanhash_scrypt(
<<<<<<< HEAD
                            block_header *pdata,
=======
                            char *pdata,
>>>>>>> 35fdbf13
                            ::uint32_t &hash_count,
                            void *result, 
                            unsigned char Nfactor
                            , CBlockIndex *pindexPrev
                            , uint256 *phashTarget
                            );
void scrypt_hash(const void* input, size_t inputlen, ::uint32_t *res, unsigned char Nfactor);

#endif // SCRYPT_H

<|MERGE_RESOLUTION|>--- conflicted
+++ resolved
@@ -11,8 +11,6 @@
 #ifndef BITCOIN_NET_H
  #include "net.h"
 #endif
-<<<<<<< HEAD
-=======
 
 #pragma pack(push, 1)
 struct block_header
@@ -26,7 +24,6 @@
 
 };
 #pragma pack(pop)
->>>>>>> 35fdbf13
 
 typedef struct
 {
@@ -46,11 +43,7 @@
 void *scrypt_buffer_alloc();
 void scrypt_buffer_free(void *scratchpad);
 unsigned int scanhash_scrypt(
-<<<<<<< HEAD
-                            block_header *pdata,
-=======
                             char *pdata,
->>>>>>> 35fdbf13
                             ::uint32_t &hash_count,
                             void *result, 
                             unsigned char Nfactor
