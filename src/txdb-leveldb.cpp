// Copyright (c) 2009-2010 Satoshi Nakamoto
// Copyright (c) 2009-2012 The Bitcoin developers
// Distributed under the MIT/X11 software license, see the accompanying
// file license.txt or http://www.opensource.org/licenses/mit-license.php.
#ifdef USE_LEVELDB
#ifdef _MSC_VER
    #include <stdint.h>

    #include "msvc_warnings.push.h"
#endif

#ifndef BITCOIN_CHECKPOINT_H
 #include "checkpoints.h"
#endif

#ifndef BITCOIN_TXDB_H
 #include "txdb.h"
#endif

#ifndef PPCOIN_KERNEL_H
 #include "kernel.h"
#endif

#include <map>

#include <boost/version.hpp>
#include <boost/filesystem.hpp>
#include <boost/filesystem/fstream.hpp>

#include <leveldb/env.h>
#include <leveldb/cache.h>
#include <leveldb/filter_policy.h>
#include <memenv/memenv.h>

using namespace boost;

using std::string;
using std::runtime_error;
using std::make_pair;
using std::map;
using std::pair;
using std::vector;

leveldb::DB *txdb; // global pointer for LevelDB object instance

static leveldb::Options GetOptions() {
    leveldb::Options options;
    int nCacheSizeMB = GetArg("-dbcache", 25);
    options.block_cache = leveldb::NewLRUCache(nCacheSizeMB * 1048576);
    options.filter_policy = leveldb::NewBloomFilterPolicy(10);
    return options;
}

void init_blockindex(leveldb::Options& options, bool fRemoveOld = false) {
    // First time init.
    filesystem::path directory = GetDataDir() / "txleveldb";

    if (fRemoveOld) {
        filesystem::remove_all(directory); // remove directory
        unsigned int nFile = 1;

        while (true)
        {
            filesystem::path strBlockFile = GetDataDir() / strprintf("blk%04u.dat", nFile);

            // Break if no such file
            if( !filesystem::exists( strBlockFile ) )
                break;

            filesystem::remove(strBlockFile);

            nFile++;
        }
    }

    filesystem::create_directory(directory);
    printf("Opening LevelDB in %s\n", directory.string().c_str());
    leveldb::Status status = leveldb::DB::Open(options, directory.string(), &txdb);
    if (!status.ok()) {
        throw runtime_error(strprintf("init_blockindex(): error opening database environment %s", status.ToString().c_str()));
    }
}

// CDB subclasses are created and destroyed VERY OFTEN. That's why
// we shouldn't treat this as a free operations.
CTxDB::CTxDB(const char* pszMode)
{
    Yassert(pszMode);
    activeBatch = NULL;
    fReadOnly = (!strchr(pszMode, '+') && !strchr(pszMode, 'w'));

    if (txdb) {
        pdb = txdb;
        return;
    }

    bool fCreate = strchr(pszMode, 'c');

    options = GetOptions();
    options.create_if_missing = fCreate;
    options.filter_policy = leveldb::NewBloomFilterPolicy(10);

    init_blockindex(options); // Init directory
    pdb = txdb;

    if (Exists(string("version")))
    {
        ReadVersion(nVersion);
        printf("Transaction index version is %d\n", nVersion);

        if (nVersion < DATABASE_VERSION)
        {
            printf("Required index version is %d, removing old database\n", DATABASE_VERSION);

            // Leveldb instance destruction
            delete txdb;
            txdb = pdb = NULL;
            delete activeBatch;
            activeBatch = NULL;

            init_blockindex(options, true); // Remove directory and create new database
            pdb = txdb;

            bool fTmp = fReadOnly;
            fReadOnly = false;
            WriteVersion(DATABASE_VERSION); // Save transaction index version
            fReadOnly = fTmp;
        }
    }
    else if (fCreate)
    {
        bool fTmp = fReadOnly;
        fReadOnly = false;
        WriteVersion(DATABASE_VERSION);
        fReadOnly = fTmp;
    }

    printf("Opened LevelDB successfully\n");
}

void CTxDB::Close()
{
    delete txdb;
    txdb = pdb = NULL;
    delete options.filter_policy;
    options.filter_policy = NULL;
    delete options.block_cache;
    options.block_cache = NULL;
    delete activeBatch;
    activeBatch = NULL;
}

bool CTxDB::TxnBegin()
{
    Yassert(!activeBatch);
    activeBatch = new leveldb::WriteBatch();
    return true;
}

bool CTxDB::TxnCommit()
{
    Yassert(activeBatch);
    leveldb::Status status = pdb->Write(leveldb::WriteOptions(), activeBatch);
    delete activeBatch;
    activeBatch = NULL;
    if (!status.ok()) {
        printf("LevelDB batch commit failure: %s\n", status.ToString().c_str());
        return false;
    }
    return true;
}

class CBatchScanner : public leveldb::WriteBatch::Handler {
public:
    std::string needle;
    bool *deleted;
    std::string *foundValue;
    bool foundEntry;

    CBatchScanner() : foundEntry(false) {}

    virtual void Put(const leveldb::Slice& key, const leveldb::Slice& value) {
        if (key.ToString() == needle) {
            foundEntry = true;
            *deleted = false;
            *foundValue = value.ToString();
        }
    }

    virtual void Delete(const leveldb::Slice& key) {
        if (key.ToString() == needle) {
            foundEntry = true;
            *deleted = true;
        }
    }
};

// When performing a read, if we have an active batch we need to check it first
// before reading from the database, as the rest of the code assumes that once
// a database transaction begins reads are consistent with it. It would be good
// to change that assumption in future and avoid the performance hit, though in
// practice it does not appear to be large.
bool CTxDB::ScanBatch(const CDataStream &key, string *value, bool *deleted) const {
    Yassert(activeBatch);
    *deleted = false;
    CBatchScanner scanner;
    scanner.needle = key.str();
    scanner.deleted = deleted;
    scanner.foundValue = value;
    leveldb::Status status = activeBatch->Iterate(&scanner);
    if (!status.ok()) {
        throw runtime_error(status.ToString());
    }
    return scanner.foundEntry;
}

bool CTxDB::ReadTxIndex(uint256 hash, CTxIndex& txindex)
{
    Yassert(!fClient);
    txindex.SetNull();
    return Read(make_pair(string("tx"), hash), txindex);
}

bool CTxDB::UpdateTxIndex(uint256 hash, const CTxIndex& txindex)
{
    Yassert(!fClient);
    return Write(make_pair(string("tx"), hash), txindex);
}

bool CTxDB::AddTxIndex(const CTransaction& tx, const CDiskTxPos& pos, int nHeight)
{
    Yassert(!fClient);
    // Add to tx index
    uint256 hash = tx.GetHash();
    CTxIndex txindex(pos, tx.vout.size());
    return Write(make_pair(string("tx"), hash), txindex);
}

bool CTxDB::EraseTxIndex(const CTransaction& tx)
{
    Yassert(!fClient);
    uint256 hash = tx.GetHash();

    return Erase(make_pair(string("tx"), hash));
}

bool CTxDB::ContainsTx(uint256 hash)
{
    Yassert(!fClient);
    return Exists(make_pair(string("tx"), hash));
}

bool CTxDB::ReadDiskTx(uint256 hash, CTransaction& tx, CTxIndex& txindex)
{
    Yassert(!fClient);
    tx.SetNull();
    if (!ReadTxIndex(hash, txindex))
        return false;
    return (tx.ReadFromDisk(txindex.pos));
}

bool CTxDB::ReadDiskTx(uint256 hash, CTransaction& tx)
{
    CTxIndex txindex;
    return ReadDiskTx(hash, tx, txindex);
}

bool CTxDB::ReadDiskTx(COutPoint outpoint, CTransaction& tx, CTxIndex& txindex)
{
    return ReadDiskTx(outpoint.COutPointGetHash(), tx, txindex);
}

bool CTxDB::ReadDiskTx(COutPoint outpoint, CTransaction& tx)
{
    CTxIndex txindex;
    return ReadDiskTx(outpoint.COutPointGetHash(), tx, txindex);
}

bool CTxDB::WriteBlockIndex(const CDiskBlockIndex& blockindex)
{
    return Write(make_pair(string("blockindex"), blockindex.GetBlockHash()), blockindex);
}

bool CTxDB::ReadHashBestChain(uint256& hashBestChain)
{
    return Read(string("hashBestChain"), hashBestChain);
}

bool CTxDB::WriteHashBestChain(uint256 hashBestChain)
{
    return Write(string("hashBestChain"), hashBestChain);
}

bool CTxDB::ReadBestInvalidTrust(CBigNum& bnBestInvalidTrust)
{
    return Read(string("bnBestInvalidTrust"), bnBestInvalidTrust);
}

bool CTxDB::WriteBestInvalidTrust(CBigNum bnBestInvalidTrust)
{
    return Write(string("bnBestInvalidTrust"), bnBestInvalidTrust);
}

bool CTxDB::ReadSyncCheckpoint(uint256& hashCheckpoint)
{
    return Read(string("hashSyncCheckpoint"), hashCheckpoint);
}

bool CTxDB::WriteSyncCheckpoint(uint256 hashCheckpoint)
{
    return Write(string("hashSyncCheckpoint"), hashCheckpoint);
}

bool CTxDB::ReadCheckpointPubKey(string& strPubKey)
{
    return Read(string("strCheckpointPubKey"), strPubKey);
}

bool CTxDB::WriteCheckpointPubKey(const string& strPubKey)
{
    return Write(string("strCheckpointPubKey"), strPubKey);
}

bool CTxDB::ReadModifierUpgradeTime(unsigned int& nUpgradeTime)
{
    return Read(string("nUpgradeTime"), nUpgradeTime);
}

bool CTxDB::WriteModifierUpgradeTime(const unsigned int& nUpgradeTime)
{
    return Write(string("nUpgradeTime"), nUpgradeTime);
}

static CBlockIndex *InsertBlockIndex(uint256 hash)
{   // this is the slow poke in start up load block index
    if (hash == 0)
        return NULL;

    // Return existing, presume this is slow?
    map<uint256, CBlockIndex*>::iterator mi = mapBlockIndex.find(hash);
    if (mi != mapBlockIndex.end())
        return (*mi).second;

    // Create new
    CBlockIndex* pindexNew = new CBlockIndex();
    if (!pindexNew)
        throw runtime_error("LoadBlockIndex() : new CBlockIndex failed");

    mi = mapBlockIndex.insert(make_pair(hash, pindexNew)).first;
    pindexNew->phashBlock = &((*mi).first);

    return pindexNew;
}

bool CTxDB::LoadBlockIndex()
{
    if (
        !(mapBlockIndex.empty())
       ) 
    {   // Already loaded. But, it can happen during migration from BDB.
        return true;
    }
    // need a RAII class to fiddle fPrintToConsole to true if QT_GUI is defined
    // saving it and restoring it at function exit
     #ifdef QT_GUI
     class QCtFiddlefPTC
     {
     public:
        QCtFiddlefPTC() : fSaved( fPrintToConsole ) { fPrintToConsole = true;}
        ~QCtFiddlefPTC(){ fPrintToConsole = fSaved; }
     private:
        bool fSaved;
     } Junk;
     #endif
#ifdef WIN32
    const int
#ifdef Yac1dot0
  #ifdef _DEBUG
        nREFRESH = 10;    // generally resfresh rates are chosen to give ~1 update/sec
  #else
        // seems to be slowing down??
        nREFRESH = 20;
  #endif
#else
  #ifdef _DEBUG
        nREFRESH = 2000;    // generally resfresh rates are chosen to give ~1 update/sec
  #else
        // seems to be slowing down??
        nREFRESH = 12000;
  #endif
#endif
    int
        nMaxHeightGuess = 1,
        nCounter = 0,
        nRefresh = nREFRESH;
    ::int64_t
        n64timeStart, 
        nDelta1 = 0,
        n64timeStart1, 
        nDelta2 = 0,
        n64timeStart2, 
        nDelta3 = 0,
        n64timeStart3, 
        nDelta4 = 0,
        n64timeStart4, 
        nDelta5 = 0,
        n64timeStart5, 
        nDelta6 = 0,
        n64timeStart6, 
        nDelta7 = 0,
        n64timeStart7, 
        nDelta8 = 0,
        n64timeStart8, 
        nDelta9 = 0,
        n64timeStart9, 
        nDelta10 = 0,
        n64timeStart10, 
        nDelta11 = 0,
        n64timeStart11, 
        n64timeEnd, 
        n64deltaT = 0,
        n64MsStartTime = GetTimeMillis();
#endif
    // The block index is an in-memory structure that maps hashes to on-disk
    // locations where the contents of the block can be found. Here, we scan it
    // out of the DB and into mapBlockIndex.
    leveldb::Iterator 
        *iterator = pdb->NewIterator(leveldb::ReadOptions());
    // Seek to start key.

    CDataStream ssStartKey(SER_DISK, CLIENT_VERSION);
    ssStartKey << make_pair(string("blockindex"), uint256(0));
    iterator->Seek(ssStartKey.str());
    // Now read each entry.
    while (iterator->Valid())   //what is so slow in this loop of all PoW blocks?
    {                           // 5 minutes for 1400 blocks, ~300 blocks/min or ~5/sec
#ifdef WIN32
        n64timeStart = GetTimeMillis();
#endif

        // Unpack keys and values.
        CDataStream 
            ssKey(SER_DISK, CLIENT_VERSION);

#ifdef WIN32
        n64timeStart1 = GetTimeMillis(); 
        nDelta1 += (n64timeStart1 - n64timeStart);
#endif
        ssKey.write(iterator->key().data(), iterator->key().size());

#ifdef WIN32
        n64timeStart2 = GetTimeMillis(); 
        nDelta2 += (n64timeStart2 - n64timeStart1);
#endif
        CDataStream 
            ssValue(SER_DISK, CLIENT_VERSION);

#ifdef WIN32
        n64timeStart3 = GetTimeMillis(); 
        nDelta3 += (n64timeStart3 - n64timeStart2);
#endif
        ssValue.write(iterator->value().data(), iterator->value().size());

#ifdef WIN32
        n64timeStart4 = GetTimeMillis(); 
        nDelta4 += (n64timeStart4 - n64timeStart3);
#endif
        string 
            strType;

        ssKey >> strType;
        // Did we reach the end of the data to read?
        if (fRequestShutdown || strType != "blockindex")
            break;
        
#ifdef WIN32
        n64timeStart5 = GetTimeMillis(); 
        nDelta5 += (n64timeStart5 - n64timeStart4);
#endif
        CDiskBlockIndex 
            diskindex;

#ifdef WIN32
        n64timeStart6 = GetTimeMillis(); 
        nDelta6 += (n64timeStart6 - n64timeStart5);
#endif
        ssValue >> diskindex;

#ifdef WIN32
        n64timeStart7 = GetTimeMillis(); 
        nDelta7 += (n64timeStart7 - n64timeStart6);
#endif
        uint256 
            blockHash = diskindex.GetBlockHash();   // the slow poke!

        if ( 0 == blockHash )
        {
            if (fPrintToConsole)
                (void)printf( 
                            "Error? at nHeight=%d"
                            "\n"
                            "",
                            diskindex.nHeight
                            );
            continue;   //?

        }

#ifdef WIN32
        n64timeStart8 = GetTimeMillis(); 
        nDelta8 += (n64timeStart8 - n64timeStart7);
#endif
        // Construct block index object
        CBlockIndex
            * pindexNew    = InsertBlockIndex(blockHash);
        // what if null? Can't be, since blockhash is known to be != 0
        if( NULL == pindexNew ) // ???
        {
            if (fPrintToConsole)
                (void)printf( 
                            "Error? InsertBlockIndex(...) failed"
                            "\n"
                            ""
                            );
            iterator->Next();        
            continue;
        }
        pindexNew->pprev          = InsertBlockIndex(diskindex.hashPrev);

#ifdef WIN32
        n64timeStart9 = GetTimeMillis(); 
        nDelta9 += (n64timeStart9 - n64timeStart8);
#endif
        pindexNew->pnext          = InsertBlockIndex(diskindex.hashNext);

#ifdef WIN32
        n64timeStart10 = GetTimeMillis(); 
        nDelta10 += (n64timeStart10 - n64timeStart9);
#endif
        pindexNew->nFile          = diskindex.nFile;
        pindexNew->nBlockPos      = diskindex.nBlockPos;
        pindexNew->nHeight        = diskindex.nHeight;
        pindexNew->nMint          = diskindex.nMint;
        pindexNew->nMoneySupply   = diskindex.nMoneySupply;
        pindexNew->nFlags         = diskindex.nFlags;
        pindexNew->nStakeModifier = diskindex.nStakeModifier;
        pindexNew->prevoutStake   = diskindex.prevoutStake;
        pindexNew->nStakeTime     = diskindex.nStakeTime;
        pindexNew->hashProofOfStake = diskindex.hashProofOfStake;
        pindexNew->nVersion       = diskindex.nVersion;
        pindexNew->hashMerkleRoot = diskindex.hashMerkleRoot;
        pindexNew->nTime          = diskindex.nTime;
        pindexNew->nBits          = diskindex.nBits;
        pindexNew->nNonce         = diskindex.nNonce;

<<<<<<< HEAD
        if (pindexNew->nHeight % nEpochInterval == 0) {
            nBlockRewardPrev = (::int64_t)
                (
                (pindexNew->pprev? pindexNew->pprev->nMoneySupply:
                    nSimulatedMOneySupplyAtFork) /
                    nNumberOfBlocksPerYear
                ) * nInflation;
=======
        // Find the minimum ease (highest difficulty) when starting node
        // It will be used to calculate min difficulty (maximum ease)
        if (nMinEase > pindexNew->nBits)
        {
            nMinEase = pindexNew->nBits;
>>>>>>> dbf14742
        }

#ifdef WIN32
        n64timeStart11 = GetTimeMillis(); 
        nDelta11 += (n64timeStart11 - n64timeStart10);

        n64deltaT += n64timeStart11 - n64timeStart;
#endif
        // Watch for genesis block
        if( 
            (0 == diskindex.nHeight) &&
            (NULL != pindexGenesisBlock)
           )
        {
            if (fPrintToConsole)
                (void)printf( 
                        "Error? an extra null block???"
                        "\n"
                        ""
                            );
        }
        if (
            (0 == diskindex.nHeight) &&     // ought to be faster than a hash check!?
            (NULL == pindexGenesisBlock)
           )
        {
            if (blockHash == (!fTestNet ? hashGenesisBlock : hashGenesisBlockTestNet))// check anyway, but only if block 0
            {
                pindexGenesisBlock = pindexNew;
                /*************
#ifdef WIN32
                if (fPrintToConsole)
                    (void)printf( 
                            "Found block 0 at nCounter=%d"
                            "\n"
                            "",
                            nCounter
                                );
#endif
                *************/
            }
            else
            {
                if (fPrintToConsole)
                    (void)printf( 
                            "Error? a extra genesis block with the wrong hash???"
                            "\n"
                            ""
                                );
            }
        }
        // there seem to be 2 errant blocks?
        else
        {
            if(
                (NULL != pindexGenesisBlock) && 
                (0 == diskindex.nHeight) 
              )
            {
                if (fPrintToConsole)
                    (void)printf( 
                            "Error? a extra genesis null block???"
                            "\n"
                            ""
                                );
            }
        }
        //if (!pindexNew->CheckIndex()) // as it stands, this never fails??? So why bother?????
        //{
        //    delete iterator;
        //    return error("LoadBlockIndex() : CheckIndex failed at %d", pindexNew->nHeight);
        //}

        // NovaCoin: build setStakeSeen
        if (pindexNew->IsProofOfStake())
            setStakeSeen.insert(make_pair(pindexNew->prevoutStake, pindexNew->nStakeTime));
#ifdef WIN32
        ++nCounter;
        // could "guess at the max nHeight & %age against the loop count
        // to "hone in on" the %age done.  
        // Towards the end it ought to be pretty accurate.
        if( nMaxHeightGuess < pindexNew->nHeight )
        {
            nMaxHeightGuess = pindexNew->nHeight;
        }
        if( 0 == ( nCounter % nRefresh ) )  // every nRefresh-th time through the loop
        {
            float                   // these #s are just to slosh the . around
                dEstimate = float( ( 100.0 * nCounter ) / nMaxHeightGuess );
            std::string 
                sGutsNoise = strprintf(
                            "%7d (%3.2f%%)"
                            "",
                            nCounter, //pindexNew->nHeight,
                            dEstimate >= 100.0? 100.0: dEstimate
                                      );
            if (fPrintToConsole)
            {
                /****************
                (void)printf( 
                            "%s"
                            "   "
                            "",
                            sGutsNoise.c_str()
                            );
                ****************/
                DoProgress( nCounter, nMaxHeightGuess, n64MsStartTime );
                //(void)printf( 
                //            "\r"
                //            );
            }
    #ifdef QT_GUI
        //    uiInterface.InitMessage( sGutsNoise.c_str() );
    #endif
        }
#endif
        iterator->Next();
    }
    delete iterator;

    if (fRequestShutdown)
        return true;
#ifdef WIN32
    if (fPrintToConsole)
    {
        DoProgress( nCounter, nCounter, n64MsStartTime );
        (void)printf( "\n" );
    }
    #ifdef QT_GUI
    uiInterface.InitMessage(_("<b>...done.</b>"));
    #endif
#endif

#ifdef WIN32
    if (fPrintToConsole) 
    {
        (void)printf(
            "delta times"
            "\n1 %" 
            PRId64 
            "\n2 %" 
            PRId64 
            "\n3 %" 
            PRId64 
            "\n4 %" 
            PRId64 
            "\n5 %" 
            PRId64 
            "\n6 %" 
            PRId64 
            "\n7 %" 
            PRId64  
            "\n8 %" 
            PRId64 
            "\n9 %" 
            PRId64 
            "\n10 %" 
            PRId64 
            "\n11 %" 
            PRId64 
            "\nt %" 
            PRId64 
            "\n",
        nDelta1,
        nDelta2,
        nDelta3,
        nDelta4,
        nDelta5,
        nDelta6,
        nDelta7,
        nDelta8,
        nDelta9,
        nDelta10,
        nDelta11,
        n64deltaT 
                   );
    }
#endif
// <<<<<<<<<

#ifdef WIN32
    if (fPrintToConsole) 
        (void)printf( "Sorting by height...\n" );        
    #ifdef QT_GUI
    uiInterface.InitMessage(
                            _("Sorting by height...")
                           );
    #endif
    nCounter = 0;
#endif
    // Calculate bnChainTrust
    {
        LOCK(cs_main);

        vector< pair< int, CBlockIndex*> > vSortedByHeight;

        vSortedByHeight.reserve(mapBlockIndex.size());
        //vSortedByHeight.resize( mapBlockIndex.size() );

        int
            nUpdatePeriod = 10000;
        BOOST_FOREACH(const PAIRTYPE(uint256, CBlockIndex*)& item, mapBlockIndex)
        {
            CBlockIndex
                * pindex = item.second;

            vSortedByHeight.push_back(make_pair(pindex->nHeight, pindex));
#ifdef WIN32
            ++nCounter;
            if( 0 == (nCounter % nUpdatePeriod) )
            {
    #ifdef QT_GUI
                uiInterface.InitMessage( strprintf( _("%7d"), nCounter ) );
    #else
                if (fPrintToConsole) 
                    printf( "%7d\r", nCounter );
    #endif
            }
#endif        
        }
        sort(vSortedByHeight.begin(), vSortedByHeight.end());
#ifdef WIN32
        if (fPrintToConsole) 
            (void)printf( "\ndone\nChecking stake checksums...\n" );
    #ifdef _DEBUG
        nUpdatePeriod /= 4; // speed up update for debug mode
    #else
        nUpdatePeriod *= 5; // slow down update for release mode
    #endif
    #ifdef QT_GUI
        uiInterface.InitMessage( _("done") );
        uiInterface.InitMessage( _("Checking stake checksums...") );
    #endif
        nCounter = 0;
#endif
#ifdef Yac1dot0
#else
        BOOST_FOREACH(const PAIRTYPE(int, CBlockIndex*)& item, vSortedByHeight)
        {
            CBlockIndex* pindex = item.second;
            pindex->nPosBlockCount = ( pindex->pprev ? pindex->pprev->nPosBlockCount : 0 ) + ( pindex->IsProofOfStake() ? 1 : 0 );
            pindex->nBitsMA = pindex->IsProofOfStake() ? GetProofOfWorkMA(pindex->pprev) : 0;
            pindex->bnChainTrust = (pindex->pprev ? pindex->pprev->bnChainTrust : CBigNum(0)) + pindex->GetBlockTrust();
            // NovaCoin: calculate stake modifier checksum
            pindex->nStakeModifierChecksum = GetStakeModifierChecksum(pindex);
            if (!CheckStakeModifierCheckpoints(pindex->nHeight, pindex->nStakeModifierChecksum))
                return error("CTxDB::LoadBlockIndex() : Failed stake modifier checkpoint height=%d, modifier=0x%016" PRIx64, pindex->nHeight, pindex->nStakeModifier);
#ifdef WIN32
            ++nCounter;
            if( 0 == (nCounter % nUpdatePeriod) )
            {
    #ifdef QT_GUI
                uiInterface.InitMessage( strprintf( _("%7d"), nCounter ) );
    #else
                if (fPrintToConsole) 
                    printf( "%7d\r", nCounter );
    #endif
            }
#endif        
        }
#endif
    }

#ifdef WIN32
    if (fPrintToConsole) 
        (void)printf( "\ndone\n"
                      "Read best chain\n" 
                    );        
    #ifdef QT_GUI
    uiInterface.InitMessage( _("...done") );
    uiInterface.InitMessage( _("Read best chain") );
    #endif
#endif        

    // Load hashBestChain pointer to end of best chain
    if (!ReadHashBestChain(hashBestChain))
    {
        if (pindexGenesisBlock == NULL)
            return true;
        return error("CTxDB::LoadBlockIndex() : hashBestChain not loaded");
    }
    if (!mapBlockIndex.count(hashBestChain))
        return error("CTxDB::LoadBlockIndex() : hashBestChain not found in the block index");
    pindexBest = mapBlockIndex[hashBestChain];
    nBestHeight = pindexBest->nHeight;
    bnBestChainTrust = pindexBest->bnChainTrust;

    printf("LoadBlockIndex(): hashBestChain=%s  height=%d  trust=%s  date=%s\n",
      hashBestChain.ToString().substr(0,20).c_str(), nBestHeight, bnBestChainTrust.ToString().c_str(),
      DateTimeStrFormat("%x %H:%M:%S", pindexBest->GetBlockTime()).c_str());

    // NovaCoin: load hashSyncCheckpoint
    if( !fTestNet )
    {
        if (!ReadSyncCheckpoint(Checkpoints::hashSyncCheckpoint))
            return error("CTxDB::LoadBlockIndex() : hashSyncCheckpoint not loaded");
        printf("LoadBlockIndex(): synchronized checkpoint %s\n", 
               Checkpoints::hashSyncCheckpoint.ToString().c_str()
              );
    }
    // Load bnBestInvalidTrust, OK if it doesn't exist
    ReadBestInvalidTrust(bnBestInvalidTrust);

    // Verify blocks in the best chain
    int nCheckLevel = GetArg("-checklevel", 1);
    int nCheckDepth = GetArg( "-checkblocks", 750);
    if (nCheckDepth == 0)
        nCheckDepth = 1000000000; // suffices until the year 19000
    if (nCheckDepth > nBestHeight)
        nCheckDepth = nBestHeight;

#ifdef WIN32
    nCounter = 0;
    //#ifdef _MSC_VER
        #ifdef _DEBUG
        /****************
        const int
            nMINUTESperBLOCK = 1,   // or whatever you want to do in this *coin
            nMINUTESperHOUR = 60,
            nBLOCKSperHOUR = nMINUTESperHOUR / nMINUTESperBLOCK,
            nHOURStoCHECK = 1,   //12,     // this could be a variable
            nBLOCKSinLASTwhateverHOURS = nBLOCKSperHOUR * nHOURStoCHECK;

        nCheckDepth = nBLOCKSinLASTwhateverHOURS;
        ****************/
        #endif
    //#endif
    #ifdef QT_GUI
    std::string
        sX;
    uiInterface.InitMessage(
                            strprintf( _("Verifying the last %i blocks at level %i"), 
                                        nCheckDepth, nCheckLevel
                                     ).c_str()
                           );
    #endif
#endif
    printf("Verifying last %i blocks at level %i\n", nCheckDepth, nCheckLevel);
    CBlockIndex* pindexFork = NULL;
    map<pair<unsigned int, unsigned int>, CBlockIndex*> mapBlockPos;
    for (CBlockIndex* pindex = pindexBest; pindex && pindex->pprev; pindex = pindex->pprev)
    {
        if (fRequestShutdown || pindex->nHeight < nBestHeight-nCheckDepth)
            break;
        CBlock block;
        if (!block.ReadFromDisk(pindex))
            return error("LoadBlockIndex() : block.ReadFromDisk failed");
        // check level 1: verify block validity
        // check level 7: verify block signature too
        if (nCheckLevel>0 && !block.CheckBlock(true, true, (nCheckLevel>6)))
        {
            printf("LoadBlockIndex() : *** found bad block at %d, hash=%s\n", pindex->nHeight, pindex->GetBlockHash().ToString().c_str());
            pindexFork = pindex->pprev;
        }
        // check level 2: verify transaction index validity
        if (nCheckLevel>1)
        {
            pair<unsigned int, unsigned int> pos = make_pair(pindex->nFile, pindex->nBlockPos);
            mapBlockPos[pos] = pindex;
            BOOST_FOREACH(const CTransaction &tx, block.vtx)
            {
                uint256 hashTx = tx.GetHash();
                CTxIndex txindex;
                if (ReadTxIndex(hashTx, txindex))
                {
                    // check level 3: checker transaction hashes
                    if (nCheckLevel>2 || pindex->nFile != txindex.pos.Get_CDiskTxPos_nFile() || pindex->nBlockPos != txindex.pos.Get_CDiskTxPos_nBlockPos())
                    {
                        // either an error or a duplicate transaction
                        CTransaction txFound;
                        if (!txFound.ReadFromDisk(txindex.pos))
                        {
                            printf("LoadBlockIndex() : *** cannot read mislocated transaction %s\n", hashTx.ToString().c_str());
                            pindexFork = pindex->pprev;
                        }
                        else
                            if (txFound.GetHash() != hashTx) // not a duplicate tx
                            {
                                printf("LoadBlockIndex(): *** invalid tx position for %s\n", hashTx.ToString().c_str());
                                pindexFork = pindex->pprev;
                            }
                    }
                    // check level 4: check whether spent txouts were spent within the main chain
                    unsigned int 
                        nOutput = 0;
                    if (nCheckLevel>3)
                    {
                        BOOST_FOREACH(const CDiskTxPos &txpos, txindex.vSpent)
                        {
                            if (!txpos.IsNull())
                            {
                                pair<unsigned int, unsigned int> posFind = make_pair(txpos.Get_CDiskTxPos_nFile(), txpos.Get_CDiskTxPos_nBlockPos());
                                if (!mapBlockPos.count(posFind))
                                {
                                    printf("LoadBlockIndex(): *** found bad spend at %d, hashBlock=%s, hashTx=%s\n", pindex->nHeight, pindex->GetBlockHash().ToString().c_str(), hashTx.ToString().c_str());
                                    pindexFork = pindex->pprev;
                                }
                                // check level 6: check whether spent txouts were spent by a valid transaction that consume them
                                if (nCheckLevel>5)
                                {
                                    CTransaction txSpend;
                                    if (!txSpend.ReadFromDisk(txpos))
                                    {
                                        printf("LoadBlockIndex(): *** cannot read spending transaction of %s:%i from disk\n", hashTx.ToString().c_str(), nOutput);
                                        pindexFork = pindex->pprev;
                                    }
                                    else if (!txSpend.CheckTransaction())
                                    {
                                        printf("LoadBlockIndex(): *** spending transaction of %s:%i is invalid\n", hashTx.ToString().c_str(), nOutput);
                                        pindexFork = pindex->pprev;
                                    }
                                    else
                                    {
                                        bool fFound = false;
                                        BOOST_FOREACH(const CTxIn &txin, txSpend.vin)
                                            if (txin.prevout.COutPointGetHash() == hashTx && txin.prevout.COutPointGet_n() == nOutput)
                                                fFound = true;
                                        if (!fFound)
                                        {
                                            printf("LoadBlockIndex(): *** spending transaction of %s:%i does not spend it\n", hashTx.ToString().c_str(), nOutput);
                                            pindexFork = pindex->pprev;
                                        }
                                    }
                                }
                            }
                            ++nOutput;
                        }
                    }
                }
                // check level 5: check whether all prevouts are marked spent
                if (nCheckLevel>4)
                {
                     BOOST_FOREACH(const CTxIn &txin, tx.vin)
                     {
                          CTxIndex txindex;
                          if (ReadTxIndex(txin.prevout.COutPointGetHash(), txindex))
                              if (txindex.vSpent.size()-1 < txin.prevout.COutPointGet_n() || txindex.vSpent[txin.prevout.COutPointGet_n()].IsNull())
                              {
                                  printf("LoadBlockIndex(): *** found unspent prevout %s:%i in %s\n", txin.prevout.COutPointGetHash().ToString().c_str(), txin.prevout.COutPointGet_n(), hashTx.ToString().c_str());
                                  pindexFork = pindex->pprev;
                              }
                     }
                }
            }
        }
#ifdef WIN32
    #ifdef _MSC_VER
        if (fPrintToConsole) 
        {
            (void)printf( "\b\b\b" );       // , 1
         // (void)printf( "Verifying %7d at 0",
            (void)printf(// V e r i f y i n g   n n n n n n n   a t   t
                          "\b\b\b\b\b\b\b\b\b\b\b\b\b\b\b\b\b\b\b\b\b\b"
                        );
        }
    #endif        
        ++nCounter;                
#endif        
#ifdef WIN32
    #ifdef _MSC_VER
        if (fPrintToConsole) 
            (void)printf( "Verifying %7d",
                          nCheckDepth - nCounter  
                        );        
    #endif        
    #ifdef QT_GUI
        uiInterface.InitMessage( strprintf( "Verifying %7d", nCheckDepth - nCounter ).c_str() );
    #endif
#endif
    }
    if (pindexFork && !fRequestShutdown)
    {
        // Reorg back to the fork
        printf("LoadBlockIndex() : *** moving best chain pointer back to block %d\n", pindexFork->nHeight);
        CBlock block;
        if (!block.ReadFromDisk(pindexFork))
            return error("LoadBlockIndex() : block.ReadFromDisk failed");
        CTxDB txdb;
        block.SetBestChain(txdb, pindexFork);
    }

    return true;
}
#ifdef _MSC_VER
    #include "msvc_warnings.pop.h"
#endif
#endif<|MERGE_RESOLUTION|>--- conflicted
+++ resolved
@@ -553,7 +553,6 @@
         pindexNew->nBits          = diskindex.nBits;
         pindexNew->nNonce         = diskindex.nNonce;
 
-<<<<<<< HEAD
         if (pindexNew->nHeight % nEpochInterval == 0) {
             nBlockRewardPrev = (::int64_t)
                 (
@@ -561,13 +560,12 @@
                     nSimulatedMOneySupplyAtFork) /
                     nNumberOfBlocksPerYear
                 ) * nInflation;
-=======
+        }
         // Find the minimum ease (highest difficulty) when starting node
         // It will be used to calculate min difficulty (maximum ease)
         if (nMinEase > pindexNew->nBits)
         {
             nMinEase = pindexNew->nBits;
->>>>>>> dbf14742
         }
 
 #ifdef WIN32
