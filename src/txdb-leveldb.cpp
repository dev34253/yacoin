--- conflicted
+++ resolved
@@ -555,19 +555,6 @@
         pindexNew->nBits          = diskindex.nBits;
         pindexNew->nNonce         = diskindex.nNonce;
 
-<<<<<<< HEAD
-        if (pindexNew->nHeight % nEpochInterval == 0) {
-            nBlockRewardPrev = (::int64_t)
-                (
-                (pindexNew->pprev? pindexNew->pprev->nMoneySupply:
-                    nSimulatedMOneySupplyAtFork) /
-                    nNumberOfBlocksPerYear
-                ) * nInflation;
-        }
-        // Find the minimum ease (highest difficulty) when starting node
-        // It will be used to calculate min difficulty (maximum ease)
-        if (nMinEase > pindexNew->nBits)
-=======
         if (pindexNew->nHeight >= bestEpochIntervalHeight &&
             ((pindexNew->nHeight % nEpochInterval == 0) || (pindexNew->nHeight == nMainnetNewLogicBlockNumber)))
         {
@@ -577,7 +564,6 @@
         // Find the minimum ease (highest difficulty) when starting node
         // It will be used to calculate min difficulty (maximum ease)
         if ((pindexNew->nHeight >= nMainnetNewLogicBlockNumber) && (nMinEase > pindexNew->nBits))
->>>>>>> 35fdbf13
         {
             nMinEase = pindexNew->nBits;
         }
@@ -830,12 +816,6 @@
     #endif
         nCounter = 0;
 #endif
-<<<<<<< HEAD
-#ifdef Yac1dot0
-#else
-=======
-
->>>>>>> 35fdbf13
         BOOST_FOREACH(const PAIRTYPE(int, CBlockIndex*)& item, vSortedByHeight)
         {
             CBlockIndex* pindex = item.second;
