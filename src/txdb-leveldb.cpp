--- conflicted
+++ resolved
@@ -435,11 +435,7 @@
     while (iterator->Valid())   //what is so slow in this loop of all PoW blocks?
     {                           // 5 minutes for 1400 blocks, ~300 blocks/min or ~5/sec
 #ifdef WIN32
-<<<<<<< HEAD
-        n64timeStart = GetTimeMillis(); 
-=======
         n64timeStart = GetTimeMillis();
->>>>>>> 6934400e
 #endif
 
         // Unpack keys and values.
