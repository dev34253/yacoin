// Copyright (c) 2009-2010 Satoshi Nakamoto
// Copyright (c) 2009-2012 The Bitcoin developers
// Distributed under the MIT/X11 software license, see the accompanying
// file COPYING or http://www.opensource.org/licenses/mit-license.php.
#ifndef BITCOIN_KEYSTORE_H
#define BITCOIN_KEYSTORE_H

#include "key.h"
#include "pubkey.h"
#include "script/script.h"
#include "script/standard.h"
#include "sync.h"

#include <boost/signals2/signal.hpp>
#include <boost/variant.hpp>

<<<<<<< HEAD
typedef std::vector<unsigned char, secure_allocator<unsigned char> > CKeyingMaterial;
typedef std::map<CKeyID, std::pair<CPubKey, std::vector<unsigned char> > > CryptedKeyMap;
=======
class CScript;
enum txnouttype {
    TX_NONSTANDARD,
    // 'standard' transaction types:
    TX_PUBKEY,
    TX_PUBKEYHASH,
    TX_SCRIPTHASH,
    TX_MULTISIG,
    TX_CLTV_P2SH,
    TX_CSV_P2SH,
    TX_CLTV_P2PKH,
    TX_CSV_P2PKH,
    TX_NULL_DATA,
    /** YAC_TOKEN START */
    TX_NEW_TOKEN,
    TX_REISSUE_TOKEN,
    TX_TRANSFER_TOKEN,
    /** YAC_TOKEN END */
};

class CNoDestination {
public:
    friend bool operator==(const CNoDestination &a, const CNoDestination &b) { return true; }
    friend bool operator<(const CNoDestination &a, const CNoDestination &b) { return true; }
};
>>>>>>> d40fa683

class CScript;

/** A virtual base class for key stores */
class CKeyStore
{
protected:
    mutable CCriticalSection cs_KeyStore;

public:
    virtual ~CKeyStore() {}

    // Add a key to the store.
    virtual bool AddKeyPubKey(const CKey &key, const CPubKey &pubkey) =0;
    virtual bool AddKey(const CKey &key);

    // Check whether a key corresponding to a given address is present in the store.
    virtual bool HaveKey(const CKeyID &address) const =0;
    virtual bool GetKey(const CKeyID &address, CKey& keyOut) const =0;
    virtual void GetKeys(std::set<CKeyID> &setAddress) const =0;
    virtual bool GetPubKey(const CKeyID &address, CPubKey& vchPubKeyOut) const;

    // Support for BIP 0013 : see https://en.bitcoin.it/wiki/BIP_0013
    virtual bool AddCScript(const CScript& redeemScript) =0;
    virtual bool HaveCScript(const CScriptID &hash) const =0;
    virtual bool GetCScript(const CScriptID &hash, CScript& redeemScriptOut) const =0;

    // Support for Watch-only addresses
    virtual bool AddWatchOnly(const CScript &dest) =0;
    virtual bool RemoveWatchOnly(const CScript &dest) =0;
    virtual bool HaveWatchOnly(const CScript &dest) const =0;
    virtual bool HaveWatchOnly() const =0;

<<<<<<< HEAD
    virtual bool GetSecret(const CScript& scriptPubKey, CKeyingMaterial& vchSecret, bool &fCompressed, txnouttype& whichTypeRet, CScript& subscript) const = 0;
=======
    virtual bool GetSecret(const CScript& scriptPubKey, CSecret& vchSecret, bool &fCompressed, txnouttype& whichTypeRet, CScript& subscript) const = 0;
    virtual bool GetSecret(const CKeyID &address, CSecret& vchSecret, bool &fCompressed) const
    {
        CKey key;
        if (!GetKey(address, key))
            return false;
        vchSecret = key.GetSecret(fCompressed);
        return true;
    }
>>>>>>> d40fa683
};

typedef std::map<CKeyID, CKey> KeyMap;
typedef std::map<CScriptID, CScript > ScriptMap;
typedef std::set<CScript> WatchOnlySet;

/** Basic key store, that keeps keys in an address->secret map */
class CBasicKeyStore : public CKeyStore
{
protected:
    KeyMap mapKeys;
    ScriptMap mapScripts;
    WatchOnlySet setWatchOnly;

public:
    bool AddKeyPubKey(const CKey& key, const CPubKey &pubkey);
    bool HaveKey(const CKeyID &address) const
    {
        bool result;
        {
            LOCK(cs_KeyStore);
            result = (mapKeys.count(address) > 0);
        }
        return result;
    }
    void GetKeys(std::set<CKeyID> &setAddress) const
    {
        setAddress.clear();
        {
            LOCK(cs_KeyStore);
            KeyMap::const_iterator mi = mapKeys.begin();
            while (mi != mapKeys.end())
            {
                setAddress.insert((*mi).first);
                mi++;
            }
        }
    }
    bool GetKey(const CKeyID &address, CKey &keyOut) const
    {
        {
            LOCK(cs_KeyStore);
            KeyMap::const_iterator mi = mapKeys.find(address);
            if (mi != mapKeys.end())
            {
                keyOut = mi->second;
                return true;
            }
        }
        return false;
    }
<<<<<<< HEAD
    bool GetSecret(const CScript& scriptPubKey, CKeyingMaterial& vchSecret, bool &fCompressed, txnouttype& whichTypeRet, CScript& subscript) const;
=======
    bool GetSecret(const CScript& scriptPubKey, CSecret& vchSecret, bool &fCompressed, txnouttype& whichTypeRet, CScript& subscript) const;
>>>>>>> d40fa683
    virtual bool AddCScript(const CScript& redeemScript);
    virtual bool HaveCScript(const CScriptID &hash) const;
    virtual bool GetCScript(const CScriptID &hash, CScript& redeemScriptOut) const;

    virtual bool AddWatchOnly(const CScript &dest);
    virtual bool RemoveWatchOnly(const CScript &dest);
    virtual bool HaveWatchOnly(const CScript &dest) const;
    virtual bool HaveWatchOnly() const;
};

#endif<|MERGE_RESOLUTION|>--- conflicted
+++ resolved
@@ -14,10 +14,9 @@
 #include <boost/signals2/signal.hpp>
 #include <boost/variant.hpp>
 
-<<<<<<< HEAD
 typedef std::vector<unsigned char, secure_allocator<unsigned char> > CKeyingMaterial;
 typedef std::map<CKeyID, std::pair<CPubKey, std::vector<unsigned char> > > CryptedKeyMap;
-=======
+
 class CScript;
 enum txnouttype {
     TX_NONSTANDARD,
@@ -37,15 +36,6 @@
     TX_TRANSFER_TOKEN,
     /** YAC_TOKEN END */
 };
-
-class CNoDestination {
-public:
-    friend bool operator==(const CNoDestination &a, const CNoDestination &b) { return true; }
-    friend bool operator<(const CNoDestination &a, const CNoDestination &b) { return true; }
-};
->>>>>>> d40fa683
-
-class CScript;
 
 /** A virtual base class for key stores */
 class CKeyStore
@@ -77,19 +67,7 @@
     virtual bool HaveWatchOnly(const CScript &dest) const =0;
     virtual bool HaveWatchOnly() const =0;
 
-<<<<<<< HEAD
     virtual bool GetSecret(const CScript& scriptPubKey, CKeyingMaterial& vchSecret, bool &fCompressed, txnouttype& whichTypeRet, CScript& subscript) const = 0;
-=======
-    virtual bool GetSecret(const CScript& scriptPubKey, CSecret& vchSecret, bool &fCompressed, txnouttype& whichTypeRet, CScript& subscript) const = 0;
-    virtual bool GetSecret(const CKeyID &address, CSecret& vchSecret, bool &fCompressed) const
-    {
-        CKey key;
-        if (!GetKey(address, key))
-            return false;
-        vchSecret = key.GetSecret(fCompressed);
-        return true;
-    }
->>>>>>> d40fa683
 };
 
 typedef std::map<CKeyID, CKey> KeyMap;
@@ -141,11 +119,7 @@
         }
         return false;
     }
-<<<<<<< HEAD
     bool GetSecret(const CScript& scriptPubKey, CKeyingMaterial& vchSecret, bool &fCompressed, txnouttype& whichTypeRet, CScript& subscript) const;
-=======
-    bool GetSecret(const CScript& scriptPubKey, CSecret& vchSecret, bool &fCompressed, txnouttype& whichTypeRet, CScript& subscript) const;
->>>>>>> d40fa683
     virtual bool AddCScript(const CScript& redeemScript);
     virtual bool HaveCScript(const CScriptID &hash) const;
     virtual bool GetCScript(const CScriptID &hash, CScript& redeemScriptOut) const;
