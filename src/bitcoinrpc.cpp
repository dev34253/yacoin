// Copyright (c) 2010 Satoshi Nakamoto
// Copyright (c) 2009-2012 The Bitcoin developers
// Distributed under the MIT/X11 software license, see the accompanying
// file COPYING or http://www.opensource.org/licenses/mit-license.php.
#ifdef _MSC_VER
    #include <stdint.h>
    #include "msvc_warnings.push.h"

 #ifndef BITCOIN_INIT_H
    #include "init.h"
 #endif
 #ifndef _BITCOINRPC_H_
    #include "bitcoinrpc.h"
 #endif

    #undef printf

    #include <boost/asio.hpp>
    #include <boost/asio/ip/v6_only.hpp>
    #include <boost/iostreams/stream.hpp>
    #include <boost/algorithm/string.hpp>
    #include <boost/asio/ssl.hpp>
    //#define printf OutputDebugStringF
#else
#include "init.h"
#include "util.h"
#include "sync.h"
#include "ui_interface.h"
#include "base58.h"
#include "bitcoinrpc.h"
#include "db.h"

#undef printf
#include <boost/asio.hpp>
#include <boost/asio/ip/v6_only.hpp>
#include <boost/bind.hpp>
#include <boost/filesystem.hpp>
#include <boost/foreach.hpp>
#include <boost/iostreams/concepts.hpp>
#include <boost/iostreams/stream.hpp>
#include <boost/algorithm/string.hpp>
#include <boost/lexical_cast.hpp>
#include <boost/asio/ssl.hpp>
#include <boost/filesystem/fstream.hpp>
#include <boost/shared_ptr.hpp>
#include <list>

//#define printf OutputDebugStringF
#endif

using namespace boost;
using namespace boost::asio;
using namespace json_spirit;

using std::string;
using std::list;
using std::runtime_error;
using std::map;
using std::vector;
using std::set;
using std::ostringstream;
using std::invalid_argument;

void ThreadRPCServer2(void* parg);

static std::string strRPCUserColonPass;

const Object emptyobj;

void ThreadRPCServer3(void* parg);

static inline unsigned short GetDefaultRPCPort()
{
#if defined(Yac1dot0)
<<<<<<< HEAD
    return GetBoolArg("-testnet", false)? 7787: 17787;
#else
    return GetBoolArg("-testnet", false)? 7687: 17687;
=======
    return GetBoolArg("-testnet", false)? GetArg("-port", 17787) : GetArg("-port", 7787);
#else
    return GetBoolArg("-testnet", false)? 17687 : 7687;
>>>>>>> 35fdbf13
#endif
}

Object JSONRPCError(int code, const string& message)
{
    Object error;
    error.push_back(Pair("code", code));
    error.push_back(Pair("message", message));
    return error;
}

void RPCTypeCheck(const Array& params,
                  const list<Value_type>& typesExpected,
                  bool fAllowNull)
{
    unsigned int i = 0;
    BOOST_FOREACH(Value_type t, typesExpected)
    {
        if (params.size() <= i)
            break;

        const Value& v = params[i];
        if (!((v.type() == t) || (fAllowNull && (v.type() == null_type))))
        {
            string err = strprintf("Expected type %s, got %s",
                                   Value_type_name[t], Value_type_name[v.type()]);
            throw JSONRPCError(RPC_TYPE_ERROR, err);
        }
        i++;
    }
}

void RPCTypeCheck(const Object& o,
                  const map<string, Value_type>& typesExpected,
                  bool fAllowNull)
{
    BOOST_FOREACH(const PAIRTYPE(string, Value_type)& t, typesExpected)
    {
        const Value& v = find_value(o, t.first);
        if (!fAllowNull && v.type() == null_type)
            throw JSONRPCError(RPC_TYPE_ERROR, strprintf("Missing %s", t.first.c_str()));

        if (!((v.type() == t.second) || (fAllowNull && (v.type() == null_type))))
        {
            string err = strprintf("Expected type %s for %s, got %s",
                                   Value_type_name[t.second], t.first.c_str(), Value_type_name[v.type()]);
            throw JSONRPCError(RPC_TYPE_ERROR, err);
        }
    }
}

::int64_t AmountFromValue(const Value& value)
{
    double dAmount = value.get_real();
    if (dAmount <= 0.0 || dAmount > MAX_MONEY)
        throw JSONRPCError(RPC_TYPE_ERROR, "Invalid amount");
    ::int64_t nAmount = roundint64(dAmount * COIN);
    if (!MoneyRange(nAmount))
        throw JSONRPCError(RPC_TYPE_ERROR, "Invalid amount");
    return nAmount;
}

Value ValueFromAmount(::int64_t amount)
{
    return (double)amount / (double)COIN;
}

std::string HexBits(unsigned int nBits)
{
    union {
        ::int32_t nBits;
        char cBits[4];
    } uBits;
    uBits.nBits = htonl((::int32_t)nBits);
    return HexStr(BEGIN(uBits.cBits), END(uBits.cBits));
}


//
// Utilities: convert hex-encoded Values
// (throws error if not hex).
//
uint256 ParseHashV(const Value& v, string strName)
{
    string strHex;
    if (v.type() == str_type)
        strHex = v.get_str();
    if (!IsHex(strHex)) // Note: IsHex("") is false
        throw JSONRPCError(RPC_INVALID_PARAMETER, strName+" must be hexadecimal string (not '"+strHex+"')");
    uint256 result;
    result.SetHex(strHex);
    return result;
}

uint256 ParseHashO(const Object& o, string strKey)
{
    return ParseHashV(find_value(o, strKey), strKey);
}

vector<unsigned char> ParseHexV(const Value& v, string strName)
{
    string strHex;
    if (v.type() == str_type)
        strHex = v.get_str();
    if (!IsHex(strHex))
        throw JSONRPCError(RPC_INVALID_PARAMETER, strName+" must be hexadecimal string (not '"+strHex+"')");
    return ParseHex(strHex);
}

vector<unsigned char> ParseHexO(const Object& o, string strKey)
{
    return ParseHexV(find_value(o, strKey), strKey);
}


///
/// Note: This interface may still be subject to change.
///

string CRPCTable::help(string strCommand) const
{
    string strRet = "";
    set<rpcfn_type> setDone;
    boost::to_lower( strCommand );
    for (map<string, const CRPCCommand*>::const_iterator mi = mapCommands.begin(); mi != mapCommands.end(); ++mi)
    {
        const CRPCCommand *pcmd = mi->second;
        string strMethod = mi->first;
        // We already filter duplicates, but these deprecated screw up the sort order
        if (strMethod.find("label") != string::npos)
            continue;
        if (strCommand != "" && strMethod != strCommand)
            continue;
        try
        {
            Array params;
            rpcfn_type pfn = pcmd->actor;
            if (setDone.insert(pfn).second)
                (*pfn)(params, true);
        }
        catch (const std::exception& e)
        {   // Help text is returned in an exception
            string strHelp = string(e.what());
            if (strCommand == "")
                if (strHelp.find('\n') != string::npos)
                    strHelp = strHelp.substr(0, strHelp.find('\n'));
            strRet += strHelp + "\n";
        }
         catch (...) 
        {
            string strHelp = string("Unknown help Error?");
            if ( "" == strCommand )         // just a help w/ no arguments
            {
                if (strHelp.find('\n') != string::npos) // there is a \n in the message
                {
                    strHelp = strHelp.substr(0, strHelp.find('\n')); // truncate at that point, why?
                }
            }
            strRet += strHelp + "\n";
        }
    }
    if (strRet == "")
        strRet = strprintf("help: unknown command: %s\n", strCommand.c_str());
    strRet = strRet.substr(0,strRet.size()-1);
    return strRet;
}

Value help(const Array& params, bool fHelp)
{
    if (fHelp || params.size() > 1)
    {
        throw runtime_error( "help [command]\n" "List commands, or get help for a command." );
      //throw invalid_argument( "help [command]\n" "List commands, or get help for a command." );
    }
    string strCommand = "";
    if (params.size() > 0)
        strCommand = params[0].get_str();

    return tableRPC.help(strCommand);
}


Value stop(const Array& params, bool fHelp)
{
    if (fHelp || params.size() > 1)
        throw runtime_error(
            "stop <detach>\n"
            "<detach> is true or false to detach the database or not for this stop only\n"
            "Stop YaCoin server (and possibly override the detachdb config value).");
    // Shutdown will take long enough that the response should get back
    if (params.size() > 0)
        bitdb.SetDetach(params[0].get_bool());
    StartShutdown();
    return "YaCoin server stopping";
}

Value getrpcinfo(const Array& params, bool fHelp){
    if(fHelp){
        throw runtime_error(
            "getrpcinfo\n"
            "Returns details of the RPC server.\n");
    }    
    
    Object command;
    command.push_back(Pair("method","getrpcinfo"));
    command.push_back(Pair("duration",1));
    
    Array commands;
    commands.push_back(command);

    Object res;
    res.push_back(Pair("active_commands",commands));
    res.push_back(Pair("logpath",GetDebugLogPathName()));
    return res;
}

Value setmocktime(const Array& params, bool fHelp){
    if(fHelp){
        throw runtime_error(
            "setmocktime <timestamp>\n"
            "<timestamp> mocktimestamp to be set\n");
    }

    SetMockTime(params[0].get_int64());

    return Value::null;
}

//
// HTTP protocol
//
// This ain't Apache.  We're just using HTTP header for the length field
// and to be compatible with other JSON-RPC implementations.
//

string HTTPPost(const string& strMsg, const map<string,string>& mapRequestHeaders)
{
    ostringstream s;
    s << "POST / HTTP/1.1\r\n"
      << "User-Agent: yacoin-json-rpc/" << FormatFullVersion() << "\r\n"
      << "Host: 127.0.0.1\r\n"
      << "Content-Type: application/json\r\n"
      << "Content-Length: " << strMsg.size() << "\r\n"
      << "Connection: close\r\n"
      << "Accept: application/json\r\n";
    BOOST_FOREACH(const PAIRTYPE(string, string)& item, mapRequestHeaders)
        s << item.first << ": " << item.second << "\r\n";
    s << "\r\n" << strMsg;

    return s.str();
}

string rfc1123Time()
{
    char buffer[64];
    time_t now;
    time(&now);
    struct tm* now_gmt = gmtime(&now);
    string locale(setlocale(LC_TIME, NULL));
    setlocale(LC_TIME, "C"); // we want POSIX (aka "C") weekday/month strings
    strftime(buffer, sizeof(buffer), "%a, %d %b %Y %H:%M:%S +0000", now_gmt);
    setlocale(LC_TIME, locale.c_str());
    return string(buffer);
}

static string HTTPReply(int nStatus, const string& strMsg, bool keepalive)
{
    if (nStatus == HTTP_UNAUTHORIZED)
        return strprintf("HTTP/1.0 401 Authorization Required\r\n"
            "Date: %s\r\n"
            "Server: yacoin-json-rpc/%s\r\n"
            "WWW-Authenticate: Basic realm=\"jsonrpc\"\r\n"
            "Content-Type: text/html\r\n"
            "Content-Length: 296\r\n"
            "\r\n"
            "<!DOCTYPE HTML PUBLIC \"-//W3C//DTD HTML 4.01 Transitional//EN\"\r\n"
            "\"http://www.w3.org/TR/1999/REC-html401-19991224/loose.dtd\">\r\n"
            "<HTML>\r\n"
            "<HEAD>\r\n"
            "<TITLE>Error</TITLE>\r\n"
            "<META HTTP-EQUIV='Content-Type' CONTENT='text/html; charset=ISO-8859-1'>\r\n"
            "</HEAD>\r\n"
            "<BODY><H1>401 Unauthorized.</H1></BODY>\r\n"
            "</HTML>\r\n", rfc1123Time().c_str(), FormatFullVersion().c_str());
    const char *cStatus;
         if (nStatus == HTTP_OK) cStatus = "OK";
    else if (nStatus == HTTP_BAD_REQUEST) cStatus = "Bad Request";
    else if (nStatus == HTTP_FORBIDDEN) cStatus = "Forbidden";
    else if (nStatus == HTTP_NOT_FOUND) cStatus = "Not Found";
    else if (nStatus == HTTP_INTERNAL_SERVER_ERROR) cStatus = "Internal Server Error";
    else cStatus = "";
    return strprintf(
            "HTTP/1.1 %d %s\r\n"
            "Date: %s\r\n"
            "Connection: %s\r\n"
            "Content-Length: %" PRIszu "\r\n"
            "Content-Type: application/json\r\n"
            "Server: yacoin-json-rpc/%s\r\n"
            "\r\n"
            "%s",
        nStatus,
        cStatus,
        rfc1123Time().c_str(),
        keepalive ? "keep-alive" : "close",
        strMsg.size(),
        FormatFullVersion().c_str(),
        strMsg.c_str());
}

int ReadHTTPStatus(std::basic_istream<char>& stream, int &proto)
{
    string str;
    getline(stream, str);
    vector<string> vWords;
    boost::split(vWords, str, boost::is_any_of(" "));
    if (vWords.size() < 2)
        return HTTP_INTERNAL_SERVER_ERROR;
    proto = 0;
    const char *ver = strstr(str.c_str(), "HTTP/1.");
    if (ver != NULL)
        proto = atoi(ver+7);
    return atoi(vWords[1].c_str());
}

int ReadHTTPHeader(std::basic_istream<char>& stream, map<string, string>& mapHeadersRet)
{
    int nLen = 0;
    while (true)
    {
        string str;
        std::getline(stream, str);
        if (str.empty() || str == "\r")
            break;
        string::size_type nColon = str.find(":");
        if (nColon != string::npos)
        {
            string strHeader = str.substr(0, nColon);
            boost::trim(strHeader);
            boost::to_lower(strHeader);
            string strValue = str.substr(nColon+1);
            boost::trim(strValue);
            mapHeadersRet[strHeader] = strValue;
            if (strHeader == "content-length")
                nLen = atoi(strValue.c_str());
        }
    }
    return nLen;
}

int ReadHTTP(std::basic_istream<char>& stream, map<string, string>& mapHeadersRet, string& strMessageRet)
{
    mapHeadersRet.clear();
    strMessageRet = "";

    // Read status
    int nProto = 0;
    int nStatus = ReadHTTPStatus(stream, nProto);

    // Read header
    int nLen = ReadHTTPHeader(stream, mapHeadersRet);
    if (nLen < 0 || nLen > (int)MAX_SIZE)
        return HTTP_INTERNAL_SERVER_ERROR;

    // Read message
    if (nLen > 0)
    {
        vector<char> vch(nLen);
        stream.read(&vch[0], nLen);
        strMessageRet = string(vch.begin(), vch.end());
    }

    string sConHdr = mapHeadersRet["connection"];

    if ((sConHdr != "close") && (sConHdr != "keep-alive"))
    {
        if (nProto >= 1)
            mapHeadersRet["connection"] = "keep-alive";
        else
            mapHeadersRet["connection"] = "close";
    }

    return nStatus;
}

bool HTTPAuthorized(map<string, string>& mapHeaders)
{
    string strAuth = mapHeaders["authorization"];
    if (strAuth.substr(0,6) != "Basic ")
        return false;
    string strUserPass64 = strAuth.substr(6); boost::trim(strUserPass64);
    string strUserPass = DecodeBase64(strUserPass64);
    return TimingResistantEqual(strUserPass, strRPCUserColonPass);
}

//
// JSON-RPC protocol.  Bitcoin speaks version 1.0 for maximum compatibility,
// but uses JSON-RPC 1.1/2.0 standards for parts of the 1.0 standard that were
// unspecified (HTTP errors and contents of 'error').
//
// 1.0 spec: http://json-rpc.org/wiki/specification
// 1.2 spec: http://groups.google.com/group/json-rpc/web/json-rpc-over-http
// http://www.codeproject.com/KB/recipes/JSON_Spirit.aspx
//

string JSONRPCRequest(const string& strMethod, const Array& params, const Value& id)
{
    Object request;
    request.push_back(Pair("method", strMethod));
    request.push_back(Pair("params", params));
    request.push_back(Pair("id", id));
    return write_string(Value(request), false) + "\n";
}

Object JSONRPCReplyObj(const Value& result, const Value& error, const Value& id)
{
    Object reply;
    if (error.type() != null_type)
        reply.push_back(Pair("result", Value::null));
    else
        reply.push_back(Pair("result", result));
    reply.push_back(Pair("error", error));
    reply.push_back(Pair("id", id));
    return reply;
}

string JSONRPCReply(const Value& result, const Value& error, const Value& id)
{
    Object reply = JSONRPCReplyObj(result, error, id);
    return write_string(Value(reply), false) + "\n";
}

void ErrorReply(std::ostream& stream, const Object& objError, const Value& id)
{
    // Send error reply from json-rpc error object
    int nStatus = HTTP_INTERNAL_SERVER_ERROR;
    int code = find_value(objError, "code").get_int();
    if (code == RPC_INVALID_REQUEST) nStatus = HTTP_BAD_REQUEST;
    else if (code == RPC_METHOD_NOT_FOUND) nStatus = HTTP_NOT_FOUND;
    string strReply = JSONRPCReply(Value::null, objError, id);
    stream << HTTPReply(nStatus, strReply, false) << std::flush;
}

bool ClientAllowed(const boost::asio::ip::address& address)
{
    // Make sure that IPv4-compatible and IPv4-mapped IPv6 addresses are treated as IPv4 addresses
    if (address.is_v6()
     && (address.to_v6().is_v4_compatible()
      || address.to_v6().is_v4_mapped()))
        return ClientAllowed(address.to_v6().to_v4());

    if (address == asio::ip::address_v4::loopback()
     || address == asio::ip::address_v6::loopback()
     || (address.is_v4()
         // Check whether IPv4 addresses match 127.0.0.0/8 (loopback subnet)
      && (address.to_v4().to_ulong() & 0xff000000) == 0x7f000000))
        return true;

    const string strAddress = address.to_string();
    const vector<string>& vAllow = mapMultiArgs["-rpcallowip"];
    BOOST_FOREACH(string strAllow, vAllow)
        if (WildcardMatch(strAddress, strAllow))
            return true;
    return false;
}

//
// IOStream device that speaks SSL but can also speak non-SSL
//
template <typename Protocol>
class SSLIOStreamDevice : public iostreams::device<iostreams::bidirectional> {
public:
    SSLIOStreamDevice(asio::ssl::stream<typename Protocol::socket> &streamIn, bool fUseSSLIn) : stream(streamIn)
    {
        fUseSSL = fUseSSLIn;
        fNeedHandshake = fUseSSLIn;
    }

    void handshake(ssl::stream_base::handshake_type role)
    {
        if (!fNeedHandshake) return;
        fNeedHandshake = false;
        stream.handshake(role);
    }
    std::streamsize read(char* s, std::streamsize n)
    {
        handshake(ssl::stream_base::server); // HTTPS servers read first
        if (fUseSSL) return stream.read_some(asio::buffer(s, n));
        return stream.next_layer().read_some(asio::buffer(s, n));
    }
    std::streamsize write(const char* s, std::streamsize n)
    {
        handshake(ssl::stream_base::client); // HTTPS clients write first
        if (fUseSSL) return asio::write(stream, asio::buffer(s, n));
        return asio::write(stream.next_layer(), asio::buffer(s, n));
    }
    bool connect(const std::string& server, const std::string& port)
    {
        ip::tcp::resolver resolver(stream.get_io_service());
        ip::tcp::resolver::query query(server.c_str(), port.c_str());
        ip::tcp::resolver::iterator endpoint_iterator = resolver.resolve(query);
        ip::tcp::resolver::iterator end;
        boost::system::error_code error = asio::error::host_not_found;
        while (error && endpoint_iterator != end)
        {
            stream.lowest_layer().close();
            stream.lowest_layer().connect(*endpoint_iterator++, error);
        }
        if (error)
            return false;
        return true;
    }

private:
    bool fNeedHandshake;
    bool fUseSSL;
    asio::ssl::stream<typename Protocol::socket>& stream;
};

class AcceptedConnection
{
public:
    virtual ~AcceptedConnection() {}

    virtual std::iostream& stream() = 0;
    virtual std::string peer_address_to_string() const = 0;
    virtual void close() = 0;
};

template <typename Protocol>
class AcceptedConnectionImpl : public AcceptedConnection
{
public:
    AcceptedConnectionImpl(
            asio::io_service& io_service,
            ssl::context &context,
            bool fUseSSL) :
        sslStream(io_service, context),
        _d(sslStream, fUseSSL),
        _stream(_d)
    {
    }

    virtual std::iostream& stream()
    {
        return _stream;
    }

    virtual std::string peer_address_to_string() const
    {
        return peer.address().to_string();
    }

    virtual void close()
    {
        _stream.close();
    }

    typename Protocol::endpoint peer;
    asio::ssl::stream<typename Protocol::socket> sslStream;

private:
    SSLIOStreamDevice<Protocol> _d;
    iostreams::stream< SSLIOStreamDevice<Protocol> > _stream;
};

void ThreadRPCServer(void* parg)
{
    // Make this thread recognisable as the RPC listener
    RenameThread("yacoin-rpclistener");

    try
    {
        vnThreadsRunning[THREAD_RPCLISTENER]++;
        ThreadRPCServer2(parg);
        vnThreadsRunning[THREAD_RPCLISTENER]--;
    }
    catch (std::exception& e) {
        vnThreadsRunning[THREAD_RPCLISTENER]--;
        PrintException(&e, "ThreadRPCServer()");
    } catch (...) {
        vnThreadsRunning[THREAD_RPCLISTENER]--;
        PrintException(NULL, "ThreadRPCServer()");
    }
    printf("ThreadRPCServer exited\n");
}

// Forward declaration required for RPCListen
template <typename Protocol, typename SocketAcceptorService>
static void RPCAcceptHandler(boost::shared_ptr< basic_socket_acceptor<Protocol, SocketAcceptorService> > acceptor,
                             ssl::context& context,
                             bool fUseSSL,
                             AcceptedConnection* conn,
                             const boost::system::error_code& error);

/**
 * Sets up I/O resources to accept and handle a new connection.
 */
template <typename Protocol, typename SocketAcceptorService>
static void RPCListen(boost::shared_ptr< basic_socket_acceptor<Protocol, SocketAcceptorService> > acceptor,
                   ssl::context& context,
                   const bool fUseSSL)
{
    // Accept connection
    AcceptedConnectionImpl<Protocol>* conn = new AcceptedConnectionImpl<Protocol>(acceptor->get_io_service(), context, fUseSSL);

    acceptor->async_accept(
            conn->sslStream.lowest_layer(),
            conn->peer,
            boost::bind(&RPCAcceptHandler<Protocol, SocketAcceptorService>,
                acceptor,
                boost::ref(context),
                fUseSSL,
                conn,
                boost::asio::placeholders::error));
}

/**
 * Accept and handle incoming connection.
 */
template <typename Protocol, typename SocketAcceptorService>
static void RPCAcceptHandler(boost::shared_ptr< basic_socket_acceptor<Protocol, SocketAcceptorService> > acceptor,
                             ssl::context& context,
                             const bool fUseSSL,
                             AcceptedConnection* conn,
                             const boost::system::error_code& error)
{
    vnThreadsRunning[THREAD_RPCLISTENER]++;

    // Immediately start accepting new connections, except when we're cancelled or our socket is closed.
    if (error != asio::error::operation_aborted
     && acceptor->is_open())
        RPCListen(acceptor, context, fUseSSL);

    AcceptedConnectionImpl<ip::tcp>* tcp_conn = dynamic_cast< AcceptedConnectionImpl<ip::tcp>* >(conn);

    // TODO: Actually handle errors
    if (error)
    {
        delete conn;
    }

    // Restrict callers by IP.  It is important to
    // do this before starting client thread, to filter out
    // certain DoS and misbehaving clients.
    else if (tcp_conn
          && !ClientAllowed(tcp_conn->peer.address()))
    {
        // Only send a 403 if we're not using SSL to prevent a DoS during the SSL handshake.
        if (!fUseSSL)
            conn->stream() << HTTPReply(HTTP_FORBIDDEN, "", false) << std::flush;
        delete conn;
    }

    // start HTTP client thread
    else if (!NewThread(ThreadRPCServer3, conn)) {
        printf("Failed to create RPC server client thread\n");
        delete conn;
    }

    vnThreadsRunning[THREAD_RPCLISTENER]--;
}

void ThreadRPCServer2(void* parg)
{
    printf("ThreadRPCServer2 started\n");

    strRPCUserColonPass = mapArgs["-rpcuser"] + ":" + mapArgs["-rpcpassword"];
    if (mapArgs["-rpcpassword"] == "")
    {
        unsigned char rand_pwd[32];
        RAND_bytes(rand_pwd, 32);
        string strWhatAmI = "To use yacoind";
        if (mapArgs.count("-server"))
            strWhatAmI = strprintf(_("To use the %s option"), "\"-server\"");
        else if (mapArgs.count("-daemon"))
            strWhatAmI = strprintf(_("To use the %s option"), "\"-daemon\"");
        uiInterface.ThreadSafeMessageBox(strprintf(
            _("%s, you must set a rpcpassword in the configuration file:\n %s\n"
              "It is recommended you use the following random password:\n"
              "rpcuser=yacoinrpc\n"
              "rpcpassword=%s\n"
              "(you do not need to remember this password)\n"
              "If the file does not exist, create it with owner-readable-only file permissions.\n"),
                strWhatAmI.c_str(),
                GetConfigFile().string().c_str(),
                EncodeBase58(&rand_pwd[0],&rand_pwd[0]+32).c_str()),
            _("Error"), CClientUIInterface::OK | CClientUIInterface::MODAL);
        StartShutdown();
        return;
    }

    const bool fUseSSL = GetBoolArg("-rpcssl");

    asio::io_service io_service;

    ssl::context context(io_service, ssl::context::sslv23);
    if (fUseSSL)
    {
        context.set_options(ssl::context::no_sslv2);

        filesystem::path 
            pathCertFile(GetArg("-rpcsslcertificatechainfile", "server.cert"));

        if (!pathCertFile.is_complete()) 
            pathCertFile = filesystem::path(GetDataDir()) / pathCertFile;
        if (filesystem::exists(pathCertFile)) 
            context.use_certificate_chain_file(pathCertFile.string());
        else 
            printf("ThreadRPCServer2 ERROR: missing server certificate file %s\n", 
                   pathCertFile.string().c_str()
                  );

        filesystem::path 
            pathPKFile(GetArg("-rpcsslprivatekeyfile", "server.pem"));
        if (!pathPKFile.is_complete()) 
            pathPKFile = filesystem::path(GetDataDir()) / pathPKFile;
        if (filesystem::exists(pathPKFile)) 
            context.use_private_key_file(pathPKFile.string(), ssl::context::pem); // causes exceptions???
        else 
            printf("ThreadRPCServer2 ERROR: missing server private key file %s\n", 
                   pathPKFile.string().c_str()
                  );

        string 
            strCiphers = GetArg("-rpcsslciphers", "TLSv1+HIGH:!SSLv2:!aNULL:!eNULL:!AH:!3DES:@STRENGTH");
        SSL_CTX_set_cipher_list(context.impl(), strCiphers.c_str());
    }

    // Try a dual IPv6/IPv4 socket, falling back to separate IPv4 and IPv6 sockets
    const bool loopback = !mapArgs.count("-rpcallowip");
    asio::ip::address bindAddress = loopback ? asio::ip::address_v6::loopback() : asio::ip::address_v6::any();
    ip::tcp::endpoint endpoint(bindAddress, GetArg("-rpcport", GetDefaultRPCPort()));
    boost::system::error_code v6_only_error;
    boost::shared_ptr<ip::tcp::acceptor> acceptor(new ip::tcp::acceptor(io_service));

    boost::signals2::signal<void ()> StopRequests;

    bool fListening = false;
    std::string strerr;
    try
    {
        acceptor->open(endpoint.protocol());
        acceptor->set_option(boost::asio::ip::tcp::acceptor::reuse_address(true));

        // Try making the socket dual IPv6/IPv4 (if listening on the "any" address)
        acceptor->set_option(boost::asio::ip::v6_only(loopback), v6_only_error);

        acceptor->bind(endpoint);
        acceptor->listen(socket_base::max_connections);

        RPCListen(acceptor, context, fUseSSL);
        // Cancel outstanding listen-requests for this acceptor when shutting down
        StopRequests.connect(signals2::slot<void ()>(
                    static_cast<void (ip::tcp::acceptor::*)()>(&ip::tcp::acceptor::close), acceptor.get())
                .track(acceptor));

        fListening = true;
    }
    catch(boost::system::system_error &e)
    {
        strerr = strprintf(_("An error occurred while setting up the RPC port %u for listening on IPv6, falling back to IPv4: %s"), endpoint.port(), e.what());
    }

    try {
        // If dual IPv6/IPv4 failed (or we're opening loopback interfaces only), open IPv4 separately
        if (!fListening || loopback || v6_only_error)
        {
            bindAddress = loopback ? asio::ip::address_v4::loopback() : asio::ip::address_v4::any();
            endpoint.address(bindAddress);

            acceptor.reset(new ip::tcp::acceptor(io_service));
            acceptor->open(endpoint.protocol());
            acceptor->set_option(boost::asio::ip::tcp::acceptor::reuse_address(true));
            acceptor->bind(endpoint);
            acceptor->listen(socket_base::max_connections);

            RPCListen(acceptor, context, fUseSSL);
            // Cancel outstanding listen-requests for this acceptor when shutting down
            StopRequests.connect(signals2::slot<void ()>(
                        static_cast<void (ip::tcp::acceptor::*)()>(&ip::tcp::acceptor::close), acceptor.get())
                    .track(acceptor));

            fListening = true;
        }
    }
    catch(boost::system::system_error &e)
    {
        strerr = strprintf(_("An error occurred while setting up the RPC port %u for listening on IPv4: %s"), endpoint.port(), e.what());
    }

    if (!fListening) {
        uiInterface.ThreadSafeMessageBox(strerr, _("Error"), CClientUIInterface::OK | CClientUIInterface::MODAL);
        StartShutdown();
        return;
    }

    vnThreadsRunning[THREAD_RPCLISTENER]--;
    while (!fShutdown)
        io_service.run_one();
    vnThreadsRunning[THREAD_RPCLISTENER]++;
    StopRequests();
}

class JSONRequest
{
public:
    Value id;
    string strMethod;
    Array params;

    JSONRequest() { id = Value::null; }
    void parse(const Value& valRequest);
    void convertParameterObjectToArray(string method, Value& valParams);
};

void JSONRequest::convertParameterObjectToArray(string method, Value& valParams){    
    params = Array();
    if(method == "importprivkey"){
        // copy those params in the order as expected by the improvprivkey function
        params.push_back(find_value(valParams.get_obj(), "privkey"));
        params.push_back(find_value(valParams.get_obj(), "label"));
    } else if(method == "generatetoaddress"){
        params.push_back(find_value(valParams.get_obj(), "nblocks"));
        Value addressValue = find_value(valParams.get_obj(), "address");
        if(!addressValue.is_null()){
            params.push_back(addressValue);
        }        
        Value maxtriesValue = find_value(valParams.get_obj(), "maxtries");
        if(!maxtriesValue.is_null()){
            params.push_back(maxtriesValue);
        }
    } else if (method == "getblockcount" || method == "getwalletinfo" || method == "stop") {
        // these methods do not require any parameter
    }
}

void JSONRequest::parse(const Value& valRequest)
{
    // Parse request
    if (valRequest.type() != obj_type)
        throw JSONRPCError(RPC_INVALID_REQUEST, "Invalid Request object");
    const Object& request = valRequest.get_obj();

    // Parse id now so errors from here on will have the id
    id = find_value(request, "id");

    // Parse method
    Value valMethod = find_value(request, "method");
    if (valMethod.type() == null_type)
        throw JSONRPCError(RPC_INVALID_REQUEST, "Missing method");
    if (valMethod.type() != str_type)
        throw JSONRPCError(RPC_INVALID_REQUEST, "Method must be a string");
    strMethod = valMethod.get_str();
//    if (
//        strMethod != "getwork" &&
//        strMethod != "getworkex" &&
//        strMethod != "getblocktemplate"
//       )
    printf("ThreadRPCServer method=%s\n", strMethod.c_str());

    // Parse params
    Value valParams = find_value(request, "params");
    if(valParams.type() == obj_type) {
        convertParameterObjectToArray(valMethod.get_str(), valParams);
    } else if (valParams.type() == array_type) {
        params = valParams.get_array();
    } else if (valParams.type() == null_type) {
        params = Array();
    } else {
        throw JSONRPCError(RPC_INVALID_REQUEST, "Params must be an array");
    }
}

static Object JSONRPCExecOne(const Value& req)
{
    Object rpc_result;

    JSONRequest jreq;
    try {
        jreq.parse(req);

        Value result = tableRPC.execute(jreq.strMethod, jreq.params);
        rpc_result = JSONRPCReplyObj(result, Value::null, jreq.id);
    }
    catch (Object& objError)
    {
        rpc_result = JSONRPCReplyObj(Value::null, objError, jreq.id);
    }
    catch (std::exception& e)
    {
        rpc_result = JSONRPCReplyObj(Value::null,
                                     JSONRPCError(RPC_PARSE_ERROR, e.what()), jreq.id);
    }

    return rpc_result;
}

static string JSONRPCExecBatch(const Array& vReq)
{
    Array ret;
    for (unsigned int reqIdx = 0; reqIdx < vReq.size(); reqIdx++)
        ret.push_back(JSONRPCExecOne(vReq[reqIdx]));

    return write_string(Value(ret), false) + "\n";
}

static CCriticalSection cs_THREAD_RPCHANDLER;

void ThreadRPCServer3(void* parg)
{
    // Make this thread recognisable as the RPC handler
    RenameThread("yacoin-rpchand");

    {
        LOCK(cs_THREAD_RPCHANDLER);
        vnThreadsRunning[THREAD_RPCHANDLER]++;
    }
    AcceptedConnection *conn = (AcceptedConnection *) parg;

    bool fRun = true;
    while (true)
    {
        if (fShutdown || !fRun)
        {
            conn->close();
            delete conn;
            {
                LOCK(cs_THREAD_RPCHANDLER);
                --vnThreadsRunning[THREAD_RPCHANDLER];
            }
            return;
        }
        map<string, string> mapHeaders;
        string strRequest;

        ReadHTTP(conn->stream(), mapHeaders, strRequest);

        // Check authorization
        if (mapHeaders.count("authorization") == 0)
        {
            conn->stream() << HTTPReply(HTTP_UNAUTHORIZED, "", false) << std::flush;
            break;
        }
        if (!HTTPAuthorized(mapHeaders))
        {
            printf("ThreadRPCServer3 incorrect password attempt from %s\n", conn->peer_address_to_string().c_str());
            /* Deter brute-forcing short passwords.
               If this results in a DOS the user really
               shouldn't have their RPC port exposed.*/
            if (mapArgs["-rpcpassword"].size() < 20)
                Sleep(250);

            conn->stream() << HTTPReply(HTTP_UNAUTHORIZED, "", false) << std::flush;
            break;
        }
        if (mapHeaders["connection"] == "close")
            fRun = false;

        JSONRequest jreq;
        try
        {
            // Parse request
            Value valRequest;
            if (!read_string(strRequest, valRequest))
                throw JSONRPCError(RPC_PARSE_ERROR, "Parse error");

            string strReply;

            // singleton request
            if (valRequest.type() == obj_type) {
                jreq.parse(valRequest);

                Value result = tableRPC.execute(jreq.strMethod, jreq.params);

                // Send reply
                strReply = JSONRPCReply(result, Value::null, jreq.id);

            // array of requests
            } else if (valRequest.type() == array_type)
                strReply = JSONRPCExecBatch(valRequest.get_array());
            else
                throw JSONRPCError(RPC_PARSE_ERROR, "Top-level object parse error");

            conn->stream() << HTTPReply(HTTP_OK, strReply, fRun) << std::flush;
        }
        catch (Object& objError)
        {
            ErrorReply(conn->stream(), objError, jreq.id);
            break;
        }
        catch (std::exception& e)
        {
            ErrorReply(conn->stream(), JSONRPCError(RPC_PARSE_ERROR, e.what()), jreq.id);
            break;
        }
    }

    delete conn;
    {
        LOCK(cs_THREAD_RPCHANDLER);
        vnThreadsRunning[THREAD_RPCHANDLER]--;
    }
}

json_spirit::Value CRPCTable::execute(const std::string &strMethod, const json_spirit::Array &params) const
{
    // Find method
    const CRPCCommand *pcmd = tableRPC[strMethod];
    if (!pcmd)
        throw JSONRPCError(RPC_METHOD_NOT_FOUND, "Method not found");

    // Observe safe mode
    string strWarning = GetWarnings("rpc");
    if (strWarning != "" && !GetBoolArg("-disablesafemode") &&
        !pcmd->okSafeMode)
        throw JSONRPCError(RPC_FORBIDDEN_BY_SAFE_MODE, string("Safe mode: ") + strWarning);

    try
    {
        // Execute
        Value result;
        {
            if (pcmd->unlocked)
                result = pcmd->actor(params, false);
            else 
            {
                {
                    LOCK2(cs_main, pwalletMain->cs_wallet);
                    result = pcmd->actor(params, false);
                }
            }
        }
        return result;
    }
    catch (std::exception& e)
    {
        throw JSONRPCError(RPC_MISC_ERROR, e.what());
    }
    catch (...)
    {
        throw JSONRPCError(RPC_MISC_ERROR, "unknown!?");
    }
}


Object CallRPC(const string& strMethod, const Array& params)
{
    if (mapArgs["-rpcuser"] == "" && mapArgs["-rpcpassword"] == "")
        throw runtime_error(strprintf(
            _("You must set rpcpassword=<password> in the configuration file:\n%s\n"
              "If the file does not exist, create it with owner-readable-only file permissions."),
                GetConfigFile().string().c_str()));

    // Connect to localhost
    bool fUseSSL = GetBoolArg("-rpcssl");
    asio::io_service io_service;
    ssl::context context(io_service, ssl::context::sslv23);
    context.set_options(ssl::context::no_sslv2);
    asio::ssl::stream<asio::ip::tcp::socket> sslStream(io_service, context);
    SSLIOStreamDevice<asio::ip::tcp> d(sslStream, fUseSSL);
    iostreams::stream< SSLIOStreamDevice<asio::ip::tcp> > stream(d);
    if (!d.connect(GetArg("-rpcconnect", "127.0.0.1"), GetArg("-rpcport", itostr(GetDefaultRPCPort()))))
        throw runtime_error("couldn't connect to server");

    // HTTP basic authentication
    string strUserPass64 = EncodeBase64(mapArgs["-rpcuser"] + ":" + mapArgs["-rpcpassword"]);
    map<string, string> mapRequestHeaders;
    mapRequestHeaders["Authorization"] = string("Basic ") + strUserPass64;

    // Send request
    string strRequest = JSONRPCRequest(strMethod, params, 1);
    string strPost = HTTPPost(strRequest, mapRequestHeaders);
    stream << strPost << std::flush;

    // Receive reply
    map<string, string> mapHeaders;
    string strReply;
    int nStatus = ReadHTTP(stream, mapHeaders, strReply);
    if (nStatus == HTTP_UNAUTHORIZED)
        throw runtime_error("incorrect rpcuser or rpcpassword (authorization failed)");
    else if (nStatus >= 400 && nStatus != HTTP_BAD_REQUEST && nStatus != HTTP_NOT_FOUND && nStatus != HTTP_INTERNAL_SERVER_ERROR)
        throw runtime_error(strprintf("server returned HTTP error %d", nStatus));
    else if (strReply.empty())
        throw runtime_error("no response from server");

    // Parse reply
    Value valReply;
    if (!read_string(strReply, valReply))
        throw runtime_error("couldn't parse reply from server");
    const Object& reply = valReply.get_obj();
    if (reply.empty())
        throw runtime_error("expected reply to have result, error and id properties");

    return reply;
}




template<typename T>
void ConvertTo(Value& value, bool fAllowNull=false)
{
    if (fAllowNull && value.type() == null_type)
        return;
    if (value.type() == str_type)
    {
        // reinterpret string as unquoted json value
        Value value2;
        string strJSON = value.get_str();
        if (!read_string(strJSON, value2))
            throw runtime_error(string("Error parsing JSON:")+strJSON);
        ConvertTo<T>(value2, fAllowNull);
        value = value2;
    }
    else
    {
        value = value.get_value<T>();
    }
}

//
// Call Table
//

static const CRPCCommand vRPCCommands[] =
{ //  name                      function                 safemd  unlocked
  //  ------------------------  -----------------------  ------  --------
    { "help",                   &help,                   true,   false },
    { "stop",                   &stop,                   true,   true },
    { "getbestblockhash",       &getbestblockhash,       true,   false },
    { "getblockcount",          &getblockcount,          true,   false },
    { "getwalletinfo",          &getwalletinfo,          true,   false },
    { "getrpcinfo",             &getrpcinfo,             true,   false },
    { "setmocktime",            &setmocktime,            true,   false },
#ifdef WIN32
    { "getblockcountt",         &getcurrentblockandtime, true,   false },
#endif
    { "getyacprice",            &getYACprice,            true,   false },
    { "getconnectioncount",     &getconnectioncount,     true,   false },
    { "getaddrmaninfo",         &getaddrmaninfo,         true,   false },
    { "getpeerinfo",            &getpeerinfo,            true,   false },
    { "addnode",                &addnode,                true,   true  },
    { "getaddednodeinfo",       &getaddednodeinfo,       true,   true  },
    { "getdifficulty",          &getdifficulty,          true,   false },
    { "getinfo",                &getinfo,                true,   false },
    { "getgenerate",            &getgenerate,            true,   false },
    { "setgenerate",            &setgenerate,            true,   false },
    { "generatetoaddress",      &generatetoaddress,      true,   true },
    { "getsubsidy",             &getsubsidy,             true,   false },
    { "gethashespersec",        &gethashespersec,        true,   false },
    { "getmininginfo",          &getmininginfo,          true,   false },
    { "getnewaddress",          &getnewaddress,          true,   false },
    { "getnettotals",           &getnettotals,           true,   true  },
    { "getaccountaddress",      &getaccountaddress,      true,   false },
    { "setaccount",             &setaccount,             true,   false },
    { "getaccount",             &getaccount,             false,  false },
    { "getaddressesbyaccount",  &getaddressesbyaccount,  true,   false },
    { "sendtoaddress",          &sendtoaddress,          false,  false },
    { "mergecoins",             &mergecoins,             false,  false },
    { "getreceivedbyaddress",   &getreceivedbyaddress,   false,  false },
    { "getreceivedbyaccount",   &getreceivedbyaccount,   false,  false },
    { "listreceivedbyaddress",  &listreceivedbyaddress,  false,  false },
    { "listreceivedbyaccount",  &listreceivedbyaccount,  false,  false },
    { "backupwallet",           &backupwallet,           true,   false },
    { "keypoolrefill",          &keypoolrefill,          true,   false },
    { "keypoolreset",           &keypoolreset,           true,   false },
    { "walletpassphrase",       &walletpassphrase,       true,   false },
    { "walletpassphrasechange", &walletpassphrasechange, false,  false },
    { "walletlock",             &walletlock,             true,   false },
    { "encryptwallet",          &encryptwallet,          false,  false },
    { "validateaddress",        &validateaddress,        true,   false },
    { "getbalance",             &getbalance,             false,  false },
    { "move",                   &movecmd,                false,  false },
    { "sendfrom",               &sendfrom,               false,  false },
    { "sendmany",               &sendmany,               false,  false },
    { "addmultisigaddress",     &addmultisigaddress,     false,  false },
    { "addredeemscript",        &addredeemscript,        false,  false },
    { "getrawmempool",          &getrawmempool,          true,   false },
    { "getblock",               &getblock,               false,  false },
    { "getblockbynumber",       &getblockbynumber,       false,  false },
    { "getblocktimes",          &getblocktimes,          false,  false },
    { "getblockhash",           &getblockhash,           false,  false },
    { "gettransaction",         &gettransaction,         false,  false },
    { "listtransactions",       &listtransactions,       false,  false },
    { "listaddressgroupings",   &listaddressgroupings,   false,  false },
    { "signmessage",            &signmessage,            false,  false },
    { "verifymessage",          &verifymessage,          false,  false },
    { "getwork",                &getwork,                true,   false },
    { "getworkex",              &getworkex,              true,   false },
    { "listaccounts",           &listaccounts,           false,  false },
    { "settxfee",               &settxfee,               false,  false },
    { "getblocktemplate",       &getblocktemplate,       true,   false },
    { "submitblock",            &submitblock,            false,  false },
    { "listsinceblock",         &listsinceblock,         false,  false },
    { "dumpprivkey",            &dumpprivkey,            false,  false },
    { "dumpwallet",             &dumpwallet,             true,   false },
    { "importwallet",           &importwallet,           false,  false },
    { "importprivkey",          &importprivkey,          false,  false },
    { "importaddress",          &importaddress,          false,  true  },
    { "removeaddress",          &removeaddress,          false,  true  },
    { "listunspent",            &listunspent,            false,  false },
    { "getrawtransaction",      &getrawtransaction,      false,  false },
    { "createrawtransaction",   &createrawtransaction,   false,  false },
    { "decoderawtransaction",   &decoderawtransaction,   false,  false },
    { "createmultisig",         &createmultisig,         false,  false },
    { "decodescript",           &decodescript,           false,  false },
    { "signrawtransaction",     &signrawtransaction,     false,  false },
    { "sendrawtransaction",     &sendrawtransaction,     false,  false },
    { "getcheckpoint",          &getcheckpoint,          true,   false },
    { "reservebalance",         &reservebalance,         false,  true},
    { "checkwallet",            &checkwallet,            false,  true},
    { "repairwallet",           &repairwallet,           false,  true},
    { "resendtx",               &resendtx,               false,  true},
    { "makekeypair",            &makekeypair,            false,  true},
    { "sendalert",              &sendalert,              false,  false}
};

CRPCTable::CRPCTable()
{
    unsigned int vcidx;
    for (vcidx = 0; vcidx < (sizeof(vRPCCommands) / sizeof(vRPCCommands[0])); vcidx++)
    {
        const CRPCCommand *pcmd;

        pcmd = &vRPCCommands[vcidx];
        mapCommands[pcmd->name] = pcmd;
    }
}

const CRPCCommand *CRPCTable::operator[](string name) const
{
    map<string, const CRPCCommand*>::const_iterator it = mapCommands.find(name);
    if (it == mapCommands.end())
        return NULL;
    return (*it).second;
}

// Convert strings to command-specific RPC representation
Array RPCConvertValues(std::string &strMethod, const std::vector<std::string> &strParams)
{
    Array params;
    BOOST_FOREACH(const std::string &param, strParams)
        params.push_back(param);

    int n = params.size();

    //
    // Special case non-string parameter types
    //
    boost::to_lower( strMethod );
    if (strMethod == "stop"                   && n > 0) ConvertTo<bool>(params[0]);
    if (strMethod == "getaddednodeinfo"       && n > 0) ConvertTo<bool>(params[0]);
    if (strMethod == "setgenerate"            && n > 0) ConvertTo<bool>(params[0]);
    if (strMethod == "setgenerate"            && n > 1) ConvertTo<boost::int64_t>(params[1]);
    if (strMethod == "sendtoaddress"          && n > 1) ConvertTo<double>(params[1]);
    if (strMethod == "mergecoins"            && n > 0) ConvertTo<double>(params[0]);
    if (strMethod == "mergecoins"            && n > 1) ConvertTo<double>(params[1]);
    if (strMethod == "mergecoins"            && n > 2) ConvertTo<double>(params[2]);
    if (strMethod == "settxfee"               && n > 0) ConvertTo<double>(params[0]);
    if (strMethod == "getreceivedbyaddress"   && n > 1) ConvertTo<boost::int64_t>(params[1]);
    if (strMethod == "getreceivedbyaccount"   && n > 1) ConvertTo<boost::int64_t>(params[1]);
    if (strMethod == "listreceivedbyaddress"  && n > 0) ConvertTo<boost::int64_t>(params[0]);
    if (strMethod == "listreceivedbyaddress"  && n > 1) ConvertTo<bool>(params[1]);
    if (strMethod == "listreceivedbyaccount"  && n > 0) ConvertTo<boost::int64_t>(params[0]);
    if (strMethod == "listreceivedbyaccount"  && n > 1) ConvertTo<bool>(params[1]);
    if (strMethod == "getbalance"             && n > 1) ConvertTo<boost::int64_t>(params[1]);
    if (strMethod == "getblock"               && n > 1) ConvertTo<bool>(params[1]);

    if (strMethod == "getblocktimes"          && n > 0) 
        ConvertTo<int>(params[0]);
    if (strMethod == "getblockbynumber"       && n > 0) 
        ConvertTo<int>(params[0]);

    if (strMethod == "getblockbynumber"       && n > 1) ConvertTo<bool>(params[1]);
    if (strMethod == "getblockhash"           && n > 0) ConvertTo<boost::int64_t>(params[0]);
    if (strMethod == "move"                   && n > 2) ConvertTo<double>(params[2]);
    if (strMethod == "move"                   && n > 3) ConvertTo<boost::int64_t>(params[3]);
    if (strMethod == "sendfrom"               && n > 2) ConvertTo<double>(params[2]);
    if (strMethod == "sendfrom"               && n > 3) ConvertTo<boost::int64_t>(params[3]);
    if (strMethod == "gettransaction"         && n > 1) ConvertTo<bool>(params[1]);
    if (strMethod == "listtransactions"       && n > 1) ConvertTo<boost::int64_t>(params[1]);
    if (strMethod == "listtransactions"       && n > 2) ConvertTo<boost::int64_t>(params[2]);
    if (strMethod == "listaccounts"           && n > 0) ConvertTo<boost::int64_t>(params[0]);
    if (strMethod == "listaccounts"           && n > 1) ConvertTo<bool>(params[1]);
    if (strMethod == "walletpassphrase"       && n > 1) ConvertTo<boost::int64_t>(params[1]);
    if (strMethod == "walletpassphrase"       && n > 2) ConvertTo<bool>(params[2]);
    if (strMethod == "getblocktemplate"       && n > 0) ConvertTo<Object>(params[0]);
    if (strMethod == "listsinceblock"         && n > 1) ConvertTo<boost::int64_t>(params[1]);
    if (strMethod == "listsinceblock"         && n > 2) ConvertTo<bool>(params[2]);

    if (strMethod == "sendalert"              && n > 2) ConvertTo<boost::int64_t>(params[2]);
    if (strMethod == "sendalert"              && n > 3) ConvertTo<boost::int64_t>(params[3]);
    if (strMethod == "sendalert"              && n > 4) ConvertTo<boost::int64_t>(params[4]);
    if (strMethod == "sendalert"              && n > 5) ConvertTo<boost::int64_t>(params[5]);
    if (strMethod == "sendalert"              && n > 6) ConvertTo<boost::int64_t>(params[6]);

    if (strMethod == "sendmany"               && n > 1) ConvertTo<Object>(params[1]);
    if (strMethod == "sendmany"               && n > 2) ConvertTo<boost::int64_t>(params[2]);
    if (strMethod == "reservebalance"         && n > 0) ConvertTo<bool>(params[0]);
    if (strMethod == "reservebalance"         && n > 1) ConvertTo<double>(params[1]);
    if (strMethod == "addmultisigaddress"     && n > 0) ConvertTo<boost::int64_t>(params[0]);
    if (strMethod == "addmultisigaddress"     && n > 1) ConvertTo<Array>(params[1]);
    if (strMethod == "listunspent"            && n > 0) ConvertTo<boost::int64_t>(params[0]);
    if (strMethod == "listunspent"            && n > 1) ConvertTo<boost::int64_t>(params[1]);
    if (strMethod == "listunspent"            && n > 2) ConvertTo<Array>(params[2]);
    if (strMethod == "getrawtransaction"      && n > 1) ConvertTo<boost::int64_t>(params[1]);
    if (strMethod == "createrawtransaction"   && n > 0) ConvertTo<Array>(params[0]);
    if (strMethod == "createrawtransaction"   && n > 1) ConvertTo<Object>(params[1]);
    if (strMethod == "createmultisig"         && n > 0) ConvertTo<boost::int64_t>(params[0]);
    if (strMethod == "createmultisig"         && n > 1) ConvertTo<Array>(params[1]);
    if (strMethod == "signrawtransaction"     && n > 1) ConvertTo<Array>(params[1], true);
    if (strMethod == "signrawtransaction"     && n > 2) ConvertTo<Array>(params[2], true);
    if (strMethod == "keypoolrefill"          && n > 0) ConvertTo<boost::int64_t>(params[0]);
    if (strMethod == "keypoolreset"           && n > 0) ConvertTo<boost::int64_t>(params[0]);
    if (strMethod == "importaddress"          && n > 2) ConvertTo<bool>(params[2]);
    if (strMethod == "generatetoaddress"      && n > 2) ConvertTo<int>(params[0]);
    if (strMethod == "generatetoaddress"      && n > 2) ConvertTo<int>(params[2]);    

    return params;
}

int CommandLineRPC(int argc, char *argv[])
{
    string strPrint;
    int nRet = 0;
    try
    {
        // Skip switches
        while (argc > 1 && IsSwitchChar(argv[1][0]))
        {
            argc--;
            argv++;
        }

        // Method
        if (argc < 2)
            throw invalid_argument("too few parameters");
        string strMethod = argv[1];

        // Parameters default to strings
        std::vector<std::string> strParams(&argv[2], &argv[argc]);
        Object reply;

        try
        {
            Array params = RPCConvertValues(strMethod, strParams);

            // Execute
            reply = CallRPC(strMethod, params);

            // Parse reply
            const Value& result = find_value(reply, "result");
            const Value& error  = find_value(reply, "error");

            if (error.type() != null_type)
            {
                // Error
                strPrint = "error: " + write_string(error, false);
                int code = find_value(error.get_obj(), "code").get_int();
                nRet = abs(code);
            }
            else
            {
                // Result
                if (result.type() == null_type)
                    strPrint = "";
                else if (result.type() == str_type)
                    strPrint = result.get_str();
                else
                    strPrint = write_string(result, true);
            }
        }
        catch (std::exception& e)
        {
            strPrint = string("error: ") + e.what();
            nRet = 87;
        }
        catch (...)
        {
            PrintException(NULL, "CommandLineRPC()");
            nRet = 88;
        }
    }
    catch (std::exception& e)
    {
        strPrint = string("Exception Error: ") + e.what();
        nRet = 87;
    }
    catch (...)
    {
      //PrintException(NULL, "Unknown CommandLineRPC() Error");
        strPrint = string("Unknown CommandLineRPC() Error: ");
        nRet = 88;
    }

    if (strPrint != "")
    {
        fprintf((nRet == 0 ? stdout : stderr), "%s\n", strPrint.c_str());
    }
    return nRet;
}




#ifdef TEST
int main(int argc, char *argv[])
{
#ifdef _MSC_VER
    // Turn off Microsoft heap dump noise
    _CrtSetReportMode(_CRT_WARN, _CRTDBG_MODE_FILE);
    _CrtSetReportFile(_CRT_WARN, CreateFile("NUL", GENERIC_WRITE, 0, NULL, OPEN_EXISTING, 0, 0));
#endif
    setbuf(stdin, NULL);
    setbuf(stdout, NULL);
    setbuf(stderr, NULL);

    try
    {
        if (argc >= 2 && string(argv[1]) == "-server")
        {
            printf("server ready\n");
            ThreadRPCServer(NULL);
        }
        else
        {
            return CommandLineRPC(argc, argv);
        }
    }
    catch (std::exception& e) {
        PrintException(&e, "main()");
    } catch (...) {
        PrintException(NULL, "main()");
    }
    return 0;
}
#endif

const CRPCTable tableRPC;
#ifdef _MSC_VER
    #include "msvc_warnings.pop.h"
#endif<|MERGE_RESOLUTION|>--- conflicted
+++ resolved
@@ -72,15 +72,9 @@
 static inline unsigned short GetDefaultRPCPort()
 {
 #if defined(Yac1dot0)
-<<<<<<< HEAD
-    return GetBoolArg("-testnet", false)? 7787: 17787;
-#else
-    return GetBoolArg("-testnet", false)? 7687: 17687;
-=======
     return GetBoolArg("-testnet", false)? GetArg("-port", 17787) : GetArg("-port", 7787);
 #else
     return GetBoolArg("-testnet", false)? 17687 : 7687;
->>>>>>> 35fdbf13
 #endif
 }
 
