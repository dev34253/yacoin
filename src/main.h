// Copyright (c) 2009-2010 Satoshi Nakamoto
// Copyright (c) 2009-2012 The Bitcoin developers
// Distributed under the MIT/X11 software license, see the accompanying
// file COPYING or http://www.opensource.org/licenses/mit-license.php.
#ifndef BITCOIN_MAIN_H
#define BITCOIN_MAIN_H

#include <algorithm>

#ifndef BITCOIN_TIMESTAMPS_H
 #include "timestamps.h"
#endif

#ifndef BITCOIN_BIGNUM_H
 #include "bignum.h"
#endif

#ifndef BITCOIN_SYNC_H
 #include "sync.h"
#endif

#ifndef BITCOIN_NET_H
 #include "net.h"
#endif

#ifndef H_BITCOIN_SCRIPT
 #include "script.h"
#endif

#ifndef SCRYPT_H
 #include "scrypt.h"
#endif

#include <list>
#include <map>

class CWallet;
class CBlock;
class CBlockIndex;
class CKeyItem;
class CReserveKey;
class COutPoint;

class CAddress;
class CInv;
class CRequestTracker;
class CNode;

//
// Global state
//
#if defined(Yac1dot0)
       const ::uint32_t Nfactor_1dot0 = 17;
#endif
extern int 
    nStatisticsNumberOfBlocks2000,
    nStatisticsNumberOfBlocks1000,
    nStatisticsNumberOfBlocks200,
    nStatisticsNumberOfBlocks100,
    nStatisticsNumberOfBlocks;

static const unsigned int MAX_GENESIS_BLOCK_SIZE = 1000000;
static const unsigned int MAX_ORPHAN_TRANSACTIONS = 10000;
<<<<<<< HEAD
static const unsigned int DEFAULT_MAX_BLOCK_SIGOPS = 20000;
=======
>>>>>>> 35fdbf13
static const unsigned int MAX_INV_SZ = 50000;

static const ::int64_t MIN_TX_FEE = CENT;
static const ::int64_t MIN_RELAY_TX_FEE = MIN_TX_FEE;

static const ::int64_t MAX_MONEY = 2000000000 * COIN;
static const ::int64_t MAX_MINT_PROOF_OF_WORK = 100 * COIN;
static const ::int64_t MAX_MINT_PROOF_OF_STAKE = 1 * COIN;
static const ::int64_t MIN_TXOUT_AMOUNT = CENT/100;

static const unsigned char MAXIMUM_N_FACTOR = 25;  //30; since uint32_t fails on 07 Feb 2106 06:28:15 GMT
                                                   //    when stored as an uint32_t in a block
                                                   //    so there is no point going past Nf = 25

//static const unsigned char MAXIMUM_YAC1DOT0_N_FACTOR = 21;

static const unsigned char YAC20_N_FACTOR = 16;

// block version header
static const int
    VERSION_of_block_for_yac_05x_new = 7,
    VERSION_of_block_for_yac_049     = 6,
    VERSION_of_block_for_yac_044_old = 3,
    CURRENT_VERSION_of_block = VERSION_of_block_for_yac_049;

//static const int
//    CURRENT_VERSION_previous = VERSION_of_block_for_yac_044_old;

inline bool MoneyRange(::int64_t nValue) { return (nValue >= 0 && nValue <= MAX_MONEY); }
// Threshold for nLockTime: below this value it is interpreted as block number, otherwise as UNIX timestamp.
static const unsigned int LOCKTIME_THRESHOLD = 500000000; // Tue Nov  5 00:53:20 1985 UTC
// Maximum number of script-checking threads allowed
static const int MAX_SCRIPTCHECK_THREADS = 16;

static const uint256 
    // hashGenesisBlock("0x0000060fc90618113cde415ead019a1052a9abc43afcccff38608ff8751353e5");
    // hashGenesisBlock("0x00000f3f5eac1539c4e9216e17c74ff387ac1629884d2f97a3144dc32bf67bda");
    // hashGenesisBlock("0x0ea17bb85e10d8c6ded6783a4ce8f79e75d49b439ff41f55d274e6b15612fff9");
<<<<<<< HEAD
    hashGenesisBlock("0x03f09b4d52a5e4204306588aa0576713d59c3364c36d893dfe1b4129e0d13c52");
=======
    hashGenesisBlock("0x0000060fc90618113cde415ead019a1052a9abc43afcccff38608ff8751353e5");
>>>>>>> 35fdbf13
extern const uint256 
    nPoWeasiestTargetLimitTestNet,
    hashGenesisBlockTestNet;
extern int 
    nConsecutiveStakeSwitchHeight;  // see timesamps.h = 420000;

const ::int64_t 
<<<<<<< HEAD
#ifdef Yac1dot0
    nMaxClockDrift = 12 * nSecondsPerMinute;
#else
    nMaxClockDrift = nTwoHoursInSeconds;
#endif
=======
    nMaxClockDrift = nTwoHoursInSeconds;

>>>>>>> 35fdbf13
inline ::int64_t PastDrift(::int64_t nTime)   
    { return nTime - nMaxClockDrift; } // up to 2 hours from the past
inline ::int64_t FutureDrift(::int64_t nTime) 
    { return nTime + nMaxClockDrift; } // up to 2 hours from the future

extern const ::int64_t 
    nChainStartTime,
    nChainStartTimeTestNet;
extern CScript COINBASE_FLAGS;
extern CCriticalSection cs_main;
extern std::map<uint256, CBlockIndex*> mapBlockIndex;
extern std::set<std::pair<COutPoint, unsigned int> > setStakeSeen;
extern CBlockIndex* pindexGenesisBlock;
extern unsigned int nNodeLifespan;
//extern unsigned int nStakeMinAge;
extern int nCoinbaseMaturity;
extern int nBestHeight;
extern CBigNum bnBestChainTrust;
extern CBigNum bnBestInvalidTrust;
extern uint256 hashBestChain;
extern CBlockIndex* pindexBest;
extern unsigned int nTransactionsUpdated;
extern ::uint64_t nLastBlockTx;
extern ::uint64_t nLastBlockSize;
extern ::uint32_t nLastCoinStakeSearchInterval;
extern const std::string strMessageMagic;
extern ::int64_t nTimeBestReceived;
extern CCriticalSection cs_setpwalletRegistered;
extern std::set<CWallet*> setpwalletRegistered;
extern unsigned char pchMessageStart[4];
extern std::map<uint256, CBlock*> mapOrphanBlocks;
extern ::int64_t nBlockRewardPrev;
extern const ::int64_t nSimulatedMOneySupplyAtFork;
extern ::uint32_t nMinEase; // minimum ease corresponds to highest difficulty

// Settings
extern ::int64_t nTransactionFee;
extern ::int64_t nMinimumInputValue;
extern bool fUseFastIndex;
extern int nScriptCheckThreads;
extern const uint256 entropyStore[38];

// Minimum disk space required - used in CheckDiskSpace()
static const ::uint64_t nMinDiskSpace = 52428800;

enum GetMaxSize_mode
{
    MAX_BLOCK_SIZE,
    MAX_BLOCK_SIZE_GEN,
    MAX_BLOCK_SIGOPS,
};

class CReserveKey;
class CTxDB;
class CTxIndex;
class CScriptCheck;

void RegisterWallet(CWallet* pwalletIn);
void UnregisterWallet(CWallet* pwalletIn);
void SyncWithWallets(const CTransaction& tx, const CBlock* pblock = NULL, bool fUpdate = false, bool fConnect = true);
bool ProcessBlock(CNode* pfrom, CBlock* pblock);
bool CheckDiskSpace(::uint64_t nAdditionalBytes=0);
FILE* OpenBlockFile(unsigned int nFile, unsigned int nBlockPos, const char* pszMode="rb");
FILE* AppendBlockFile(unsigned int& nFileRet);

void UnloadBlockIndex();
bool LoadBlockIndex(bool fAllowNew=true);
void PrintBlockTree();
CBlockIndex* FindBlockByHeight(int nHeight);
void ProcessMessages(CNode* pfrom);
void SendMessages(CNode* pto, bool fSendTrickle);
bool LoadExternalBlockFile(FILE* fileIn);

// Run an instance of the script checking thread
void ThreadScriptCheck(void* parg);
// Stop the script checking threads
void ThreadScriptCheckQuit();

bool CheckProofOfWork(uint256 hash, unsigned int nBits);
unsigned int GetNextTargetRequired(const CBlockIndex* pindexLast, bool fProofOfStake);
<<<<<<< HEAD
::int64_t GetProofOfWorkReward(unsigned int nBits=0, ::int64_t nFees=0);
=======
::int64_t GetProofOfWorkReward(unsigned int nBits=0, ::int64_t nFees=0, bool fGetRewardOfBestHeightBlock=false);
>>>>>>> 35fdbf13
::int64_t GetProofOfStakeReward(::int64_t nCoinAge, unsigned int nBits, ::int64_t nTime, bool bCoinYearOnly=false);

::int64_t GetProofOfStakeReward(::int64_t nCoinAge);
::uint64_t GetMaxSize(enum GetMaxSize_mode mode);

unsigned int ComputeMinWork(unsigned int nBase, ::int64_t nTime);
unsigned int ComputeMinStake(unsigned int nBase, ::int64_t nTime, unsigned int nBlockTime);
int GetNumBlocksOfPeers();
bool IsInitialBlockDownload();
std::string GetWarnings(std::string strFor);
bool GetTransaction(const uint256 &hash, CTransaction &tx, uint256 &hashBlock);
uint256 WantedByOrphan(const CBlock* pblockOrphan);
const CBlockIndex* GetLastBlockIndex(const CBlockIndex* pindex, bool fProofOfStake);

void StakeMinter(CWallet *pwallet);
void ResendWalletTransactions();

bool VerifySignature(const CTransaction& txFrom, const CTransaction& txTo, unsigned int nIn, unsigned int flags, int nHashType);

// yacoin: calculate Nfactor using timestamp
<<<<<<< HEAD
extern unsigned char GetNfactor(::int64_t nTimestamp, bool fNotYac1dot0BlockOrTx = false);
=======
extern unsigned char GetNfactor(::int64_t nTimestamp, bool fYac1dot0BlockOrTx = false);
>>>>>>> 35fdbf13

// yacoin2015: GetProofOfWorkMA, GetProofOfWorkSMA
unsigned int GetProofOfWorkMA(const CBlockIndex* pIndexLast);
unsigned int GetProofOfWorkSMA(const CBlockIndex* pIndexLast);





//bool GetWalletFile(CWallet* pwallet, std::string &strWalletFileOut);

/** Position on disk for a particular transaction. */
class CDiskTxPos
{
//public:   // if the data isn't private this isn't more than a plain old C struct
            // if private we can name the privates with no change to the code
private:
    ::uint32_t nFile;
    ::uint32_t nBlockPos;
    ::uint32_t nTxPos;
public:
    ::uint32_t Get_CDiskTxPos_nFile() const { return nFile; }
    ::uint32_t Get_CDiskTxPos_nBlockPos() const { return nBlockPos; }
    ::uint32_t Get_CDiskTxPos_nTxPos() const { return nTxPos; }
    // these 'getters' are most probably optimized compiles to the equivalent
    // return of the variable, no different than if they were public, just read only
    // this should/will be done for all these old fashioned classes with no privacy
    CDiskTxPos()
    {
        SetNull();
    }

    CDiskTxPos(unsigned int nFileIn, unsigned int nBlockPosIn, unsigned int nTxPosIn)
    {
        nFile = nFileIn;
        nBlockPos = nBlockPosIn;
        nTxPos = nTxPosIn;
    }

    IMPLEMENT_SERIALIZE
    ( 
        READWRITE(FLATDATA(*this)); 
    )
    void SetNull() { nFile = (unsigned int) -1; nBlockPos = 0; nTxPos = 0; }
    bool IsNull() const { return (nFile == (unsigned int) -1); }

    friend bool operator==(const CDiskTxPos& a, const CDiskTxPos& b)
    {
        return (a.nFile     == b.nFile &&
                a.nBlockPos == b.nBlockPos &&
                a.nTxPos    == b.nTxPos);
    }

    friend bool operator!=(const CDiskTxPos& a, const CDiskTxPos& b)
    {
        return !(a == b);
    }


    std::string ToString() const
    {
        if (IsNull())
            return "null";
        else
            return strprintf("(nFile=%u, nBlockPos=%u, nTxPos=%u)", nFile, nBlockPos, nTxPos);
    }

    void print() const
    {
        printf("%s", ToString().c_str());
    }
};



/** An inpoint - a combination of a transaction and an index n into its vin */
class CInPoint
{
//public:
private:
    CTransaction* ptx;
    ::uint32_t n;
public:
    CTransaction* GetPtx() const { return ptx; }
    CInPoint() { SetNull(); }
    CInPoint(CTransaction* ptxIn, unsigned int nIn) { ptx = ptxIn; n = nIn; }
    void SetNull() { ptx = NULL; n = (unsigned int) -1; }
    bool IsNull() const { return (ptx == NULL && n == (unsigned int) -1); }
};



/** An outpoint - a combination of a transaction hash and an index n into its vout */
class COutPoint
{
//public:
private:
    uint256 hash;
    ::uint32_t n;
public:
    uint256 COutPointGetHash() const { return hash; }
    ::uint32_t COutPointGet_n() const { return n; }
    COutPoint() { SetNull(); }
    COutPoint(uint256 hashIn, unsigned int nIn) { hash = hashIn; n = nIn; }
    IMPLEMENT_SERIALIZE
    ( 
        READWRITE(FLATDATA(*this)); 
    )
    void SetNull() { hash = 0; n = (unsigned int) -1; }
    bool IsNull() const { return (hash == 0 && n == (unsigned int) -1); }

    friend bool operator<(const COutPoint& a, const COutPoint& b)
    {
        return (a.hash < b.hash || (a.hash == b.hash && a.n < b.n));
    }

    friend bool operator==(const COutPoint& a, const COutPoint& b)
    {
        return (a.hash == b.hash && a.n == b.n);
    }

    friend bool operator!=(const COutPoint& a, const COutPoint& b)
    {
        return !(a == b);
    }

    std::string ToString() const
    {
        return strprintf("COutPoint(%s, %u)", hash.ToString().substr(0,10).c_str(), n);
    }

    void print() const
    {
        printf("%s\n", ToString().c_str());
    }
};




/** An input of a transaction.  It contains the location of the previous
 * transaction's output that it claims and a signature that matches the
 * output's public key.
 */
class CTxIn
{
public:
    COutPoint prevout;
    CScript scriptSig;
    ::uint32_t nSequence;

    CTxIn()
    {
        nSequence = std::numeric_limits<unsigned int>::max();
    }

    explicit CTxIn(COutPoint prevoutIn, CScript scriptSigIn=CScript(), unsigned int nSequenceIn=std::numeric_limits<unsigned int>::max())
    {
        prevout = prevoutIn;
        scriptSig = scriptSigIn;
        nSequence = nSequenceIn;
    }

    CTxIn(uint256 hashPrevTx, unsigned int nOut, CScript scriptSigIn=CScript(), unsigned int nSequenceIn=std::numeric_limits<unsigned int>::max())
    {
        prevout = COutPoint(hashPrevTx, nOut);
        scriptSig = scriptSigIn;
        nSequence = nSequenceIn;
    }

    IMPLEMENT_SERIALIZE
    (
        READWRITE(prevout);
        READWRITE(scriptSig);
        READWRITE(nSequence);
    )

    bool IsFinal() const
    {
        return (nSequence == std::numeric_limits<unsigned int>::max());
    }

    friend bool operator==(const CTxIn& a, const CTxIn& b)
    {
        return (a.prevout   == b.prevout &&
                a.scriptSig == b.scriptSig &&
                a.nSequence == b.nSequence);
    }

    friend bool operator!=(const CTxIn& a, const CTxIn& b)
    {
        return !(a == b);
    }

    std::string ToStringShort() const
    {
        return strprintf(" %s %d", prevout.COutPointGetHash().ToString().c_str(), prevout.COutPointGet_n());
    }

    std::string ToString() const
    {
        std::string str;
        str += "CTxIn(";
        str += prevout.ToString();
        if (prevout.IsNull())
            str += strprintf(", coinbase %s", HexStr(scriptSig).c_str());
        else
            str += strprintf(", scriptSig=%s", scriptSig.ToString().substr(0,24).c_str());
        if (nSequence != std::numeric_limits<unsigned int>::max())
            str += strprintf(", nSequence=%u", nSequence);
        str += ")";
        return str;
    }

    void print() const
    {
        printf("%s\n", ToString().c_str());
    }
};




/** An output of a transaction.  It contains the public key that the next input
 * must be able to sign with to claim it.
 */
class CTxOut
{
public:
    ::int64_t nValue;
    CScript scriptPubKey;

    CTxOut()
    {
        SetNull();
    }

    CTxOut(::int64_t nValueIn, CScript scriptPubKeyIn)
    {
        nValue = nValueIn;
        scriptPubKey = scriptPubKeyIn;
    }

    IMPLEMENT_SERIALIZE
    (
        READWRITE(nValue);
        READWRITE(scriptPubKey);
    )

    void SetNull()
    {
        nValue = -1;
        scriptPubKey.clear();
    }

    bool IsNull()
    {
        return (nValue == -1);
    }

    void SetEmpty()
    {
        nValue = 0;
        scriptPubKey.clear();
    }

    bool IsEmpty() const
    {
        return (nValue == 0 && scriptPubKey.empty());
    }

    uint256 GetHash() const
    {
        return SerializeHash(*this);
    }

    friend bool operator==(const CTxOut& a, const CTxOut& b)
    {
        return (a.nValue       == b.nValue &&
                a.scriptPubKey == b.scriptPubKey);
    }

    friend bool operator!=(const CTxOut& a, const CTxOut& b)
    {
        return !(a == b);
    }

    std::string ToStringShort() const
    {
        return strprintf(" out %s %s", FormatMoney(nValue).c_str(), scriptPubKey.ToString(true).c_str());
    }

    std::string ToString() const
    {
        if (IsEmpty()) return "CTxOut(empty)";
        if (scriptPubKey.size() < 6)
            return "CTxOut(error)";
        return strprintf("CTxOut(nValue=%s, scriptPubKey=%s)", FormatMoney(nValue).c_str(), scriptPubKey.ToString().c_str());
    }

    void print() const
    {
        printf("%s\n", ToString().c_str());
    }
};

typedef std::map<uint256, std::pair<CTxIndex, CTransaction> > MapPrevTx;

/** The basic transaction that is broadcasted on the network and contained in
 * blocks.  A transaction can contain multiple inputs and outputs.
 */
class CTransaction
{
public:
    static const int 
        CURRENT_VERSION_of_Tx_for_yac_old = 1,      // this should be different for Yac1.0
        CURRENT_VERSION_of_Tx_for_yac_new = 2;

    static const int 
      //CURRENT_VERSION_of_Tx = CURRENT_VERSION_of_Tx_for_yac_old;
<<<<<<< HEAD
        CURRENT_VERSION_of_Tx = CURRENT_VERSION_of_Tx_for_yac_new;
=======
        CURRENT_VERSION_of_Tx = CURRENT_VERSION_of_Tx_for_yac_old;
>>>>>>> 35fdbf13

    int nVersion;
    mutable ::int64_t nTime;
    std::vector<CTxIn> vin;
    std::vector<CTxOut> vout;
    ::uint32_t nLockTime;

    // Denial-of-service detection:
    mutable int nDoS;
    bool DoS(int nDoSIn, bool fIn) const { nDoS += nDoSIn; return fIn; }

    CTransaction()
    {
        SetNull();
    }

    IMPLEMENT_SERIALIZE
    (
        READWRITE(this->nVersion);
        nVersion = this->nVersion;
        // nTime is extended to 64-bit since yacoin 1.0.0
        if (this->nVersion >= CURRENT_VERSION_of_Tx_for_yac_new) // 64-bit nTime
        {
			READWRITE(nTime);
        }
        else // 32-bit nTime
        {
			uint32_t time = (uint32_t)nTime; // needed for GetSerializeSize, Serialize function
			READWRITE(time);
			nTime = time; // needed for Unserialize function
        }
        READWRITE(vin);
        READWRITE(vout);
        READWRITE(nLockTime);
    )

    void SetNull()
    {
        // TODO: Need update for mainet
        if (nBestHeight != -1 && pindexGenesisBlock && nBestHeight >= nMainnetNewLogicBlockNumber)
        {
            nVersion = CTransaction::CURRENT_VERSION_of_Tx_for_yac_new;
        }
        else
        {
            nVersion = CTransaction::CURRENT_VERSION_of_Tx;
        }
        nTime = GetAdjustedTime();
        vin.clear();
        vout.clear();
        nLockTime = 0;
        nDoS = 0;  // Denial-of-service prevention
    }

    bool IsNull() const
    {
        return (vin.empty() && vout.empty());
    }

    uint256 GetHash() const
    {
        return SerializeHash(*this);
    }

    bool IsFinal(int nBlockHeight=0, ::int64_t nBlockTime=0) const
    {
        // Time based nLockTime implemented in 0.1.6
        if (nLockTime == 0)
            return true;
        if (nBlockHeight == 0)
            nBlockHeight = nBestHeight;
        if (nBlockTime == 0)
            nBlockTime = GetAdjustedTime();
        if ((::int64_t)nLockTime < ((::int64_t)nLockTime < LOCKTIME_THRESHOLD ? (::int64_t)nBlockHeight : nBlockTime))
            return true;
        BOOST_FOREACH(const CTxIn& txin, vin)
            if (!txin.IsFinal())
                return false;
        return true;
    }

    bool IsNewerThan(const CTransaction& old) const
    {
        if (vin.size() != old.vin.size())
            return false;
        for (unsigned int i = 0; i < vin.size(); i++)
            if (vin[i].prevout != old.vin[i].prevout)
                return false;

        bool fNewer = false;
        unsigned int nLowest = std::numeric_limits<unsigned int>::max();
        for (unsigned int i = 0; i < vin.size(); i++)
        {
            if (vin[i].nSequence != old.vin[i].nSequence)
            {
                if (vin[i].nSequence <= nLowest)
                {
                    fNewer = false;
                    nLowest = vin[i].nSequence;
                }
                if (old.vin[i].nSequence < nLowest)
                {
                    fNewer = true;
                    nLowest = old.vin[i].nSequence;
                }
            }
        }
        return fNewer;
    }

    bool IsCoinBase() const
    {
        return (vin.size() == 1 && vin[0].prevout.IsNull() && vout.size() >= 1);
    }

    bool IsCoinStake() const
    {
        // ppcoin: the coin stake transaction is marked with the first output empty
        return (vin.size() > 0 && (!vin[0].prevout.IsNull()) && vout.size() >= 2 && vout[0].IsEmpty());
    }

    /** Check for standard transaction types
        @return True if all outputs (scriptPubKeys) use only standard transaction forms
    */
    bool IsStandard044(std::string& strReason) const;
    bool oldIsStandard(std::string& strReason) const;
    bool IsStandard(std::string& strReason) const;
    //bool IsStandard() const
    //{
    //    std::string strReason;
    //    return IsStandard(strReason);
    //}

    /** Check for standard transaction types
        @param[in] mapInputs	Map of previous transactions that have outputs we're spending
        @return True if all inputs (scriptSigs) use only standard transaction forms
        @see CTransaction::FetchInputs
    */
    bool AreInputsStandard(const MapPrevTx& mapInputs) const;

    /** Count ECDSA signature operations the old-fashioned (pre-0.6) way
        @return number of sigops this transaction's outputs will produce when spent
        @see CTransaction::FetchInputs
    */
    unsigned int GetLegacySigOpCount() const;

    /** Count ECDSA signature operations in pay-to-script-hash inputs.

        @param[in] mapInputs	Map of previous transactions that have outputs we're spending
        @return maximum number of sigops required to validate this transaction's inputs
        @see CTransaction::FetchInputs
     */
    unsigned int GetP2SHSigOpCount(const MapPrevTx& mapInputs) const;

    /** Amount of bitcoins spent by this transaction.
        @return sum of all outputs (note: does not include fees)
     */
    ::int64_t GetValueOut() const
    {
        ::int64_t nValueOut = 0;
        BOOST_FOREACH(const CTxOut& txout, vout)
        {
            nValueOut += txout.nValue;
            if (!MoneyRange(txout.nValue) || !MoneyRange(nValueOut))
                throw std::runtime_error("CTransaction::GetValueOut() : value out of range");
        }
        return nValueOut;
    }

    /** Amount of bitcoins coming in to this transaction
        Note that lightweight clients may not know anything besides the hash of previous transactions,
        so may not be able to calculate this.

        @param[in] mapInputs	Map of previous transactions that have outputs we're spending
        @return	Sum of value of all inputs (scriptSigs)
        @see CTransaction::FetchInputs
     */
    ::int64_t GetValueIn(const MapPrevTx& mapInputs) const;

    static bool AllowFree(double dPriority)
    {
        // Large (in bytes) low-priority (new, small-coin) transactions
        // need a fee.
        return dPriority > COIN * 144 / 250;
    }

    ::int64_t GetMinFee(unsigned int nBytes = 0) const;

    bool ReadFromDisk(CDiskTxPos pos, FILE** pfileRet=NULL)
    {
      //CAutoFile filein = CAutoFile(OpenBlockFile(pos.nFile, 0, pfileRet ? "rb+" : "rb"), SER_DISK, CLIENT_VERSION);
        CAutoFile filein = CAutoFile(OpenBlockFile(pos.Get_CDiskTxPos_nFile(), 0, pfileRet ? "rb+" : "rb"), SER_DISK, CLIENT_VERSION);
        if (!filein)
            return error("CTransaction::ReadFromDisk() : OpenBlockFile failed");

        // Read transaction
      //if (fseek(filein, pos.nTxPos, SEEK_SET) != 0)
        if (fseek(filein, pos.Get_CDiskTxPos_nTxPos(), SEEK_SET) != 0)
            return error("CTransaction::ReadFromDisk() : fseek failed");

        try {
            filein >> *this;
        }
        catch (std::exception& e) 
        //catch (...) 
        {
            //(void)e;
            return error("%s() : deserialize or I/O error", BOOST_CURRENT_FUNCTION);
        }

        // Return file pointer
        if (pfileRet)
        {
          //if (fseek(filein, pos.nTxPos, SEEK_SET) != 0)
            if (fseek(filein, pos.Get_CDiskTxPos_nBlockPos(), SEEK_SET) != 0)
                return error("CTransaction::ReadFromDisk() : second fseek failed");
            *pfileRet = filein.release();
        }
        return true;
    }

    friend bool operator==(const CTransaction& a, const CTransaction& b)
    {
        return (a.nVersion  == b.nVersion &&
                a.nTime     == b.nTime &&
                a.vin       == b.vin &&
                a.vout      == b.vout &&
                a.nLockTime == b.nLockTime);
    }

    friend bool operator!=(const CTransaction& a, const CTransaction& b)
    {
        return !(a == b);
    }

    std::string ToStringShort() const
    {
        std::string str;
        str += strprintf("%s %s", GetHash().ToString().c_str(), IsCoinBase()? "base" : (IsCoinStake()? "stake" : "user"));
        return str;
    }

    std::string ToString() const
    {
        std::string str;
        str += IsCoinBase()? "Coinbase" : (IsCoinStake()? "Coinstake" : "CTransaction");
        str += strprintf(
            "(hash=%s, "
            "nTime=%ld, "
            "ver=%d, "
            "vin.size=%" PRIszu ", "
            "vout.size=%" PRIszu ", "
            "nLockTime=%d)"
            "\n",
            GetHash().ToString().substr(0,10).c_str(),
            nTime,
            nVersion,
            vin.size(),
            vout.size(),
            nLockTime
                        );
        for (unsigned int i = 0; i < vin.size(); ++i)
            str += strprintf( "vin[ %u ] =", i ) + vin[i].ToString() + "\n";
        for (unsigned int i = 0; i < vout.size(); ++i)
            str += strprintf( "vout[ %u ]=", i ) + vout[i].ToString() + "\n";
        return str;
    }

    void print() const
    {
        printf("%s", ToString().c_str());
    }


    bool ReadFromDisk(CTxDB& txdb, COutPoint prevout, CTxIndex& txindexRet);
    bool ReadFromDisk(CTxDB& txdb, COutPoint prevout);
    bool ReadFromDisk(COutPoint prevout);
    bool DisconnectInputs(CTxDB& txdb);

    /** Fetch from memory and/or disk. inputsRet keys are transaction hashes.

     @param[in] txdb	Transaction database
     @param[in] mapTestPool	List of pending changes to the transaction index database
     @param[in] fBlock	True if being called to add a new best-block to the chain
     @param[in] fMiner	True if being called by CreateNewBlock
     @param[out] inputsRet	Pointers to this transaction's inputs
     @param[out] fInvalid	returns true if transaction is invalid
     @return	Returns true if all inputs are in txdb or mapTestPool
     */
    bool FetchInputs(CTxDB& txdb, const std::map<uint256, CTxIndex>& mapTestPool,
                     bool fBlock, bool fMiner, MapPrevTx& inputsRet, bool& fInvalid);

    /** Sanity check previous transactions, then, if all checks succeed,
        mark them as spent by this transaction.

        @param[in] inputs	Previous transactions (from FetchInputs)
        @param[out] mapTestPool	Keeps track of inputs that need to be updated on disk
        @param[in] posThisTx	Position of this transaction on disk
        @param[in] pindexBlock
        @param[in] fBlock	true if called from ConnectBlock
        @param[in] fMiner	true if called from CreateNewBlock
        @param[in] fScriptChecks	enable scripts validation?
        @param[in] flags	STRICT_FLAGS script validation flags
        @param[in] pvChecks	NULL If pvChecks is not NULL, script checks are pushed onto it instead of being performed inline.
        @return Returns true if all checks succeed
     */
    bool ConnectInputs(CTxDB& txdb, MapPrevTx inputs, std::map<uint256, CTxIndex>& mapTestPool, const CDiskTxPos& posThisTx, const CBlockIndex* pindexBlock, 
                     bool fBlock, bool fMiner, bool fScriptChecks=true, 
                     unsigned int flags=STRICT_FLAGS, std::vector<CScriptCheck> *pvChecks = NULL);
    bool ClientConnectInputs();
    bool CheckTransaction() const;
    bool AcceptToMemoryPool(CTxDB& txdb, bool fCheckInputs=true, bool* pfMissingInputs=NULL);
    bool GetCoinAge(CTxDB& txdb, ::uint64_t& nCoinAge) const;  // ppcoin: get transaction coin age

protected:
    const CTxOut& GetOutputFor(const CTxIn& input, const MapPrevTx& inputs) const;
};

/** Closure representing one script verification
 *  Note that this stores references to the spending transaction */
class CScriptCheck
{
private:
    CScript scriptPubKey;
    const CTransaction *ptxTo;
    unsigned int nIn;
    unsigned int nFlags;
    int nHashType;

public:
    CScriptCheck() {}
    CScriptCheck(const CTransaction& txFromIn, const CTransaction& txToIn, unsigned int nInIn, unsigned int nFlagsIn, int nHashTypeIn) :
        scriptPubKey(txFromIn.vout[txToIn.vin[nInIn].prevout.COutPointGet_n()].scriptPubKey),
        ptxTo(&txToIn), nIn(nInIn), nFlags(nFlagsIn), nHashType(nHashTypeIn) { }

    bool operator()() const;

    void swap(CScriptCheck &check) {
        scriptPubKey.swap(check.scriptPubKey);
        std::swap(ptxTo, check.ptxTo);
        std::swap(nIn, check.nIn);
        std::swap(nFlags, check.nFlags);
        std::swap(nHashType, check.nHashType);
    }
};




/** A transaction with a merkle branch linking it to the block chain. */
class CMerkleTx : public CTransaction
{
public:
    uint256 hashBlock;
    std::vector<uint256> vMerkleBranch;
    ::int32_t nIndex;

    // memory only
    mutable bool fMerkleVerified;


    CMerkleTx()
    {
        Init();
    }

    CMerkleTx(const CTransaction& txIn) : CTransaction(txIn)
    {
        Init();
    }

    void Init()
    {
        hashBlock = 0;
        nIndex = -1;
        fMerkleVerified = false;
    }


    IMPLEMENT_SERIALIZE
    (
        nSerSize += SerReadWrite(s, *(CTransaction*)this, nType, nVersion, ser_action);
        nVersion = this->nVersion;
        READWRITE(hashBlock);
        READWRITE(vMerkleBranch);
        READWRITE(nIndex);
    )


    int SetMerkleBranch(const CBlock* pblock=NULL);
    int GetDepthInMainChain(CBlockIndex* &pindexRet) const;
    int GetDepthInMainChain() const { CBlockIndex *pindexRet; return GetDepthInMainChain(pindexRet); }
    bool IsInMainChain() const { return GetDepthInMainChain() > 0; }
    int GetBlocksToMaturity() const;
    bool AcceptToMemoryPool(CTxDB& txdb, bool fCheckInputs=true);
    bool AcceptToMemoryPool();
};




/**  A txdb record that contains the disk location of a transaction and the
 * locations of transactions that spend its outputs.  vSpent is really only
 * used as a flag, but having the location is very helpful for debugging.
 */
class CTxIndex
{
public:
    CDiskTxPos pos;
    std::vector<CDiskTxPos> vSpent;

    CTxIndex()
    {
        SetNull();
    }

    CTxIndex(const CDiskTxPos& posIn, unsigned int nOutputs)
    {
        pos = posIn;
        vSpent.resize(nOutputs);
    }

    IMPLEMENT_SERIALIZE
    (
        if (!(nType & SER_GETHASH))
            READWRITE(nVersion);
        READWRITE(pos);
        READWRITE(vSpent);
    )

    void SetNull()
    {
        pos.SetNull();
        vSpent.clear();
    }

    bool IsNull()
    {
        return pos.IsNull();
    }

    friend bool operator==(const CTxIndex& a, const CTxIndex& b)
    {
        return (a.pos    == b.pos &&
                a.vSpent == b.vSpent);
    }

    friend bool operator!=(const CTxIndex& a, const CTxIndex& b)
    {
        return !(a == b);
    }
    int GetDepthInMainChain() const;

};


/** Nodes collect new transactions into a block, hash them into a hash tree,
 * and scan through nonce values to make the block's hash satisfy proof-of-work
 * requirements.  When they solve the proof-of-work, they broadcast the block
 * to everyone and the block is added to the block chain.  The first transaction
 * in the block is a special one that creates a new coin owned by the creator
 * of the block.
 *
 * Blocks are appended to blk0001.dat files on disk.  Their location on disk
 * is indexed by CBlockIndex objects in memory.
 */
class CBlock
{
public:
<<<<<<< HEAD
    // header
    static const int 
        VERSION_of_block_for_yac_05x_new = 7,
        VERSION_of_block_for_yac_049     = 6,
        VERSION_of_block_for_yac_044_old = 3,
#ifdef Yac1dot0
        CURRENT_VERSION_of_block = VERSION_of_block_for_yac_05x_new;
#else
        CURRENT_VERSION_of_block = VERSION_of_block_for_yac_049;
#endif
    //static const int 
    //    CURRENT_VERSION_previous = VERSION_of_block_for_yac_044_old;

=======
>>>>>>> 35fdbf13
    // Block header
    ::int32_t nVersion;
    uint256 hashPrevBlock;
    uint256 hashMerkleRoot;
    mutable ::int64_t nTime;
    ::uint32_t nBits;
    ::uint32_t nNonce;

    // Store following info to avoid calculating hash many times
<<<<<<< HEAD
    mutable block_header previousBlockHeader;
=======
    mutable struct block_header previousBlockHeader;
>>>>>>> 35fdbf13
    mutable uint256 blockHash;
    mutable uint256 blockYacoinHash;

    // network and disk
    std::vector<CTransaction> vtx;

    // ppcoin: block signature - signed by one of the coin base txout[N]'s owner
    std::vector<unsigned char> vchBlockSig;

    // memory only
    mutable std::vector<uint256> vMerkleTree;

    // Denial-of-service detection:
    mutable int nDoS;
    bool DoS(int nDoSIn, bool fIn) const { nDoS += nDoSIn; return fIn; }

    CBlock()
    {
        SetNull();
    }

    IMPLEMENT_SERIALIZE
    (
        READWRITE(this->nVersion);
        nVersion = this->nVersion;
        READWRITE(hashPrevBlock);
        READWRITE(hashMerkleRoot);
        // nTime is extended to 64-bit since yacoin 1.0.0
        if (this->nVersion >= VERSION_of_block_for_yac_05x_new) // 64-bit nTime
        {
               READWRITE(nTime);
        }
        else // 32-bit nTime
        {
               uint32_t time = (uint32_t)nTime; // needed for GetSerializeSize, Serialize function
               READWRITE(time);
               nTime = time; // needed for Unserialize function
        }
        READWRITE(nBits);
        READWRITE(nNonce);

        // ConnectBlock depends on vtx following header to generate CDiskTxPos
        if (!(nType & (SER_GETHASH|SER_BLOCKHEADERONLY)))
        {
            READWRITE(vtx);
            READWRITE(vchBlockSig);
        }
        else if (fRead)
        {
            const_cast<CBlock*>(this)->vtx.clear();
            const_cast<CBlock*>(this)->vchBlockSig.clear();
        }
    )

    void SetNull()
    {
        // TODO: Need update for mainnet
        if (nBestHeight != -1 && pindexGenesisBlock && nBestHeight >= nMainnetNewLogicBlockNumber)
        {
            nVersion = VERSION_of_block_for_yac_05x_new;
        }
        else
        {
            nVersion = CURRENT_VERSION_of_block;
        }
        hashPrevBlock = 0;
        hashMerkleRoot = 0;
        nTime = 0;
        nBits = 0;
        nNonce = 0;
        vtx.clear();
        vchBlockSig.clear();
        vMerkleTree.clear();
        nDoS = 0;
        blockHash = 0;
        blockYacoinHash = 0;
<<<<<<< HEAD
        memset(UVOIDBEGIN(previousBlockHeader), 0, sizeof(block_header));
=======
        memset(UVOIDBEGIN(previousBlockHeader), 0, sizeof(struct block_header));
>>>>>>> 35fdbf13
    }

    bool IsNull() const
    {
        return (nBits == 0);
    }

    // yacoin2015 update
    uint256 CalculateHash() const
    {
        uint256 
            thash;

        if (nVersion >= VERSION_of_block_for_yac_05x_new) // 64-bit nTime
        {
            struct block_header block_data;
            block_data.version = nVersion;
            block_data.prev_block = hashPrevBlock;
            block_data.merkle_root = hashMerkleRoot;
            block_data.timestamp = nTime;
            block_data.bits = nBits;
            block_data.nonce = nNonce;
            scrypt_hash(CVOIDBEGIN(block_data), sizeof(struct block_header), UINTBEGIN(thash), MAXIMUM_YAC1DOT0_N_FACTOR);
        }
        else // 32-bit nTime
        {
<<<<<<< HEAD
#if defined(Yac1dot0)
            nfactor = Nfactor_1dot0;
#else
            nfactor = 4;
#endif
=======
            const ::uint64_t
                nSpanOf4  = 1368515488 - nChainStartTime,
                nSpanOf5  = 1368777632 - nChainStartTime,
                nSpanOf6  = 1369039776 - nChainStartTime,
                nSpanOf7  = 1369826208 - nChainStartTime,
                nSpanOf8  = 1370088352 - nChainStartTime,
                nSpanOf9  = 1372185504 - nChainStartTime,
                nSpanOf10 = 1373234080 - nChainStartTime,
                nSpanOf11 = 1376379808 - nChainStartTime,
                nSpanOf12 = 1380574112 - nChainStartTime,   // Mon, 30 Sep 2013 20:48:32 GMT
                nSpanOf13 = 1384768416 - nChainStartTime,   // Mon, 18 Nov 2013 09:53:36 GMT
                nSpanOf14 = 1401545632 - nChainStartTime,   // Sat, 31 May 2014 14:13:52 GMT
                nSpanOf15 = 1409934240 - nChainStartTime,   // Fri, 05 Sep 2014 16:24:00 GMT (Nf) 16
                nSpanOf16 = 1435100064 - nChainStartTime,   // Tue, 23 Jun 2015 22:54:24 GMT (Nf) 17
                nSpanOf17 = 1468654496 - nChainStartTime,   // Sat, 16 Jul 2016 07:34:56 GMT (Nf) 18
                nSpanOf18 = 1502208928 - nChainStartTime,   // Tue, 08 Aug 2017 16:15:28 GMT (Nf) 19
                nSpanOf19 = 1602872224 - nChainStartTime,   // Fri, 16 Oct 2020 18:17:04 GMT
                nSpanOf20 = 1636426656 - nChainStartTime,   // Tue, 09 Nov 2021 02:57:36 GMT
                nSpanOf21 = 1904862112 - nChainStartTime,   // Mon, 13 May 2030 00:21:52 GMT
                nSpanOf22 = 2173297568U - nChainStartTime,   // Sat, 13 Nov 2038 21:46:08 GMT
                nSpanOf23 = 2441733024U - nChainStartTime,   // Fri, 17 May 2047 19:10:24 GMT
                nSpanOf24 = 3247039392U - nChainStartTime,   // Tue, 22 Nov 2072 11:23:12 GMT
                nSpanOf25 = 3515474848U - nChainStartTime;   // Mon, 26 May 2081 08:47:28 GMT
                // uint_32 fails here                          Sun, 07 Feb 2106 06:28:15 GMT
              //nSpanOf26 = 5662958496 - nChainStartTime,   // Sat, 14 Jun 2149 12:01:36 GMT
              //nSpanOf27 = 6736700320 - nChainStartTime,   // Tue, 24 Jun 2183 01:38:40 GMT
              //nSpanOf28 = 9957925792 - nChainStartTime,   // Tue, 21 Jul 2285 18:29:52 GMT
              //nSpanOf29 = 14252893088 - nChainStartTime,  // Sat, 28 Aug 2421 00:58:08 GMT
              //nSpanOf30 = 18547860384 - nChainStartTime;  // Tue, 04 Oct 2557 07:26:24 GMT

            unsigned char
                nfactor;
            if( !fTestNet )
            {     // nChainStartTime = 1367991200 is start
    		    if      ( nTime < (nChainStartTime + nSpanOf4 ) ) nfactor = 4;
                else if ( nTime < (nChainStartTime + nSpanOf5 ) ) nfactor = 5;
                else if ( nTime < (nChainStartTime + nSpanOf6 ) ) nfactor = 6;
                else if ( nTime < (nChainStartTime + nSpanOf7 ) ) nfactor = 7;
                else if ( nTime < (nChainStartTime + nSpanOf8 ) ) nfactor = 8;
                else if ( nTime < (nChainStartTime + nSpanOf9 ) ) nfactor = 9;
                else if ( nTime < (nChainStartTime + nSpanOf10) ) nfactor = 10;
                else if ( nTime < (nChainStartTime + nSpanOf11) ) nfactor = 11;
                else if ( nTime < (nChainStartTime + nSpanOf12) ) nfactor = 12;
                else if ( nTime < (nChainStartTime + nSpanOf13) ) nfactor = 13;
                else if ( nTime < (nChainStartTime + nSpanOf14) ) nfactor = 14;
                else if ( nTime < (nChainStartTime + nSpanOf15) ) nfactor = 15;
                else if ( nTime < (nChainStartTime + nSpanOf16) ) nfactor = 16;
                else if ( nTime < (nChainStartTime + nSpanOf17) ) nfactor = 17;
                else if ( nTime < (nChainStartTime + nSpanOf18) ) nfactor = 18;
                else if ( nTime < (nChainStartTime + nSpanOf19) ) nfactor = 19;
                else if ( nTime < (nChainStartTime + nSpanOf20) ) nfactor = 20;
                else if ( nTime < (nChainStartTime + nSpanOf21) ) nfactor = 21;
                else if ( nTime < (nChainStartTime + nSpanOf22) ) nfactor = 22;
                else if ( nTime < (nChainStartTime + nSpanOf23) ) nfactor = 23;
                else if ( nTime < (nChainStartTime + nSpanOf24) ) nfactor = 24;
                else if ( nTime < (nChainStartTime + nSpanOf25) ) nfactor = 25;
              //  else if ( nTime < (nChainStartTime + nSpanOf26) ) nfactor = 26;
                // uint_32 fails here
              //  else if ( nTime < (nChainStartTime + nSpanOf27) ) nfactor = 27;
              //  else if ( nTime < (nChainStartTime + nSpanOf28) ) nfactor = 28;
              //  else if ( nTime < (nChainStartTime + nSpanOf29) ) nfactor = 29;
              //  else if ( nTime < (nChainStartTime + nSpanOf30) ) nfactor = 30;
                else
                    nfactor = MAXIMUM_N_FACTOR;
            }
            else    // is TestNet
            {
#if defined(Yac1dot0)
                nfactor = Nfactor_1dot0;
#else
                nfactor = 4;
#endif
            }

            if(
               nYac20BlockNumberTime &&
               nTime >= (uint32_t)nYac20BlockNumberTime
              )
            {
                nfactor = YAC20_N_FACTOR;
            }

            old_block_header oldBlock;
            oldBlock.version = nVersion;
            oldBlock.prev_block = hashPrevBlock;
            oldBlock.merkle_root = hashMerkleRoot;
            oldBlock.timestamp = nTime;
            oldBlock.bits = nBits;
            oldBlock.nonce = nNonce;
            scrypt_hash(CVOIDBEGIN(oldBlock), sizeof(old_block_header), UINTBEGIN(thash), nfactor);
>>>>>>> 35fdbf13
        }
		return thash;
    }

    bool IsHeaderDifferent() const
    {
        if((nVersion == previousBlockHeader.version)
            && (hashPrevBlock == previousBlockHeader.prev_block)
            && (hashMerkleRoot == previousBlockHeader.merkle_root)
            && (nTime == previousBlockHeader.timestamp)
            && (nBits == previousBlockHeader.bits)
            && (nNonce == previousBlockHeader.nonce))
        {
            return false;
        }
        return true;
    }

    uint256 GetHash(int blockHeight = 0) const
    {
        if(blockHash == 0 || IsHeaderDifferent())
        {
            blockHash = CalculateHash();
            previousBlockHeader.version = nVersion;
            previousBlockHeader.prev_block = hashPrevBlock;
            previousBlockHeader.merkle_root = hashMerkleRoot;
            previousBlockHeader.timestamp = nTime;
            previousBlockHeader.bits = nBits;
            previousBlockHeader.nonce = nNonce;
        }
        return blockHash;
    }

    bool IsHeaderDifferent() const
    {
        if((nVersion == previousBlockHeader.version)
            && (hashPrevBlock == previousBlockHeader.prev_block)
            && (hashMerkleRoot == previousBlockHeader.merkle_root)
            && (nTime == previousBlockHeader.timestamp)
            && (nBits == previousBlockHeader.bits)
            && (nNonce == previousBlockHeader.nonce))
        {
            return false;
        }
        return true;
    }

    uint256 GetHash() const
    {
        if(blockHash == 0 || IsHeaderDifferent())
        {
            blockHash = CalculateHash();
            memcpy(UVOIDBEGIN(previousBlockHeader), CVOIDBEGIN(nVersion), sizeof(block_header));
        }
        return blockHash;
    }

    // yacoin2015
    uint256 CalculateYacoinHash() const
    {
        uint256 
            thash;
<<<<<<< HEAD

        unsigned char
            nfactor = GetNfactor(nTime);
        scrypt_hash(CVOIDBEGIN(nVersion), sizeof(block_header), UINTBEGIN(thash), nfactor);
=======
        unsigned char nfactor;
        if (nVersion >= VERSION_of_block_for_yac_05x_new) // 64-bit nTime
        {
            nfactor = GetNfactor(nTime, true);
            struct block_header block_data;
            block_data.version = nVersion;
            block_data.prev_block = hashPrevBlock;
            block_data.merkle_root = hashMerkleRoot;
            block_data.timestamp = nTime;
            block_data.bits = nBits;
            block_data.nonce = nNonce;
            scrypt_hash(CVOIDBEGIN(block_data), sizeof(struct block_header), UINTBEGIN(thash), nfactor);
        }
        else // 32-bit nTime
        {
        	nfactor = GetNfactor(nTime, false);
            old_block_header oldBlock;
            oldBlock.version = nVersion;
            oldBlock.prev_block = hashPrevBlock;
            oldBlock.merkle_root = hashMerkleRoot;
            oldBlock.timestamp = nTime;
            oldBlock.bits = nBits;
            oldBlock.nonce = nNonce;
            scrypt_hash(CVOIDBEGIN(oldBlock), sizeof(old_block_header), UINTBEGIN(thash), nfactor);
        }
>>>>>>> 35fdbf13

        return thash;
    }

<<<<<<< HEAD
    uint256 GetYacoinHash() const
=======
    uint256 GetYacoinHash(int blockHeight = 0) const
>>>>>>> 35fdbf13
    {
        if(blockYacoinHash == 0 || IsHeaderDifferent())
        {
            blockYacoinHash = CalculateYacoinHash();
<<<<<<< HEAD
            memcpy(UVOIDBEGIN(previousBlockHeader), CVOIDBEGIN(nVersion), sizeof(block_header));
=======
            previousBlockHeader.version = nVersion;
            previousBlockHeader.prev_block = hashPrevBlock;
            previousBlockHeader.merkle_root = hashMerkleRoot;
            previousBlockHeader.timestamp = nTime;
            previousBlockHeader.bits = nBits;
            previousBlockHeader.nonce = nNonce;
>>>>>>> 35fdbf13
        }
        return blockYacoinHash;
    }

    ::int64_t GetBlockTime() const
    {
        return (::int64_t)nTime;
    }

    void UpdateTime(const CBlockIndex* pindexPrev);

    // ppcoin: entropy bit for stake modifier if chosen by modifier
    unsigned int GetStakeEntropyBit(unsigned int nHeight) const
    {
        
            // Take last bit of block hash as entropy bit
            unsigned int nEntropyBit = ((GetHash().Get64()) & 1ULL);
            if (fDebug && GetBoolArg("-printstakemodifier"))
                printf(
                        "GetStakeEntropyBit: nTime=%ld \nhashBlock=%s\nnEntropyBit=%u\n",
                        nTime, 
                        GetHash().ToString().c_str(), 
                        nEntropyBit
                      );
   			return nEntropyBit;
 
    }

    // ppcoin: two types of block: proof-of-work or proof-of-stake
    bool IsProofOfStake() const
    {
        return (vtx.size() > 1 && vtx[1].IsCoinStake());
    }

    bool IsProofOfWork() const
    {
        return !IsProofOfStake();
    }

    std::pair<COutPoint, unsigned int> GetProofOfStake() const
    {
        return IsProofOfStake()? std::make_pair(vtx[1].vin[0].prevout, (unsigned int)vtx[1].nTime) : std::make_pair(COutPoint(), (unsigned int)0);
    }

    // ppcoin: get max transaction timestamp
    ::int64_t GetMaxTransactionTime() const
    {
        ::int64_t maxTransactionTime = 0;
        BOOST_FOREACH(const CTransaction& tx, vtx)
            maxTransactionTime = std::max(maxTransactionTime, (::int64_t)tx.nTime);
        return maxTransactionTime;
    }

    uint256 BuildMerkleTree() const
    {
        vMerkleTree.clear();
        BOOST_FOREACH(const CTransaction& tx, vtx)
            vMerkleTree.push_back(tx.GetHash());
        int j = 0;
        for (int nSize = (int)vtx.size(); nSize > 1; nSize = (nSize + 1) / 2)
        {
            for (int i = 0; i < nSize; i += 2)
            {
                int i2 = std::min(i+1, nSize-1);
                vMerkleTree.push_back(Hash(BEGIN(vMerkleTree[j+i]),  END(vMerkleTree[j+i]),
                                           BEGIN(vMerkleTree[j+i2]), END(vMerkleTree[j+i2])));
            }
            j += nSize;
        }
        return (vMerkleTree.empty() ? 0 : vMerkleTree.back());
    }

    std::vector<uint256> GetMerkleBranch(int nIndex) const
    {
        if (vMerkleTree.empty())
            BuildMerkleTree();
        std::vector<uint256> vMerkleBranch;
        int j = 0;
        for (int nSize = (int)vtx.size(); nSize > 1; nSize = (nSize + 1) / 2)
        {
            int i = std::min(nIndex^1, nSize-1);
            vMerkleBranch.push_back(vMerkleTree[j+i]);
            nIndex >>= 1;
            j += nSize;
        }
        return vMerkleBranch;
    }

    static uint256 CheckMerkleBranch(uint256 hash, const std::vector<uint256>& vMerkleBranch, int nIndex)
    {
        if (nIndex == -1)
            return 0;
        BOOST_FOREACH(const uint256& otherside, vMerkleBranch)
        {
            if (nIndex & 1)
                hash = Hash(BEGIN(otherside), END(otherside), BEGIN(hash), END(hash));
            else
                hash = Hash(BEGIN(hash), END(hash), BEGIN(otherside), END(otherside));
            nIndex >>= 1;
        }
        return hash;
    }


    bool WriteToDisk(unsigned int& nFileRet, unsigned int& nBlockPosRet)
    {
        // Open history file to append
        CAutoFile fileout = CAutoFile(AppendBlockFile(nFileRet), SER_DISK, CLIENT_VERSION);
        if (!fileout)
            return error("CBlock::WriteToDisk() : AppendBlockFile failed");

        // Write index header
        unsigned int nSize = fileout.GetSerializeSize(*this);
        fileout << FLATDATA(pchMessageStart) << nSize;

        // Write block
        long fileOutPos = ftell(fileout);
        if (fileOutPos < 0)
            return error("CBlock::WriteToDisk() : ftell failed");
        nBlockPosRet = fileOutPos;
        fileout << *this;

        // Flush stdio buffers and commit to disk before returning
        fflush(fileout);
        if (!IsInitialBlockDownload() || (nBestHeight+1) % 500 == 0)
            FileCommit(fileout);

        return true;
    }

    bool ReadFromDisk(
                      unsigned int nFile, 
                      unsigned int nBlockPos, 
                      bool fReadTransactions = true,
                      bool fCheckHeader = true
                     )
    {
        SetNull();

        // Open history file to read
        CAutoFile filein = CAutoFile(OpenBlockFile(nFile, nBlockPos, "rb"), SER_DISK, CLIENT_VERSION);
        if (!filein)
            return error("CBlock::ReadFromDisk() : OpenBlockFile failed");
        if (!fReadTransactions)
            filein.nType |= SER_BLOCKHEADERONLY;

        // Read block
        try {
            filein >> *this;
        }
        catch (std::exception &e) 
        //catch (...) 
        {
            //(void)e;
            return error("%s() : deserialize or I/O error", BOOST_CURRENT_FUNCTION);
        }

        // Check the header
        if (
            fReadTransactions && 
            IsProofOfWork() && 
            (
             fCheckHeader &&           
             !CheckProofOfWork(GetYacoinHash(), nBits)
            )
           )
            return error("CBlock::ReadFromDisk() : errors in block header");

        return true;
    }



    void print() const
    {
        printf("CBlock(\n"
                "hash=%s,\n"
                "ver=%d,\n"
                "hashPrevBlock=%s,\n"
                "hashMerkleRoot=%s,\n"
                "nTime=%ld, "
                "nBits=%08x, "
                "nNonce=%u, "
                "vtx=%" PRIszu ",\n"
                "vchBlockSig=%s\n"
                ")\n",
            GetHash().ToString().c_str(),
            nVersion,
            hashPrevBlock.ToString().c_str(),
            hashMerkleRoot.ToString().c_str(),
            nTime, 
            nBits, 
            nNonce,
            vtx.size(),
            HexStr(vchBlockSig.begin(), vchBlockSig.end()).c_str()
              );
        for (unsigned int i = 0; i < vtx.size(); ++i)
        {
            printf("  ");
            vtx[i].print();
        }
        printf("  vMerkleTree: ");
        for (unsigned int i = 0; i < vMerkleTree.size(); ++i)
            printf("%s ", vMerkleTree[i].ToString().substr(0,10).c_str());
        printf("\n");
    }


    bool DisconnectBlock(CTxDB& txdb, CBlockIndex* pindex);
    bool ConnectBlock(CTxDB& txdb, CBlockIndex* pindex, bool fJustCheck=false);
    bool ReadFromDisk(const CBlockIndex* pindex, bool fReadTransactions=true, bool fCheckHeader = true);
    bool SetBestChain(CTxDB& txdb, CBlockIndex* pindexNew);
    bool AddToBlockIndex(unsigned int nFile, unsigned int nBlockPos);
    bool CheckBlock(bool fCheckPOW=true, bool fCheckMerkleRoot=true, bool fCheckSig=true) const;
    bool AcceptBlock();
    bool GetCoinAge(::uint64_t& nCoinAge) const; // ppcoin: calculate total coin age spent in block
    bool SignBlock044(const CKeyStore& keystore);
    bool SignBlock(CWallet& keystore);
    bool CheckBlockSignature() const;

private:
    bool SetBestChainInner(CTxDB& txdb, CBlockIndex *pindexNew);
};






/** The block chain is a tree shaped structure starting with the
 * genesis block at the root, with each block potentially having multiple
 * candidates to be the next block.  pprev and pnext link a path through the
 * main/longest chain.  A blockindex may have multiple pprev pointing back
 * to it, but pnext will only point forward to the longest branch, or will
 * be null if the block is not part of the longest chain.
 *
 * What about the top index? What is its pnext? NULL?
 *
 */
class CBlockIndex
{
//private:
//public:

//protected:
//public:

public:
    const uint256* phashBlock;
    CBlockIndex* pprev;
    CBlockIndex* pnext;
    ::uint32_t nFile;
    ::uint32_t nBlockPos;
    CBigNum bnChainTrust; // ppcoin: trust score of block chain
    ::int32_t nHeight;
    ::int32_t nPosBlockCount;	// yacoin2015
    ::int32_t nBitsMA;		// yacoin2015

    ::int64_t nMint;
    ::int64_t nMoneySupply;

    ::uint32_t nFlags;  // ppcoin: block index flags
    enum  
    {
        BLOCK_PROOF_OF_STAKE = (1 << 0), // is proof-of-stake block
        BLOCK_STAKE_ENTROPY  = (1 << 1), // entropy bit for stake modifier
        BLOCK_STAKE_MODIFIER = (1 << 2), // regenerated stake modifier
    };

    ::uint64_t nStakeModifier; // hash modifier for proof-of-stake
    ::uint32_t nStakeModifierChecksum; // checksum of index; in-memeory only

    // proof-of-stake specific fields
    COutPoint prevoutStake;
    ::uint32_t nStakeTime;
    uint256 hashProofOfStake;

    // block header
    ::int32_t  nVersion;
    uint256  hashMerkleRoot;
    mutable ::int64_t nTime;
    ::uint32_t nBits;
    ::uint32_t nNonce;

    ::uint256 blockHash; // store hash to avoid calculating many times
public:
    CBlockIndex()
    {
        phashBlock = NULL;
        pprev = NULL;
        pnext = NULL;
        nFile = 0;
        nBlockPos = 0;
        nHeight = 0;
        nPosBlockCount = 0;
        nBitsMA = 0;
        bnChainTrust = CBigNum(0);
        nMint = 0;
        nMoneySupply = 0;
        nFlags = 0;
        nStakeModifier = 0;
        nStakeModifierChecksum = 0;
        hashProofOfStake = 0;
        prevoutStake.SetNull();
        nStakeTime = 0;

        nVersion       = 0;
        hashMerkleRoot = 0;
        nTime          = 0;
        nBits          = 0;
        nNonce         = 0;
        blockHash      = 0;
    }

    CBlockIndex(unsigned int nFileIn, unsigned int nBlockPosIn, CBlock& block)
    {
        phashBlock = NULL;
        pprev = NULL;
        pnext = NULL;
        nFile = nFileIn;
        nBlockPos = nBlockPosIn;
        nHeight = 0;
        nPosBlockCount = 0;
        nBitsMA = 0;
        bnChainTrust = CBigNum(0);
        nMint = 0;
        nMoneySupply = 0;
        nFlags = 0;
        nStakeModifier = 0;
        nStakeModifierChecksum = 0;
        hashProofOfStake = 0;
        if (block.IsProofOfStake())
        {
            SetProofOfStake();
            prevoutStake = block.vtx[1].vin[0].prevout;
            nStakeTime = block.vtx[1].nTime;
        }
        else
        {
            prevoutStake.SetNull();
            nStakeTime = 0;
        }

        nVersion       = block.nVersion;
        hashMerkleRoot = block.hashMerkleRoot;
        nTime          = block.nTime;
        nBits          = block.nBits;
        nNonce         = block.nNonce;
        blockHash      = block.blockHash;
    }

    CBlock GetBlockHeader() const
    {
        CBlock block;
        block.nVersion       = nVersion;
        if (pprev)
            block.hashPrevBlock = pprev->GetBlockHash();
        block.hashMerkleRoot = hashMerkleRoot;
        block.nTime          = nTime;
        block.nBits          = nBits;
        block.nNonce         = nNonce;
        return block;
    }

    uint256 GetBlockHash() const
    {
        return *phashBlock;
    }

    ::int64_t GetBlockTime() const
    {
        return (::int64_t)nTime;
    }

    double GetPoWPoSRatio() const;

    ::int32_t GetSpacingThreshold() const;

    CBigNum GetBlockTrust() const;

    bool IsInMainChain() const
    {
        return (pnext || this == pindexBest);
    }

    bool CheckIndex() const
    {
        return true;
    }

    enum { nMedianTimeSpan=11 };

    ::int64_t GetMedianTimePast() const
    {
        ::int64_t pmedian[nMedianTimeSpan];
        ::int64_t* pbegin = &pmedian[nMedianTimeSpan];
        ::int64_t* pend = &pmedian[nMedianTimeSpan];

        const CBlockIndex* pindex = this;
        for (int i = 0; i < nMedianTimeSpan && pindex; i++, pindex = pindex->pprev)
            *(--pbegin) = pindex->GetBlockTime();

        std::sort(pbegin, pend);
        return pbegin[(pend - pbegin)/2];
    }

    ::int64_t GetMedianTime() const
    {
        const CBlockIndex* pindex = this;
        for (int i = 0; i < nMedianTimeSpan/2; i++)
        {
            if (!pindex->pnext)
                return GetBlockTime();
            pindex = pindex->pnext;
        }
        return pindex->GetMedianTimePast();
    }

    /**
     * Returns true if there are nRequired or more blocks of minVersion or above
     * in the last nToCheck blocks, starting at pstart and going backwards.
     */
    static bool IsSuperMajority(int minVersion, const CBlockIndex* pstart,
                                unsigned int nRequired, unsigned int nToCheck);


    bool IsProofOfWork() const
    {
        return !(nFlags & BLOCK_PROOF_OF_STAKE);
    }

    bool IsProofOfStake() const
    {
        return (nFlags & BLOCK_PROOF_OF_STAKE);
    }

    void SetProofOfStake()
    {
        nFlags |= BLOCK_PROOF_OF_STAKE;
    }

    unsigned int GetStakeEntropyBit() const
    {
        return ((nFlags & BLOCK_STAKE_ENTROPY) >> 1);
    }

    bool SetStakeEntropyBit(unsigned int nEntropyBit)
    {
        if (nEntropyBit > 1)
            return false;
        nFlags |= (nEntropyBit? BLOCK_STAKE_ENTROPY : 0);
        return true;
    }

    bool GeneratedStakeModifier() const
    {
        return (nFlags & BLOCK_STAKE_MODIFIER) != 0;
    }

    void SetStakeModifier(::uint64_t nModifier, bool fGeneratedStakeModifier)
    {
        nStakeModifier = nModifier;
        if (fGeneratedStakeModifier)
            nFlags |= BLOCK_STAKE_MODIFIER;
    }

    std::string ToString() const
    {
        return strprintf("CBlockIndex(nprev=%p, pnext=%p, nFile=%u, nBlockPos=%-6d nHeight=%d, nMint=%s, nMoneySupply=%s, nFlags=(%s)(%d)(%s), nStakeModifier=%016" PRIx64 ", nStakeModifierChecksum=%08x, hashProofOfStake=%s, prevoutStake=(%s), nStakeTime=%d merkle=%s, hashBlock=%s)",
            pprev, pnext, nFile, nBlockPos, nHeight,
            FormatMoney(nMint).c_str(), FormatMoney(nMoneySupply).c_str(),
            GeneratedStakeModifier() ? "MOD" : "-", GetStakeEntropyBit(), IsProofOfStake()? "PoS" : "PoW",
            nStakeModifier, nStakeModifierChecksum, 
            hashProofOfStake.ToString().c_str(),
            prevoutStake.ToString().c_str(), nStakeTime,
            hashMerkleRoot.ToString().c_str(),
            GetBlockHash().ToString().c_str());
    }

    void print() const
    {
        printf("%s\n", ToString().c_str());
    }
};



/** Used to marshal pointers into hashes for db storage. */
class CDiskBlockIndex : public CBlockIndex
{
public:
    uint256 hashPrev;
    uint256 hashNext;

    CDiskBlockIndex()
    {
        hashPrev = 0;
        hashNext = 0;
    }

    explicit CDiskBlockIndex(CBlockIndex* pindex) : CBlockIndex(*pindex)
    {
        hashPrev = (pprev ? pprev->GetBlockHash() : 0);
        hashNext = (pnext ? pnext->GetBlockHash() : 0);
    }

    IMPLEMENT_SERIALIZE
    (
        if (!(nType & SER_GETHASH))
            READWRITE(nVersion);

        READWRITE(hashNext);
        READWRITE(nFile);
        READWRITE(nBlockPos);
        READWRITE(nHeight);
        READWRITE(nMint);
        READWRITE(nMoneySupply);
        READWRITE(nFlags);
        READWRITE(nStakeModifier);
        if (IsProofOfStake())
        {
            READWRITE(prevoutStake);
            READWRITE(nStakeTime);
            READWRITE(hashProofOfStake);
        }
        else if (fRead)
        {
            const_cast<CDiskBlockIndex*>(this)->prevoutStake.SetNull();
            const_cast<CDiskBlockIndex*>(this)->nStakeTime = 0;
            const_cast<CDiskBlockIndex*>(this)->hashProofOfStake = 0;
        }

        // block header
        READWRITE(this->nVersion);
        READWRITE(hashPrev);
        READWRITE(hashMerkleRoot);
        // nTime is extended to 64-bit since yacoin 1.0.0
        if (this->nVersion >= VERSION_of_block_for_yac_05x_new) // 64-bit nTime
        {
            READWRITE(nTime);
        }
        else // 32-bit nTime
        {
            uint32_t time = (uint32_t)nTime; // needed for GetSerializeSize, Serialize function
            READWRITE(time);
            nTime = time; // needed for Unserialize function
        }
        READWRITE(nBits);
        READWRITE(nNonce);
        READWRITE(blockHash);
    )

    uint256 GetBlockHash() const
    {
        if (fUseFastIndex && (nTime < GetAdjustedTime() - 24 * 60 * 60) && blockHash != 0)
            return blockHash;

        CBlock block;
        block.nVersion        = nVersion;
        block.hashPrevBlock   = hashPrev;
        block.hashMerkleRoot  = hashMerkleRoot;
        block.nTime           = nTime;
        block.nBits           = nBits;
        block.nNonce          = nNonce;

        const_cast<CDiskBlockIndex*>(this)->blockHash = block.GetHash();

        return blockHash;
    }

    std::string ToString() const
    {
        std::string str = "CDiskBlockIndex(";
        str += CBlockIndex::ToString();
        str += strprintf("\n                hashBlock=%s, hashPrev=%s, hashNext=%s)",
            GetBlockHash().ToString().c_str(),
            hashPrev.ToString().c_str(),
            hashNext.ToString().c_str());
        return str;
    }

    void print() const
    {
        printf("%s\n", ToString().c_str());
    }
};








/** Describes a place in the block chain to another node such that if the
 * other node doesn't have the same branch, it can find a recent common trunk.
 * The further back it is, the further before the fork it may be.
 */
class CBlockLocator
{
protected:
    std::vector<uint256> vHave;
public:

    CBlockLocator()
    {
    }

    explicit CBlockLocator(const CBlockIndex* pindex)
    {
        Set(pindex);
    }

    explicit CBlockLocator(uint256 hashBlock)
    {
        std::map<uint256, CBlockIndex*>::iterator mi = mapBlockIndex.find(hashBlock);
        if (mi != mapBlockIndex.end())
            Set((*mi).second);
    }

    CBlockLocator(const std::vector<uint256>& vHaveIn)
    {
        vHave = vHaveIn;
    }

    IMPLEMENT_SERIALIZE
    (
        if (!(nType & SER_GETHASH))
            READWRITE(nVersion);
        READWRITE(vHave);
    )

    void SetNull()
    {
        vHave.clear();
    }

    bool IsNull()
    {
        return vHave.empty();
    }

    void Set(const CBlockIndex* pindex)
    {
        vHave.clear();
        int nStep = 1;
        while (pindex)
        {
            vHave.push_back(pindex->GetBlockHash());

            // Exponentially larger steps back
            for (int i = 0; pindex && i < nStep; i++)
                pindex = pindex->pprev;
            if (vHave.size() > 10)
                nStep *= 2;
        }
        vHave.push_back((!fTestNet ? hashGenesisBlock : hashGenesisBlockTestNet));
    }

    int GetDistanceBack()
    {
        // Retrace how far back it was in the sender's branch
        int nDistance = 0;
        int nStep = 1;
        BOOST_FOREACH(const uint256& hash, vHave)
        {
            std::map<uint256, CBlockIndex*>::iterator mi = mapBlockIndex.find(hash);
            if (mi != mapBlockIndex.end())
            {
                CBlockIndex* pindex = (*mi).second;
                if (pindex->IsInMainChain())
                    return nDistance;
            }
            nDistance += nStep;
            if (nDistance > 10)
                nStep *= 2;
        }
        return nDistance;
    }

    CBlockIndex* GetBlockIndex()
    {
        // Find the first block the caller has in the main chain
        BOOST_FOREACH(const uint256& hash, vHave)
        {
            std::map<uint256, CBlockIndex*>::iterator mi = mapBlockIndex.find(hash);
            if (mi != mapBlockIndex.end())
            {
                CBlockIndex* pindex = (*mi).second;
                if (pindex->IsInMainChain())
                    return pindex;
            }
        }
        return pindexGenesisBlock;
    }

    uint256 GetBlockHash()
    {
        // Find the first block the caller has in the main chain
        BOOST_FOREACH(const uint256& hash, vHave)
        {
            std::map<uint256, CBlockIndex*>::iterator mi = mapBlockIndex.find(hash);
            if (mi != mapBlockIndex.end())
            {
                CBlockIndex* pindex = (*mi).second;
                if (pindex->IsInMainChain())
                    return hash;
            }
        }
        return (!fTestNet ? hashGenesisBlock : hashGenesisBlockTestNet);
    }

    int GetHeight()
    {
        CBlockIndex* pindex = GetBlockIndex();
        if (!pindex)
            return 0;
        return pindex->nHeight;
    }
};








class CTxMemPool
{
public:
    mutable CCriticalSection cs;
    std::map<uint256, CTransaction> mapTx;
    std::map<COutPoint, CInPoint> mapNextTx;

    bool accept(CTxDB& txdb, CTransaction &tx,
                bool fCheckInputs, bool* pfMissingInputs);
    bool addUnchecked(const uint256& hash, CTransaction &tx);
    bool remove(CTransaction &tx);
    void clear();
    void queryHashes(std::vector<uint256>& vtxid);

    size_t size()
    {
        LOCK(cs);
        return mapTx.size();
    }

    bool exists(uint256 hash)
    {
        return (mapTx.count(hash) != 0);
    }

    CTransaction& lookup(uint256 hash)
    {
        return mapTx[hash];
    }
};

extern CTxMemPool mempool;

#endif<|MERGE_RESOLUTION|>--- conflicted
+++ resolved
@@ -61,10 +61,6 @@
 
 static const unsigned int MAX_GENESIS_BLOCK_SIZE = 1000000;
 static const unsigned int MAX_ORPHAN_TRANSACTIONS = 10000;
-<<<<<<< HEAD
-static const unsigned int DEFAULT_MAX_BLOCK_SIGOPS = 20000;
-=======
->>>>>>> 35fdbf13
 static const unsigned int MAX_INV_SZ = 50000;
 
 static const ::int64_t MIN_TX_FEE = CENT;
@@ -103,11 +99,7 @@
     // hashGenesisBlock("0x0000060fc90618113cde415ead019a1052a9abc43afcccff38608ff8751353e5");
     // hashGenesisBlock("0x00000f3f5eac1539c4e9216e17c74ff387ac1629884d2f97a3144dc32bf67bda");
     // hashGenesisBlock("0x0ea17bb85e10d8c6ded6783a4ce8f79e75d49b439ff41f55d274e6b15612fff9");
-<<<<<<< HEAD
-    hashGenesisBlock("0x03f09b4d52a5e4204306588aa0576713d59c3364c36d893dfe1b4129e0d13c52");
-=======
     hashGenesisBlock("0x0000060fc90618113cde415ead019a1052a9abc43afcccff38608ff8751353e5");
->>>>>>> 35fdbf13
 extern const uint256 
     nPoWeasiestTargetLimitTestNet,
     hashGenesisBlockTestNet;
@@ -115,16 +107,8 @@
     nConsecutiveStakeSwitchHeight;  // see timesamps.h = 420000;
 
 const ::int64_t 
-<<<<<<< HEAD
-#ifdef Yac1dot0
-    nMaxClockDrift = 12 * nSecondsPerMinute;
-#else
     nMaxClockDrift = nTwoHoursInSeconds;
-#endif
-=======
-    nMaxClockDrift = nTwoHoursInSeconds;
-
->>>>>>> 35fdbf13
+
 inline ::int64_t PastDrift(::int64_t nTime)   
     { return nTime - nMaxClockDrift; } // up to 2 hours from the past
 inline ::int64_t FutureDrift(::int64_t nTime) 
@@ -205,11 +189,7 @@
 
 bool CheckProofOfWork(uint256 hash, unsigned int nBits);
 unsigned int GetNextTargetRequired(const CBlockIndex* pindexLast, bool fProofOfStake);
-<<<<<<< HEAD
-::int64_t GetProofOfWorkReward(unsigned int nBits=0, ::int64_t nFees=0);
-=======
 ::int64_t GetProofOfWorkReward(unsigned int nBits=0, ::int64_t nFees=0, bool fGetRewardOfBestHeightBlock=false);
->>>>>>> 35fdbf13
 ::int64_t GetProofOfStakeReward(::int64_t nCoinAge, unsigned int nBits, ::int64_t nTime, bool bCoinYearOnly=false);
 
 ::int64_t GetProofOfStakeReward(::int64_t nCoinAge);
@@ -230,11 +210,7 @@
 bool VerifySignature(const CTransaction& txFrom, const CTransaction& txTo, unsigned int nIn, unsigned int flags, int nHashType);
 
 // yacoin: calculate Nfactor using timestamp
-<<<<<<< HEAD
-extern unsigned char GetNfactor(::int64_t nTimestamp, bool fNotYac1dot0BlockOrTx = false);
-=======
 extern unsigned char GetNfactor(::int64_t nTimestamp, bool fYac1dot0BlockOrTx = false);
->>>>>>> 35fdbf13
 
 // yacoin2015: GetProofOfWorkMA, GetProofOfWorkSMA
 unsigned int GetProofOfWorkMA(const CBlockIndex* pIndexLast);
@@ -555,11 +531,7 @@
 
     static const int 
       //CURRENT_VERSION_of_Tx = CURRENT_VERSION_of_Tx_for_yac_old;
-<<<<<<< HEAD
-        CURRENT_VERSION_of_Tx = CURRENT_VERSION_of_Tx_for_yac_new;
-=======
         CURRENT_VERSION_of_Tx = CURRENT_VERSION_of_Tx_for_yac_old;
->>>>>>> 35fdbf13
 
     int nVersion;
     mutable ::int64_t nTime;
@@ -1029,22 +1001,6 @@
 class CBlock
 {
 public:
-<<<<<<< HEAD
-    // header
-    static const int 
-        VERSION_of_block_for_yac_05x_new = 7,
-        VERSION_of_block_for_yac_049     = 6,
-        VERSION_of_block_for_yac_044_old = 3,
-#ifdef Yac1dot0
-        CURRENT_VERSION_of_block = VERSION_of_block_for_yac_05x_new;
-#else
-        CURRENT_VERSION_of_block = VERSION_of_block_for_yac_049;
-#endif
-    //static const int 
-    //    CURRENT_VERSION_previous = VERSION_of_block_for_yac_044_old;
-
-=======
->>>>>>> 35fdbf13
     // Block header
     ::int32_t nVersion;
     uint256 hashPrevBlock;
@@ -1054,11 +1010,7 @@
     ::uint32_t nNonce;
 
     // Store following info to avoid calculating hash many times
-<<<<<<< HEAD
-    mutable block_header previousBlockHeader;
-=======
     mutable struct block_header previousBlockHeader;
->>>>>>> 35fdbf13
     mutable uint256 blockHash;
     mutable uint256 blockYacoinHash;
 
@@ -1070,11 +1022,7 @@
 
     // memory only
     mutable std::vector<uint256> vMerkleTree;
-
-    // Denial-of-service detection:
-    mutable int nDoS;
     bool DoS(int nDoSIn, bool fIn) const { nDoS += nDoSIn; return fIn; }
-
     CBlock()
     {
         SetNull();
@@ -1135,11 +1083,7 @@
         nDoS = 0;
         blockHash = 0;
         blockYacoinHash = 0;
-<<<<<<< HEAD
-        memset(UVOIDBEGIN(previousBlockHeader), 0, sizeof(block_header));
-=======
         memset(UVOIDBEGIN(previousBlockHeader), 0, sizeof(struct block_header));
->>>>>>> 35fdbf13
     }
 
     bool IsNull() const
@@ -1166,13 +1110,6 @@
         }
         else // 32-bit nTime
         {
-<<<<<<< HEAD
-#if defined(Yac1dot0)
-            nfactor = Nfactor_1dot0;
-#else
-            nfactor = 4;
-#endif
-=======
             const ::uint64_t
                 nSpanOf4  = 1368515488 - nChainStartTime,
                 nSpanOf5  = 1368777632 - nChainStartTime,
@@ -1263,7 +1200,6 @@
             oldBlock.bits = nBits;
             oldBlock.nonce = nNonce;
             scrypt_hash(CVOIDBEGIN(oldBlock), sizeof(old_block_header), UINTBEGIN(thash), nfactor);
->>>>>>> 35fdbf13
         }
 		return thash;
     }
@@ -1326,12 +1262,6 @@
     {
         uint256 
             thash;
-<<<<<<< HEAD
-
-        unsigned char
-            nfactor = GetNfactor(nTime);
-        scrypt_hash(CVOIDBEGIN(nVersion), sizeof(block_header), UINTBEGIN(thash), nfactor);
-=======
         unsigned char nfactor;
         if (nVersion >= VERSION_of_block_for_yac_05x_new) // 64-bit nTime
         {
@@ -1357,30 +1287,21 @@
             oldBlock.nonce = nNonce;
             scrypt_hash(CVOIDBEGIN(oldBlock), sizeof(old_block_header), UINTBEGIN(thash), nfactor);
         }
->>>>>>> 35fdbf13
 
         return thash;
     }
 
-<<<<<<< HEAD
-    uint256 GetYacoinHash() const
-=======
     uint256 GetYacoinHash(int blockHeight = 0) const
->>>>>>> 35fdbf13
     {
         if(blockYacoinHash == 0 || IsHeaderDifferent())
         {
             blockYacoinHash = CalculateYacoinHash();
-<<<<<<< HEAD
-            memcpy(UVOIDBEGIN(previousBlockHeader), CVOIDBEGIN(nVersion), sizeof(block_header));
-=======
             previousBlockHeader.version = nVersion;
             previousBlockHeader.prev_block = hashPrevBlock;
             previousBlockHeader.merkle_root = hashMerkleRoot;
             previousBlockHeader.timestamp = nTime;
             previousBlockHeader.bits = nBits;
             previousBlockHeader.nonce = nNonce;
->>>>>>> 35fdbf13
         }
         return blockYacoinHash;
     }
