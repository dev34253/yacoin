// Copyright (c) 2009-2010 Satoshi Nakamoto
// Copyright (c) 2009-2012 The Bitcoin developers
// Distributed under the MIT/X11 software license, see the accompanying
// file COPYING or http://www.opensource.org/licenses/mit-license.php.
#ifndef BITCOIN_MAIN_H
#define BITCOIN_MAIN_H

#include <algorithm>

#ifndef BITCOIN_TIMESTAMPS_H
 #include "timestamps.h"
#endif

#ifndef BITCOIN_BIGNUM_H
 #include "bignum.h"
#endif

#ifndef BITCOIN_SYNC_H
 #include "sync.h"
#endif

#ifndef BITCOIN_NET_H
 #include "net.h"
#endif

#ifndef H_BITCOIN_SCRIPT
 #include "script.h"
#endif

#ifndef SCRYPT_H
 #include "scrypt.h"
#endif

#include <list>
#include <map>

class CWallet;
class CBlock;
class CBlockIndex;
class CKeyItem;
class CReserveKey;
class COutPoint;

class CAddress;
class CInv;
class CRequestTracker;
class CNode;

//
// Global state
//
#if defined(Yac1dot0)
       const ::uint32_t Nfactor_1dot0 = 17;
#endif
extern int 
    nStatisticsNumberOfBlocks2000,
    nStatisticsNumberOfBlocks1000,
    nStatisticsNumberOfBlocks200,
    nStatisticsNumberOfBlocks100,
    nStatisticsNumberOfBlocks;

static const unsigned int MAX_GENESIS_BLOCK_SIZE = 1000000;
static const unsigned int MAX_ORPHAN_TRANSACTIONS = 10000;
static const unsigned int MAX_INV_SZ = 50000;

static const ::int64_t MIN_TX_FEE = CENT;
static const ::int64_t MIN_RELAY_TX_FEE = MIN_TX_FEE;

static const ::int64_t MAX_MONEY = 2000000000 * COIN;
static const ::int64_t MAX_MINT_PROOF_OF_WORK = 100 * COIN;
static const ::int64_t MAX_MINT_PROOF_OF_STAKE = 1 * COIN;
static const ::int64_t MIN_TXOUT_AMOUNT = CENT/100;

static const unsigned char MAXIMUM_N_FACTOR = 25;  //30; since uint32_t fails on 07 Feb 2106 06:28:15 GMT
                                                   //    when stored as an uint32_t in a block
                                                   //    so there is no point going past Nf = 25

//static const unsigned char MAXIMUM_YAC1DOT0_N_FACTOR = 21;

static const unsigned char YAC20_N_FACTOR = 16;

// block version header
static const int
<<<<<<< HEAD
    VERSION_of_block_for_time_extension = 8,
    VERSION_of_block_for_yac_05x_new = 7,
    VERSION_of_block_for_yac_049     = 6,
    VERSION_of_block_for_yac_044_old = 3,
#ifdef Yac1dot0
    CURRENT_VERSION_of_block = VERSION_of_block_for_yac_05x_new;
#else
    CURRENT_VERSION_of_block = VERSION_of_block_for_yac_049;
#endif
=======
    VERSION_of_block_for_yac_05x_new = 7,
    VERSION_of_block_for_yac_049     = 6,
    VERSION_of_block_for_yac_044_old = 3,
    CURRENT_VERSION_of_block = VERSION_of_block_for_yac_049;

>>>>>>> 93b14180
//static const int
//    CURRENT_VERSION_previous = VERSION_of_block_for_yac_044_old;

inline bool MoneyRange(::int64_t nValue) { return (nValue >= 0 && nValue <= MAX_MONEY); }
// Threshold for nLockTime: below this value it is interpreted as block number, otherwise as UNIX timestamp.
static const unsigned int LOCKTIME_THRESHOLD = 500000000; // Tue Nov  5 00:53:20 1985 UTC
// Maximum number of script-checking threads allowed
static const int MAX_SCRIPTCHECK_THREADS = 16;

static const uint256 
    // hashGenesisBlock("0x0000060fc90618113cde415ead019a1052a9abc43afcccff38608ff8751353e5");
    // hashGenesisBlock("0x00000f3f5eac1539c4e9216e17c74ff387ac1629884d2f97a3144dc32bf67bda");
    // hashGenesisBlock("0x0ea17bb85e10d8c6ded6783a4ce8f79e75d49b439ff41f55d274e6b15612fff9");
    hashGenesisBlock("0x0000060fc90618113cde415ead019a1052a9abc43afcccff38608ff8751353e5");
extern const uint256 
    nPoWeasiestTargetLimitTestNet,
    hashGenesisBlockTestNet;
extern int 
    nConsecutiveStakeSwitchHeight;  // see timesamps.h = 420000;

const ::int64_t 
    nMaxClockDrift = nTwoHoursInSeconds;

inline ::int64_t PastDrift(::int64_t nTime)   
    { return nTime - nMaxClockDrift; } // up to 2 hours from the past
inline ::int64_t FutureDrift(::int64_t nTime) 
    { return nTime + nMaxClockDrift; } // up to 2 hours from the future

extern const ::int64_t 
    nChainStartTime,
    nChainStartTimeTestNet;
extern CScript COINBASE_FLAGS;
extern CCriticalSection cs_main;
extern std::map<uint256, CBlockIndex*> mapBlockIndex;
extern std::set<std::pair<COutPoint, unsigned int> > setStakeSeen;
extern CBlockIndex* pindexGenesisBlock;
extern unsigned int nNodeLifespan;
//extern unsigned int nStakeMinAge;
extern int nCoinbaseMaturity;
extern int nBestHeight;
extern CBigNum bnBestChainTrust;
extern CBigNum bnBestInvalidTrust;
extern uint256 hashBestChain;
extern CBlockIndex* pindexBest;
extern unsigned int nTransactionsUpdated;
extern ::uint64_t nLastBlockTx;
extern ::uint64_t nLastBlockSize;
extern ::uint32_t nLastCoinStakeSearchInterval;
extern const std::string strMessageMagic;
extern ::int64_t nTimeBestReceived;
extern CCriticalSection cs_setpwalletRegistered;
extern std::set<CWallet*> setpwalletRegistered;
extern unsigned char pchMessageStart[4];
extern std::map<uint256, CBlock*> mapOrphanBlocks;
extern ::int64_t nBlockRewardPrev;
extern const ::int64_t nSimulatedMOneySupplyAtFork;
extern ::uint32_t nMinEase; // minimum ease corresponds to highest difficulty

// Settings
extern ::int64_t nTransactionFee;
extern ::int64_t nMinimumInputValue;
extern bool fUseFastIndex;
extern int nScriptCheckThreads;
extern const uint256 entropyStore[38];

// Minimum disk space required - used in CheckDiskSpace()
static const ::uint64_t nMinDiskSpace = 52428800;

enum GetMaxSize_mode
{
    MAX_BLOCK_SIZE,
    MAX_BLOCK_SIZE_GEN,
    MAX_BLOCK_SIGOPS,
};

class CReserveKey;
class CTxDB;
class CTxIndex;
class CScriptCheck;

void RegisterWallet(CWallet* pwalletIn);
void UnregisterWallet(CWallet* pwalletIn);
void SyncWithWallets(const CTransaction& tx, const CBlock* pblock = NULL, bool fUpdate = false, bool fConnect = true);
bool ProcessBlock(CNode* pfrom, CBlock* pblock);
bool CheckDiskSpace(::uint64_t nAdditionalBytes=0);
FILE* OpenBlockFile(unsigned int nFile, unsigned int nBlockPos, const char* pszMode="rb");
FILE* AppendBlockFile(unsigned int& nFileRet);

void UnloadBlockIndex();
bool LoadBlockIndex(bool fAllowNew=true);
void PrintBlockTree();
CBlockIndex* FindBlockByHeight(int nHeight);
void ProcessMessages(CNode* pfrom);
void SendMessages(CNode* pto, bool fSendTrickle);
bool LoadExternalBlockFile(FILE* fileIn);

// Run an instance of the script checking thread
void ThreadScriptCheck(void* parg);
// Stop the script checking threads
void ThreadScriptCheckQuit();

bool CheckProofOfWork(uint256 hash, unsigned int nBits);
unsigned int GetNextTargetRequired(const CBlockIndex* pindexLast, bool fProofOfStake);
::int64_t GetProofOfWorkReward(unsigned int nBits=0, ::int64_t nFees=0, bool fGetRewardOfBestHeightBlock=false);
::int64_t GetProofOfStakeReward(::int64_t nCoinAge, unsigned int nBits, ::int64_t nTime, bool bCoinYearOnly=false);

::int64_t GetProofOfStakeReward(::int64_t nCoinAge);
::uint64_t GetMaxSize(enum GetMaxSize_mode mode);

unsigned int ComputeMinWork(unsigned int nBase, ::int64_t nTime);
unsigned int ComputeMinStake(unsigned int nBase, ::int64_t nTime, unsigned int nBlockTime);
int GetNumBlocksOfPeers();
bool IsInitialBlockDownload();
std::string GetWarnings(std::string strFor);
bool GetTransaction(const uint256 &hash, CTransaction &tx, uint256 &hashBlock);
uint256 WantedByOrphan(const CBlock* pblockOrphan);
const CBlockIndex* GetLastBlockIndex(const CBlockIndex* pindex, bool fProofOfStake);

void StakeMinter(CWallet *pwallet);
void ResendWalletTransactions();

bool VerifySignature(const CTransaction& txFrom, const CTransaction& txTo, unsigned int nIn, unsigned int flags, int nHashType);

// yacoin: calculate Nfactor using timestamp
extern unsigned char GetNfactor(::int64_t nTimestamp, bool fYac1dot0BlockOrTx = false);

// yacoin2015: GetProofOfWorkMA, GetProofOfWorkSMA
unsigned int GetProofOfWorkMA(const CBlockIndex* pIndexLast);
unsigned int GetProofOfWorkSMA(const CBlockIndex* pIndexLast);





//bool GetWalletFile(CWallet* pwallet, std::string &strWalletFileOut);

/** Position on disk for a particular transaction. */
class CDiskTxPos
{
//public:   // if the data isn't private this isn't more than a plain old C struct
            // if private we can name the privates with no change to the code
private:
    ::uint32_t nFile;
    ::uint32_t nBlockPos;
    ::uint32_t nTxPos;
public:
    ::uint32_t Get_CDiskTxPos_nFile() const { return nFile; }
    ::uint32_t Get_CDiskTxPos_nBlockPos() const { return nBlockPos; }
    ::uint32_t Get_CDiskTxPos_nTxPos() const { return nTxPos; }
    // these 'getters' are most probably optimized compiles to the equivalent
    // return of the variable, no different than if they were public, just read only
    // this should/will be done for all these old fashioned classes with no privacy
    CDiskTxPos()
    {
        SetNull();
    }

    CDiskTxPos(unsigned int nFileIn, unsigned int nBlockPosIn, unsigned int nTxPosIn)
    {
        nFile = nFileIn;
        nBlockPos = nBlockPosIn;
        nTxPos = nTxPosIn;
    }

    IMPLEMENT_SERIALIZE
    ( 
        READWRITE(FLATDATA(*this)); 
    )
    void SetNull() { nFile = (unsigned int) -1; nBlockPos = 0; nTxPos = 0; }
    bool IsNull() const { return (nFile == (unsigned int) -1); }

    friend bool operator==(const CDiskTxPos& a, const CDiskTxPos& b)
    {
        return (a.nFile     == b.nFile &&
                a.nBlockPos == b.nBlockPos &&
                a.nTxPos    == b.nTxPos);
    }

    friend bool operator!=(const CDiskTxPos& a, const CDiskTxPos& b)
    {
        return !(a == b);
    }


    std::string ToString() const
    {
        if (IsNull())
            return "null";
        else
            return strprintf("(nFile=%u, nBlockPos=%u, nTxPos=%u)", nFile, nBlockPos, nTxPos);
    }

    void print() const
    {
        printf("%s", ToString().c_str());
    }
};



/** An inpoint - a combination of a transaction and an index n into its vin */
class CInPoint
{
//public:
private:
    CTransaction* ptx;
    ::uint32_t n;
public:
    CTransaction* GetPtx() const { return ptx; }
    CInPoint() { SetNull(); }
    CInPoint(CTransaction* ptxIn, unsigned int nIn) { ptx = ptxIn; n = nIn; }
    void SetNull() { ptx = NULL; n = (unsigned int) -1; }
    bool IsNull() const { return (ptx == NULL && n == (unsigned int) -1); }
};



/** An outpoint - a combination of a transaction hash and an index n into its vout */
class COutPoint
{
//public:
private:
    uint256 hash;
    ::uint32_t n;
public:
    uint256 COutPointGetHash() const { return hash; }
    ::uint32_t COutPointGet_n() const { return n; }
    COutPoint() { SetNull(); }
    COutPoint(uint256 hashIn, unsigned int nIn) { hash = hashIn; n = nIn; }
    IMPLEMENT_SERIALIZE
    ( 
        READWRITE(FLATDATA(*this)); 
    )
    void SetNull() { hash = 0; n = (unsigned int) -1; }
    bool IsNull() const { return (hash == 0 && n == (unsigned int) -1); }

    friend bool operator<(const COutPoint& a, const COutPoint& b)
    {
        return (a.hash < b.hash || (a.hash == b.hash && a.n < b.n));
    }

    friend bool operator==(const COutPoint& a, const COutPoint& b)
    {
        return (a.hash == b.hash && a.n == b.n);
    }

    friend bool operator!=(const COutPoint& a, const COutPoint& b)
    {
        return !(a == b);
    }

    std::string ToString() const
    {
        return strprintf("COutPoint(%s, %u)", hash.ToString().substr(0,10).c_str(), n);
    }

    void print() const
    {
        printf("%s\n", ToString().c_str());
    }
};




/** An input of a transaction.  It contains the location of the previous
 * transaction's output that it claims and a signature that matches the
 * output's public key.
 */
class CTxIn
{
public:
    COutPoint prevout;
    CScript scriptSig;
    ::uint32_t nSequence;

    CTxIn()
    {
        nSequence = std::numeric_limits<unsigned int>::max();
    }

    explicit CTxIn(COutPoint prevoutIn, CScript scriptSigIn=CScript(), unsigned int nSequenceIn=std::numeric_limits<unsigned int>::max())
    {
        prevout = prevoutIn;
        scriptSig = scriptSigIn;
        nSequence = nSequenceIn;
    }

    CTxIn(uint256 hashPrevTx, unsigned int nOut, CScript scriptSigIn=CScript(), unsigned int nSequenceIn=std::numeric_limits<unsigned int>::max())
    {
        prevout = COutPoint(hashPrevTx, nOut);
        scriptSig = scriptSigIn;
        nSequence = nSequenceIn;
    }

    IMPLEMENT_SERIALIZE
    (
        READWRITE(prevout);
        READWRITE(scriptSig);
        READWRITE(nSequence);
    )

    bool IsFinal() const
    {
        return (nSequence == std::numeric_limits<unsigned int>::max());
    }

    friend bool operator==(const CTxIn& a, const CTxIn& b)
    {
        return (a.prevout   == b.prevout &&
                a.scriptSig == b.scriptSig &&
                a.nSequence == b.nSequence);
    }

    friend bool operator!=(const CTxIn& a, const CTxIn& b)
    {
        return !(a == b);
    }

    std::string ToStringShort() const
    {
        return strprintf(" %s %d", prevout.COutPointGetHash().ToString().c_str(), prevout.COutPointGet_n());
    }

    std::string ToString() const
    {
        std::string str;
        str += "CTxIn(";
        str += prevout.ToString();
        if (prevout.IsNull())
            str += strprintf(", coinbase %s", HexStr(scriptSig).c_str());
        else
            str += strprintf(", scriptSig=%s", scriptSig.ToString().substr(0,24).c_str());
        if (nSequence != std::numeric_limits<unsigned int>::max())
            str += strprintf(", nSequence=%u", nSequence);
        str += ")";
        return str;
    }

    void print() const
    {
        printf("%s\n", ToString().c_str());
    }
};




/** An output of a transaction.  It contains the public key that the next input
 * must be able to sign with to claim it.
 */
class CTxOut
{
public:
    ::int64_t nValue;
    CScript scriptPubKey;

    CTxOut()
    {
        SetNull();
    }

    CTxOut(::int64_t nValueIn, CScript scriptPubKeyIn)
    {
        nValue = nValueIn;
        scriptPubKey = scriptPubKeyIn;
    }

    IMPLEMENT_SERIALIZE
    (
        READWRITE(nValue);
        READWRITE(scriptPubKey);
    )

    void SetNull()
    {
        nValue = -1;
        scriptPubKey.clear();
    }

    bool IsNull()
    {
        return (nValue == -1);
    }

    void SetEmpty()
    {
        nValue = 0;
        scriptPubKey.clear();
    }

    bool IsEmpty() const
    {
        return (nValue == 0 && scriptPubKey.empty());
    }

    uint256 GetHash() const
    {
        return SerializeHash(*this);
    }

    friend bool operator==(const CTxOut& a, const CTxOut& b)
    {
        return (a.nValue       == b.nValue &&
                a.scriptPubKey == b.scriptPubKey);
    }

    friend bool operator!=(const CTxOut& a, const CTxOut& b)
    {
        return !(a == b);
    }

    std::string ToStringShort() const
    {
        return strprintf(" out %s %s", FormatMoney(nValue).c_str(), scriptPubKey.ToString(true).c_str());
    }

    std::string ToString() const
    {
        if (IsEmpty()) return "CTxOut(empty)";
        if (scriptPubKey.size() < 6)
            return "CTxOut(error)";
        return strprintf("CTxOut(nValue=%s, scriptPubKey=%s)", FormatMoney(nValue).c_str(), scriptPubKey.ToString().c_str());
    }

    void print() const
    {
        printf("%s\n", ToString().c_str());
    }
};

typedef std::map<uint256, std::pair<CTxIndex, CTransaction> > MapPrevTx;

/** The basic transaction that is broadcasted on the network and contained in
 * blocks.  A transaction can contain multiple inputs and outputs.
 */
class CTransaction
{
public:
    static const int 
        CURRENT_VERSION_of_Tx_for_yac_old = 1,      // this should be different for Yac1.0
        CURRENT_VERSION_of_Tx_for_yac_new = 2,
        CURRENT_VERSION_of_Tx_for_time_extension = 3;

    static const int 
      //CURRENT_VERSION_of_Tx = CURRENT_VERSION_of_Tx_for_yac_old;
        CURRENT_VERSION_of_Tx = CURRENT_VERSION_of_Tx_for_yac_old;

    int nVersion;
    mutable ::int64_t nTime;
    std::vector<CTxIn> vin;
    std::vector<CTxOut> vout;
    ::uint32_t nLockTime;

    // Denial-of-service detection:
    mutable int nDoS;
    bool DoS(int nDoSIn, bool fIn) const { nDoS += nDoSIn; return fIn; }

    CTransaction()
    {
        SetNull();
    }

    IMPLEMENT_SERIALIZE
    (
        READWRITE(this->nVersion);
        nVersion = this->nVersion;
        // nTime is extended to 64-bit since yacoin 1.0.0
<<<<<<< HEAD
        if (this->nVersion >= CURRENT_VERSION_of_Tx_for_time_extension) // 64-bit nTime
=======
        if (this->nVersion >= CURRENT_VERSION_of_Tx_for_yac_new) // 64-bit nTime
>>>>>>> 93b14180
        {
			READWRITE(nTime);
        }
        else // 32-bit nTime
        {
			uint32_t time = (uint32_t)nTime; // needed for GetSerializeSize, Serialize function
			READWRITE(time);
			nTime = time; // needed for Unserialize function
        }
        READWRITE(vin);
        READWRITE(vout);
        READWRITE(nLockTime);
    )

    void SetNull()
    {
        // TODO: Need update for mainet
<<<<<<< HEAD
        if (nBestHeight != -1 && nBestHeight > nTestTimeExtensionBlockNumber)
        {
            nVersion = CTransaction::CURRENT_VERSION_of_Tx_for_time_extension;
=======
        if (nBestHeight != -1 && pindexGenesisBlock && nBestHeight >= nMainnetNewLogicBlockNumber)
        {
            nVersion = CTransaction::CURRENT_VERSION_of_Tx_for_yac_new;
>>>>>>> 93b14180
        }
        else
        {
            nVersion = CTransaction::CURRENT_VERSION_of_Tx;
        }
        nTime = GetAdjustedTime();
        vin.clear();
        vout.clear();
        nLockTime = 0;
        nDoS = 0;  // Denial-of-service prevention
    }

    bool IsNull() const
    {
        return (vin.empty() && vout.empty());
    }

    uint256 GetHash() const
    {
        return SerializeHash(*this);
    }

    bool IsFinal(int nBlockHeight=0, ::int64_t nBlockTime=0) const
    {
        // Time based nLockTime implemented in 0.1.6
        if (nLockTime == 0)
            return true;
        if (nBlockHeight == 0)
            nBlockHeight = nBestHeight;
        if (nBlockTime == 0)
            nBlockTime = GetAdjustedTime();
        if ((::int64_t)nLockTime < ((::int64_t)nLockTime < LOCKTIME_THRESHOLD ? (::int64_t)nBlockHeight : nBlockTime))
            return true;
        BOOST_FOREACH(const CTxIn& txin, vin)
            if (!txin.IsFinal())
                return false;
        return true;
    }

    bool IsNewerThan(const CTransaction& old) const
    {
        if (vin.size() != old.vin.size())
            return false;
        for (unsigned int i = 0; i < vin.size(); i++)
            if (vin[i].prevout != old.vin[i].prevout)
                return false;

        bool fNewer = false;
        unsigned int nLowest = std::numeric_limits<unsigned int>::max();
        for (unsigned int i = 0; i < vin.size(); i++)
        {
            if (vin[i].nSequence != old.vin[i].nSequence)
            {
                if (vin[i].nSequence <= nLowest)
                {
                    fNewer = false;
                    nLowest = vin[i].nSequence;
                }
                if (old.vin[i].nSequence < nLowest)
                {
                    fNewer = true;
                    nLowest = old.vin[i].nSequence;
                }
            }
        }
        return fNewer;
    }

    bool IsCoinBase() const
    {
        return (vin.size() == 1 && vin[0].prevout.IsNull() && vout.size() >= 1);
    }

    bool IsCoinStake() const
    {
        // ppcoin: the coin stake transaction is marked with the first output empty
        return (vin.size() > 0 && (!vin[0].prevout.IsNull()) && vout.size() >= 2 && vout[0].IsEmpty());
    }

    /** Check for standard transaction types
        @return True if all outputs (scriptPubKeys) use only standard transaction forms
    */
    bool IsStandard044(std::string& strReason) const;
    bool oldIsStandard(std::string& strReason) const;
    bool IsStandard(std::string& strReason) const;
    //bool IsStandard() const
    //{
    //    std::string strReason;
    //    return IsStandard(strReason);
    //}

    /** Check for standard transaction types
        @param[in] mapInputs	Map of previous transactions that have outputs we're spending
        @return True if all inputs (scriptSigs) use only standard transaction forms
        @see CTransaction::FetchInputs
    */
    bool AreInputsStandard(const MapPrevTx& mapInputs) const;

    /** Count ECDSA signature operations the old-fashioned (pre-0.6) way
        @return number of sigops this transaction's outputs will produce when spent
        @see CTransaction::FetchInputs
    */
    unsigned int GetLegacySigOpCount() const;

    /** Count ECDSA signature operations in pay-to-script-hash inputs.

        @param[in] mapInputs	Map of previous transactions that have outputs we're spending
        @return maximum number of sigops required to validate this transaction's inputs
        @see CTransaction::FetchInputs
     */
    unsigned int GetP2SHSigOpCount(const MapPrevTx& mapInputs) const;

    /** Amount of bitcoins spent by this transaction.
        @return sum of all outputs (note: does not include fees)
     */
    ::int64_t GetValueOut() const
    {
        ::int64_t nValueOut = 0;
        BOOST_FOREACH(const CTxOut& txout, vout)
        {
            nValueOut += txout.nValue;
            if (!MoneyRange(txout.nValue) || !MoneyRange(nValueOut))
                throw std::runtime_error("CTransaction::GetValueOut() : value out of range");
        }
        return nValueOut;
    }

    /** Amount of bitcoins coming in to this transaction
        Note that lightweight clients may not know anything besides the hash of previous transactions,
        so may not be able to calculate this.

        @param[in] mapInputs	Map of previous transactions that have outputs we're spending
        @return	Sum of value of all inputs (scriptSigs)
        @see CTransaction::FetchInputs
     */
    ::int64_t GetValueIn(const MapPrevTx& mapInputs) const;

    static bool AllowFree(double dPriority)
    {
        // Large (in bytes) low-priority (new, small-coin) transactions
        // need a fee.
        return dPriority > COIN * 144 / 250;
    }

    ::int64_t GetMinFee(unsigned int nBytes = 0) const;

    bool ReadFromDisk(CDiskTxPos pos, FILE** pfileRet=NULL)
    {
      //CAutoFile filein = CAutoFile(OpenBlockFile(pos.nFile, 0, pfileRet ? "rb+" : "rb"), SER_DISK, CLIENT_VERSION);
        CAutoFile filein = CAutoFile(OpenBlockFile(pos.Get_CDiskTxPos_nFile(), 0, pfileRet ? "rb+" : "rb"), SER_DISK, CLIENT_VERSION);
        if (!filein)
            return error("CTransaction::ReadFromDisk() : OpenBlockFile failed");

        // Read transaction
      //if (fseek(filein, pos.nTxPos, SEEK_SET) != 0)
        if (fseek(filein, pos.Get_CDiskTxPos_nTxPos(), SEEK_SET) != 0)
            return error("CTransaction::ReadFromDisk() : fseek failed");

        try {
            filein >> *this;
        }
        catch (std::exception& e) 
        //catch (...) 
        {
            //(void)e;
            return error("%s() : deserialize or I/O error", BOOST_CURRENT_FUNCTION);
        }

        // Return file pointer
        if (pfileRet)
        {
          //if (fseek(filein, pos.nTxPos, SEEK_SET) != 0)
            if (fseek(filein, pos.Get_CDiskTxPos_nBlockPos(), SEEK_SET) != 0)
                return error("CTransaction::ReadFromDisk() : second fseek failed");
            *pfileRet = filein.release();
        }
        return true;
    }

    friend bool operator==(const CTransaction& a, const CTransaction& b)
    {
        return (a.nVersion  == b.nVersion &&
                a.nTime     == b.nTime &&
                a.vin       == b.vin &&
                a.vout      == b.vout &&
                a.nLockTime == b.nLockTime);
    }

    friend bool operator!=(const CTransaction& a, const CTransaction& b)
    {
        return !(a == b);
    }

    std::string ToStringShort() const
    {
        std::string str;
        str += strprintf("%s %s", GetHash().ToString().c_str(), IsCoinBase()? "base" : (IsCoinStake()? "stake" : "user"));
        return str;
    }

    std::string ToString() const
    {
        std::string str;
        str += IsCoinBase()? "Coinbase" : (IsCoinStake()? "Coinstake" : "CTransaction");
        str += strprintf(
            "(hash=%s, "
            "nTime=%ld, "
            "ver=%d, "
            "vin.size=%" PRIszu ", "
            "vout.size=%" PRIszu ", "
            "nLockTime=%d)"
            "\n",
            GetHash().ToString().substr(0,10).c_str(),
            nTime,
            nVersion,
            vin.size(),
            vout.size(),
            nLockTime
                        );
        for (unsigned int i = 0; i < vin.size(); ++i)
            str += strprintf( "vin[ %u ] =", i ) + vin[i].ToString() + "\n";
        for (unsigned int i = 0; i < vout.size(); ++i)
            str += strprintf( "vout[ %u ]=", i ) + vout[i].ToString() + "\n";
        return str;
    }

    void print() const
    {
        printf("%s", ToString().c_str());
    }


    bool ReadFromDisk(CTxDB& txdb, COutPoint prevout, CTxIndex& txindexRet);
    bool ReadFromDisk(CTxDB& txdb, COutPoint prevout);
    bool ReadFromDisk(COutPoint prevout);
    bool DisconnectInputs(CTxDB& txdb);

    /** Fetch from memory and/or disk. inputsRet keys are transaction hashes.

     @param[in] txdb	Transaction database
     @param[in] mapTestPool	List of pending changes to the transaction index database
     @param[in] fBlock	True if being called to add a new best-block to the chain
     @param[in] fMiner	True if being called by CreateNewBlock
     @param[out] inputsRet	Pointers to this transaction's inputs
     @param[out] fInvalid	returns true if transaction is invalid
     @return	Returns true if all inputs are in txdb or mapTestPool
     */
    bool FetchInputs(CTxDB& txdb, const std::map<uint256, CTxIndex>& mapTestPool,
                     bool fBlock, bool fMiner, MapPrevTx& inputsRet, bool& fInvalid);

    /** Sanity check previous transactions, then, if all checks succeed,
        mark them as spent by this transaction.

        @param[in] inputs	Previous transactions (from FetchInputs)
        @param[out] mapTestPool	Keeps track of inputs that need to be updated on disk
        @param[in] posThisTx	Position of this transaction on disk
        @param[in] pindexBlock
        @param[in] fBlock	true if called from ConnectBlock
        @param[in] fMiner	true if called from CreateNewBlock
        @param[in] fScriptChecks	enable scripts validation?
        @param[in] flags	STRICT_FLAGS script validation flags
        @param[in] pvChecks	NULL If pvChecks is not NULL, script checks are pushed onto it instead of being performed inline.
        @return Returns true if all checks succeed
     */
    bool ConnectInputs(CTxDB& txdb, MapPrevTx inputs, std::map<uint256, CTxIndex>& mapTestPool, const CDiskTxPos& posThisTx, const CBlockIndex* pindexBlock, 
                     bool fBlock, bool fMiner, bool fScriptChecks=true, 
                     unsigned int flags=STRICT_FLAGS, std::vector<CScriptCheck> *pvChecks = NULL);
    bool ClientConnectInputs();
    bool CheckTransaction() const;
    bool AcceptToMemoryPool(CTxDB& txdb, bool fCheckInputs=true, bool* pfMissingInputs=NULL);
    bool GetCoinAge(CTxDB& txdb, ::uint64_t& nCoinAge) const;  // ppcoin: get transaction coin age

protected:
    const CTxOut& GetOutputFor(const CTxIn& input, const MapPrevTx& inputs) const;
};

/** Closure representing one script verification
 *  Note that this stores references to the spending transaction */
class CScriptCheck
{
private:
    CScript scriptPubKey;
    const CTransaction *ptxTo;
    unsigned int nIn;
    unsigned int nFlags;
    int nHashType;

public:
    CScriptCheck() {}
    CScriptCheck(const CTransaction& txFromIn, const CTransaction& txToIn, unsigned int nInIn, unsigned int nFlagsIn, int nHashTypeIn) :
        scriptPubKey(txFromIn.vout[txToIn.vin[nInIn].prevout.COutPointGet_n()].scriptPubKey),
        ptxTo(&txToIn), nIn(nInIn), nFlags(nFlagsIn), nHashType(nHashTypeIn) { }

    bool operator()() const;

    void swap(CScriptCheck &check) {
        scriptPubKey.swap(check.scriptPubKey);
        std::swap(ptxTo, check.ptxTo);
        std::swap(nIn, check.nIn);
        std::swap(nFlags, check.nFlags);
        std::swap(nHashType, check.nHashType);
    }
};




/** A transaction with a merkle branch linking it to the block chain. */
class CMerkleTx : public CTransaction
{
public:
    uint256 hashBlock;
    std::vector<uint256> vMerkleBranch;
    ::int32_t nIndex;

    // memory only
    mutable bool fMerkleVerified;


    CMerkleTx()
    {
        Init();
    }

    CMerkleTx(const CTransaction& txIn) : CTransaction(txIn)
    {
        Init();
    }

    void Init()
    {
        hashBlock = 0;
        nIndex = -1;
        fMerkleVerified = false;
    }


    IMPLEMENT_SERIALIZE
    (
        nSerSize += SerReadWrite(s, *(CTransaction*)this, nType, nVersion, ser_action);
        nVersion = this->nVersion;
        READWRITE(hashBlock);
        READWRITE(vMerkleBranch);
        READWRITE(nIndex);
    )


    int SetMerkleBranch(const CBlock* pblock=NULL);
    int GetDepthInMainChain(CBlockIndex* &pindexRet) const;
    int GetDepthInMainChain() const { CBlockIndex *pindexRet; return GetDepthInMainChain(pindexRet); }
    bool IsInMainChain() const { return GetDepthInMainChain() > 0; }
    int GetBlocksToMaturity() const;
    bool AcceptToMemoryPool(CTxDB& txdb, bool fCheckInputs=true);
    bool AcceptToMemoryPool();
};




/**  A txdb record that contains the disk location of a transaction and the
 * locations of transactions that spend its outputs.  vSpent is really only
 * used as a flag, but having the location is very helpful for debugging.
 */
class CTxIndex
{
public:
    CDiskTxPos pos;
    std::vector<CDiskTxPos> vSpent;

    CTxIndex()
    {
        SetNull();
    }

    CTxIndex(const CDiskTxPos& posIn, unsigned int nOutputs)
    {
        pos = posIn;
        vSpent.resize(nOutputs);
    }

    IMPLEMENT_SERIALIZE
    (
        if (!(nType & SER_GETHASH))
            READWRITE(nVersion);
        READWRITE(pos);
        READWRITE(vSpent);
    )

    void SetNull()
    {
        pos.SetNull();
        vSpent.clear();
    }

    bool IsNull()
    {
        return pos.IsNull();
    }

    friend bool operator==(const CTxIndex& a, const CTxIndex& b)
    {
        return (a.pos    == b.pos &&
                a.vSpent == b.vSpent);
    }

    friend bool operator!=(const CTxIndex& a, const CTxIndex& b)
    {
        return !(a == b);
    }
    int GetDepthInMainChain() const;

};


/** Nodes collect new transactions into a block, hash them into a hash tree,
 * and scan through nonce values to make the block's hash satisfy proof-of-work
 * requirements.  When they solve the proof-of-work, they broadcast the block
 * to everyone and the block is added to the block chain.  The first transaction
 * in the block is a special one that creates a new coin owned by the creator
 * of the block.
 *
 * Blocks are appended to blk0001.dat files on disk.  Their location on disk
 * is indexed by CBlockIndex objects in memory.
 */
class CBlock
{
public:
    // Block header
    ::int32_t nVersion;
    uint256 hashPrevBlock;
    uint256 hashMerkleRoot;
    mutable ::int64_t nTime;
    ::uint32_t nBits;
    ::uint32_t nNonce;

    // Store following info to avoid calculating hash many times
    mutable struct block_header previousBlockHeader;
    mutable uint256 blockHash;
    mutable uint256 blockYacoinHash;

    // network and disk
    std::vector<CTransaction> vtx;

    // ppcoin: block signature - signed by one of the coin base txout[N]'s owner
    std::vector<unsigned char> vchBlockSig;

    // memory only
    mutable std::vector<uint256> vMerkleTree;

    // Denial-of-service detection:
    mutable int nDoS;
    bool DoS(int nDoSIn, bool fIn) const { nDoS += nDoSIn; return fIn; }

    CBlock()
    {
        SetNull();
    }

    IMPLEMENT_SERIALIZE
    (
        READWRITE(this->nVersion);
        nVersion = this->nVersion;
        READWRITE(hashPrevBlock);
        READWRITE(hashMerkleRoot);
        // nTime is extended to 64-bit since yacoin 1.0.0
<<<<<<< HEAD
        if (this->nVersion >= VERSION_of_block_for_time_extension) // 64-bit nTime
=======
        if (this->nVersion >= VERSION_of_block_for_yac_05x_new) // 64-bit nTime
>>>>>>> 93b14180
        {
               READWRITE(nTime);
        }
        else // 32-bit nTime
        {
               uint32_t time = (uint32_t)nTime; // needed for GetSerializeSize, Serialize function
               READWRITE(time);
               nTime = time; // needed for Unserialize function
        }
        READWRITE(nBits);
        READWRITE(nNonce);

        // ConnectBlock depends on vtx following header to generate CDiskTxPos
        if (!(nType & (SER_GETHASH|SER_BLOCKHEADERONLY)))
        {
            READWRITE(vtx);
            READWRITE(vchBlockSig);
        }
        else if (fRead)
        {
            const_cast<CBlock*>(this)->vtx.clear();
            const_cast<CBlock*>(this)->vchBlockSig.clear();
        }
    )

    void SetNull()
    {
        // TODO: Need update for mainnet
<<<<<<< HEAD
        if (nBestHeight != -1 && nBestHeight > nTestTimeExtensionBlockNumber)
        {
            nVersion = VERSION_of_block_for_time_extension;
=======
        if (nBestHeight != -1 && pindexGenesisBlock && nBestHeight >= nMainnetNewLogicBlockNumber)
        {
            nVersion = VERSION_of_block_for_yac_05x_new;
>>>>>>> 93b14180
        }
        else
        {
            nVersion = CURRENT_VERSION_of_block;
        }
        hashPrevBlock = 0;
        hashMerkleRoot = 0;
        nTime = 0;
        nBits = 0;
        nNonce = 0;
        vtx.clear();
        vchBlockSig.clear();
        vMerkleTree.clear();
        nDoS = 0;
        blockHash = 0;
        blockYacoinHash = 0;
        memset(UVOIDBEGIN(previousBlockHeader), 0, sizeof(struct block_header));
    }

    bool IsNull() const
    {
        return (nBits == 0);
    }

    // yacoin2015 update
    uint256 CalculateHash() const
    {
        uint256 
            thash;

        if (nVersion >= VERSION_of_block_for_yac_05x_new) // 64-bit nTime
        {
            struct block_header block_data;
            block_data.version = nVersion;
            block_data.prev_block = hashPrevBlock;
            block_data.merkle_root = hashMerkleRoot;
            block_data.timestamp = nTime;
            block_data.bits = nBits;
            block_data.nonce = nNonce;
            scrypt_hash(CVOIDBEGIN(block_data), sizeof(struct block_header), UINTBEGIN(thash), MAXIMUM_YAC1DOT0_N_FACTOR);
        }
        else // 32-bit nTime
        {
            const ::uint64_t
                nSpanOf4  = 1368515488 - nChainStartTime,
                nSpanOf5  = 1368777632 - nChainStartTime,
                nSpanOf6  = 1369039776 - nChainStartTime,
                nSpanOf7  = 1369826208 - nChainStartTime,
                nSpanOf8  = 1370088352 - nChainStartTime,
                nSpanOf9  = 1372185504 - nChainStartTime,
                nSpanOf10 = 1373234080 - nChainStartTime,
                nSpanOf11 = 1376379808 - nChainStartTime,
                nSpanOf12 = 1380574112 - nChainStartTime,   // Mon, 30 Sep 2013 20:48:32 GMT
                nSpanOf13 = 1384768416 - nChainStartTime,   // Mon, 18 Nov 2013 09:53:36 GMT
                nSpanOf14 = 1401545632 - nChainStartTime,   // Sat, 31 May 2014 14:13:52 GMT
                nSpanOf15 = 1409934240 - nChainStartTime,   // Fri, 05 Sep 2014 16:24:00 GMT (Nf) 16
                nSpanOf16 = 1435100064 - nChainStartTime,   // Tue, 23 Jun 2015 22:54:24 GMT (Nf) 17
                nSpanOf17 = 1468654496 - nChainStartTime,   // Sat, 16 Jul 2016 07:34:56 GMT (Nf) 18
                nSpanOf18 = 1502208928 - nChainStartTime,   // Tue, 08 Aug 2017 16:15:28 GMT (Nf) 19
                nSpanOf19 = 1602872224 - nChainStartTime,   // Fri, 16 Oct 2020 18:17:04 GMT
                nSpanOf20 = 1636426656 - nChainStartTime,   // Tue, 09 Nov 2021 02:57:36 GMT
                nSpanOf21 = 1904862112 - nChainStartTime,   // Mon, 13 May 2030 00:21:52 GMT
                nSpanOf22 = 2173297568U - nChainStartTime,   // Sat, 13 Nov 2038 21:46:08 GMT
                nSpanOf23 = 2441733024U - nChainStartTime,   // Fri, 17 May 2047 19:10:24 GMT
                nSpanOf24 = 3247039392U - nChainStartTime,   // Tue, 22 Nov 2072 11:23:12 GMT
                nSpanOf25 = 3515474848U - nChainStartTime;   // Mon, 26 May 2081 08:47:28 GMT
                // uint_32 fails here                          Sun, 07 Feb 2106 06:28:15 GMT
              //nSpanOf26 = 5662958496 - nChainStartTime,   // Sat, 14 Jun 2149 12:01:36 GMT
              //nSpanOf27 = 6736700320 - nChainStartTime,   // Tue, 24 Jun 2183 01:38:40 GMT
              //nSpanOf28 = 9957925792 - nChainStartTime,   // Tue, 21 Jul 2285 18:29:52 GMT
              //nSpanOf29 = 14252893088 - nChainStartTime,  // Sat, 28 Aug 2421 00:58:08 GMT
              //nSpanOf30 = 18547860384 - nChainStartTime;  // Tue, 04 Oct 2557 07:26:24 GMT

            unsigned char
                nfactor;
            if( !fTestNet )
            {     // nChainStartTime = 1367991200 is start
    		    if      ( nTime < (nChainStartTime + nSpanOf4 ) ) nfactor = 4;
                else if ( nTime < (nChainStartTime + nSpanOf5 ) ) nfactor = 5;
                else if ( nTime < (nChainStartTime + nSpanOf6 ) ) nfactor = 6;
                else if ( nTime < (nChainStartTime + nSpanOf7 ) ) nfactor = 7;
                else if ( nTime < (nChainStartTime + nSpanOf8 ) ) nfactor = 8;
                else if ( nTime < (nChainStartTime + nSpanOf9 ) ) nfactor = 9;
                else if ( nTime < (nChainStartTime + nSpanOf10) ) nfactor = 10;
                else if ( nTime < (nChainStartTime + nSpanOf11) ) nfactor = 11;
                else if ( nTime < (nChainStartTime + nSpanOf12) ) nfactor = 12;
                else if ( nTime < (nChainStartTime + nSpanOf13) ) nfactor = 13;
                else if ( nTime < (nChainStartTime + nSpanOf14) ) nfactor = 14;
                else if ( nTime < (nChainStartTime + nSpanOf15) ) nfactor = 15;
                else if ( nTime < (nChainStartTime + nSpanOf16) ) nfactor = 16;
                else if ( nTime < (nChainStartTime + nSpanOf17) ) nfactor = 17;
                else if ( nTime < (nChainStartTime + nSpanOf18) ) nfactor = 18;
                else if ( nTime < (nChainStartTime + nSpanOf19) ) nfactor = 19;
                else if ( nTime < (nChainStartTime + nSpanOf20) ) nfactor = 20;
                else if ( nTime < (nChainStartTime + nSpanOf21) ) nfactor = 21;
                else if ( nTime < (nChainStartTime + nSpanOf22) ) nfactor = 22;
                else if ( nTime < (nChainStartTime + nSpanOf23) ) nfactor = 23;
                else if ( nTime < (nChainStartTime + nSpanOf24) ) nfactor = 24;
                else if ( nTime < (nChainStartTime + nSpanOf25) ) nfactor = 25;
              //  else if ( nTime < (nChainStartTime + nSpanOf26) ) nfactor = 26;
                // uint_32 fails here
              //  else if ( nTime < (nChainStartTime + nSpanOf27) ) nfactor = 27;
              //  else if ( nTime < (nChainStartTime + nSpanOf28) ) nfactor = 28;
              //  else if ( nTime < (nChainStartTime + nSpanOf29) ) nfactor = 29;
              //  else if ( nTime < (nChainStartTime + nSpanOf30) ) nfactor = 30;
                else
                    nfactor = MAXIMUM_N_FACTOR;
            }
            else    // is TestNet
            {
#if defined(Yac1dot0)
                nfactor = Nfactor_1dot0;
#else
                nfactor = 4;
#endif
            }

            if(
               nYac20BlockNumberTime &&
               nTime >= (uint32_t)nYac20BlockNumberTime
              )
            {
                nfactor = YAC20_N_FACTOR;
            }

<<<<<<< HEAD
        if (nVersion >= VERSION_of_block_for_time_extension) // 64-bit nTime
        {
            struct block_header block_data;
            block_data.version = nVersion;
            block_data.prev_block = hashPrevBlock;
            block_data.merkle_root = hashMerkleRoot;
            block_data.timestamp = nTime;
            block_data.bits = nBits;
            block_data.nonce = nNonce;
            scrypt_hash(CVOIDBEGIN(block_data), sizeof(struct block_header), UINTBEGIN(thash), nfactor);
        }
        else // 32-bit nTime
        {
=======
>>>>>>> 93b14180
            old_block_header oldBlock;
            oldBlock.version = nVersion;
            oldBlock.prev_block = hashPrevBlock;
            oldBlock.merkle_root = hashMerkleRoot;
            oldBlock.timestamp = nTime;
            oldBlock.bits = nBits;
            oldBlock.nonce = nNonce;
            scrypt_hash(CVOIDBEGIN(oldBlock), sizeof(old_block_header), UINTBEGIN(thash), nfactor);
        }
		return thash;
    }

    bool IsHeaderDifferent() const
    {
        if((nVersion == previousBlockHeader.version)
            && (hashPrevBlock == previousBlockHeader.prev_block)
            && (hashMerkleRoot == previousBlockHeader.merkle_root)
            && (nTime == previousBlockHeader.timestamp)
            && (nBits == previousBlockHeader.bits)
            && (nNonce == previousBlockHeader.nonce))
        {
            return false;
        }
        return true;
    }

    uint256 GetHash(int blockHeight = 0) const
    {
        if(blockHash == 0 || IsHeaderDifferent())
        {
            blockHash = CalculateHash();
            previousBlockHeader.version = nVersion;
            previousBlockHeader.prev_block = hashPrevBlock;
            previousBlockHeader.merkle_root = hashMerkleRoot;
            previousBlockHeader.timestamp = nTime;
            previousBlockHeader.bits = nBits;
            previousBlockHeader.nonce = nNonce;
        }
        return blockHash;
    }

    // yacoin2015
    uint256 CalculateYacoinHash() const
    {
        uint256 
            thash;
<<<<<<< HEAD

        unsigned char
            nfactor = GetNfactor(nTime);

        if (nVersion >= VERSION_of_block_for_time_extension) // 64-bit nTime
        {
=======
        unsigned char nfactor;
        if (nVersion >= VERSION_of_block_for_yac_05x_new) // 64-bit nTime
        {
            nfactor = GetNfactor(nTime, true);
>>>>>>> 93b14180
            struct block_header block_data;
            block_data.version = nVersion;
            block_data.prev_block = hashPrevBlock;
            block_data.merkle_root = hashMerkleRoot;
            block_data.timestamp = nTime;
            block_data.bits = nBits;
            block_data.nonce = nNonce;
            scrypt_hash(CVOIDBEGIN(block_data), sizeof(struct block_header), UINTBEGIN(thash), nfactor);
        }
        else // 32-bit nTime
        {
<<<<<<< HEAD
=======
        	nfactor = GetNfactor(nTime, false);
>>>>>>> 93b14180
            old_block_header oldBlock;
            oldBlock.version = nVersion;
            oldBlock.prev_block = hashPrevBlock;
            oldBlock.merkle_root = hashMerkleRoot;
            oldBlock.timestamp = nTime;
            oldBlock.bits = nBits;
            oldBlock.nonce = nNonce;
            scrypt_hash(CVOIDBEGIN(oldBlock), sizeof(old_block_header), UINTBEGIN(thash), nfactor);
        }

        return thash;
    }

    uint256 GetYacoinHash(int blockHeight = 0) const
    {
        if(blockYacoinHash == 0 || IsHeaderDifferent())
        {
            blockYacoinHash = CalculateYacoinHash();
            previousBlockHeader.version = nVersion;
            previousBlockHeader.prev_block = hashPrevBlock;
            previousBlockHeader.merkle_root = hashMerkleRoot;
            previousBlockHeader.timestamp = nTime;
            previousBlockHeader.bits = nBits;
            previousBlockHeader.nonce = nNonce;
        }
        return blockYacoinHash;
    }

    ::int64_t GetBlockTime() const
    {
        return (::int64_t)nTime;
    }

    void UpdateTime(const CBlockIndex* pindexPrev);

    // ppcoin: entropy bit for stake modifier if chosen by modifier
    unsigned int GetStakeEntropyBit(unsigned int nHeight) const
    {
        
            // Take last bit of block hash as entropy bit
            unsigned int nEntropyBit = ((GetHash().Get64()) & 1ULL);
            if (fDebug && GetBoolArg("-printstakemodifier"))
                printf(
                        "GetStakeEntropyBit: nTime=%ld \nhashBlock=%s\nnEntropyBit=%u\n",
                        nTime, 
                        GetHash().ToString().c_str(), 
                        nEntropyBit
                      );
   			return nEntropyBit;
 
    }

    // ppcoin: two types of block: proof-of-work or proof-of-stake
    bool IsProofOfStake() const
    {
        return (vtx.size() > 1 && vtx[1].IsCoinStake());
    }

    bool IsProofOfWork() const
    {
        return !IsProofOfStake();
    }

    std::pair<COutPoint, unsigned int> GetProofOfStake() const
    {
        return IsProofOfStake()? std::make_pair(vtx[1].vin[0].prevout, (unsigned int)vtx[1].nTime) : std::make_pair(COutPoint(), (unsigned int)0);
    }

    // ppcoin: get max transaction timestamp
    ::int64_t GetMaxTransactionTime() const
    {
        ::int64_t maxTransactionTime = 0;
        BOOST_FOREACH(const CTransaction& tx, vtx)
            maxTransactionTime = std::max(maxTransactionTime, (::int64_t)tx.nTime);
        return maxTransactionTime;
    }

    uint256 BuildMerkleTree() const
    {
        vMerkleTree.clear();
        BOOST_FOREACH(const CTransaction& tx, vtx)
            vMerkleTree.push_back(tx.GetHash());
        int j = 0;
        for (int nSize = (int)vtx.size(); nSize > 1; nSize = (nSize + 1) / 2)
        {
            for (int i = 0; i < nSize; i += 2)
            {
                int i2 = std::min(i+1, nSize-1);
                vMerkleTree.push_back(Hash(BEGIN(vMerkleTree[j+i]),  END(vMerkleTree[j+i]),
                                           BEGIN(vMerkleTree[j+i2]), END(vMerkleTree[j+i2])));
            }
            j += nSize;
        }
        return (vMerkleTree.empty() ? 0 : vMerkleTree.back());
    }

    std::vector<uint256> GetMerkleBranch(int nIndex) const
    {
        if (vMerkleTree.empty())
            BuildMerkleTree();
        std::vector<uint256> vMerkleBranch;
        int j = 0;
        for (int nSize = (int)vtx.size(); nSize > 1; nSize = (nSize + 1) / 2)
        {
            int i = std::min(nIndex^1, nSize-1);
            vMerkleBranch.push_back(vMerkleTree[j+i]);
            nIndex >>= 1;
            j += nSize;
        }
        return vMerkleBranch;
    }

    static uint256 CheckMerkleBranch(uint256 hash, const std::vector<uint256>& vMerkleBranch, int nIndex)
    {
        if (nIndex == -1)
            return 0;
        BOOST_FOREACH(const uint256& otherside, vMerkleBranch)
        {
            if (nIndex & 1)
                hash = Hash(BEGIN(otherside), END(otherside), BEGIN(hash), END(hash));
            else
                hash = Hash(BEGIN(hash), END(hash), BEGIN(otherside), END(otherside));
            nIndex >>= 1;
        }
        return hash;
    }


    bool WriteToDisk(unsigned int& nFileRet, unsigned int& nBlockPosRet)
    {
        // Open history file to append
        CAutoFile fileout = CAutoFile(AppendBlockFile(nFileRet), SER_DISK, CLIENT_VERSION);
        if (!fileout)
            return error("CBlock::WriteToDisk() : AppendBlockFile failed");

        // Write index header
        unsigned int nSize = fileout.GetSerializeSize(*this);
        fileout << FLATDATA(pchMessageStart) << nSize;

        // Write block
        long fileOutPos = ftell(fileout);
        if (fileOutPos < 0)
            return error("CBlock::WriteToDisk() : ftell failed");
        nBlockPosRet = fileOutPos;
        fileout << *this;

        // Flush stdio buffers and commit to disk before returning
        fflush(fileout);
        if (!IsInitialBlockDownload() || (nBestHeight+1) % 500 == 0)
            FileCommit(fileout);

        return true;
    }

    bool ReadFromDisk(
                      unsigned int nFile, 
                      unsigned int nBlockPos, 
                      bool fReadTransactions = true,
                      bool fCheckHeader = true
                     )
    {
        SetNull();

        // Open history file to read
        CAutoFile filein = CAutoFile(OpenBlockFile(nFile, nBlockPos, "rb"), SER_DISK, CLIENT_VERSION);
        if (!filein)
            return error("CBlock::ReadFromDisk() : OpenBlockFile failed");
        if (!fReadTransactions)
            filein.nType |= SER_BLOCKHEADERONLY;

        // Read block
        try {
            filein >> *this;
        }
        catch (std::exception &e) 
        //catch (...) 
        {
            //(void)e;
            return error("%s() : deserialize or I/O error", BOOST_CURRENT_FUNCTION);
        }

        // Check the header
        if (
            fReadTransactions && 
            IsProofOfWork() && 
            (
             fCheckHeader &&           
             !CheckProofOfWork(GetYacoinHash(), nBits)
            )
           )
            return error("CBlock::ReadFromDisk() : errors in block header");

        return true;
    }



    void print() const
    {
        printf("CBlock(\n"
                "hash=%s,\n"
                "ver=%d,\n"
                "hashPrevBlock=%s,\n"
                "hashMerkleRoot=%s,\n"
                "nTime=%ld, "
                "nBits=%08x, "
                "nNonce=%u, "
                "vtx=%" PRIszu ",\n"
                "vchBlockSig=%s\n"
                ")\n",
            GetHash().ToString().c_str(),
            nVersion,
            hashPrevBlock.ToString().c_str(),
            hashMerkleRoot.ToString().c_str(),
            nTime, 
            nBits, 
            nNonce,
            vtx.size(),
            HexStr(vchBlockSig.begin(), vchBlockSig.end()).c_str()
              );
        for (unsigned int i = 0; i < vtx.size(); ++i)
        {
            printf("  ");
            vtx[i].print();
        }
        printf("  vMerkleTree: ");
        for (unsigned int i = 0; i < vMerkleTree.size(); ++i)
            printf("%s ", vMerkleTree[i].ToString().substr(0,10).c_str());
        printf("\n");
    }


    bool DisconnectBlock(CTxDB& txdb, CBlockIndex* pindex);
    bool ConnectBlock(CTxDB& txdb, CBlockIndex* pindex, bool fJustCheck=false);
    bool ReadFromDisk(const CBlockIndex* pindex, bool fReadTransactions=true, bool fCheckHeader = true);
    bool SetBestChain(CTxDB& txdb, CBlockIndex* pindexNew);
    bool AddToBlockIndex(unsigned int nFile, unsigned int nBlockPos);
    bool CheckBlock(bool fCheckPOW=true, bool fCheckMerkleRoot=true, bool fCheckSig=true) const;
    bool AcceptBlock();
    bool GetCoinAge(::uint64_t& nCoinAge) const; // ppcoin: calculate total coin age spent in block
    bool SignBlock044(const CKeyStore& keystore);
    bool SignBlock(CWallet& keystore);
    bool CheckBlockSignature() const;

private:
    bool SetBestChainInner(CTxDB& txdb, CBlockIndex *pindexNew);
};






/** The block chain is a tree shaped structure starting with the
 * genesis block at the root, with each block potentially having multiple
 * candidates to be the next block.  pprev and pnext link a path through the
 * main/longest chain.  A blockindex may have multiple pprev pointing back
 * to it, but pnext will only point forward to the longest branch, or will
 * be null if the block is not part of the longest chain.
 *
 * What about the top index? What is its pnext? NULL?
 *
 */
class CBlockIndex
{
//private:
//public:

//protected:
//public:

public:
    const uint256* phashBlock;
    CBlockIndex* pprev;
    CBlockIndex* pnext;
    ::uint32_t nFile;
    ::uint32_t nBlockPos;
    CBigNum bnChainTrust; // ppcoin: trust score of block chain
    ::int32_t nHeight;
    ::int32_t nPosBlockCount;	// yacoin2015
    ::int32_t nBitsMA;		// yacoin2015

    ::int64_t nMint;
    ::int64_t nMoneySupply;

    ::uint32_t nFlags;  // ppcoin: block index flags
    enum  
    {
        BLOCK_PROOF_OF_STAKE = (1 << 0), // is proof-of-stake block
        BLOCK_STAKE_ENTROPY  = (1 << 1), // entropy bit for stake modifier
        BLOCK_STAKE_MODIFIER = (1 << 2), // regenerated stake modifier
    };

    ::uint64_t nStakeModifier; // hash modifier for proof-of-stake
    ::uint32_t nStakeModifierChecksum; // checksum of index; in-memeory only

    // proof-of-stake specific fields
    COutPoint prevoutStake;
    ::uint32_t nStakeTime;
    uint256 hashProofOfStake;

    // block header
    ::int32_t  nVersion;
    uint256  hashMerkleRoot;
    mutable ::int64_t nTime;
    ::uint32_t nBits;
    ::uint32_t nNonce;

    ::uint256 blockHash; // store hash to avoid calculating many times
public:
    CBlockIndex()
    {
        phashBlock = NULL;
        pprev = NULL;
        pnext = NULL;
        nFile = 0;
        nBlockPos = 0;
        nHeight = 0;
        nPosBlockCount = 0;
        nBitsMA = 0;
        bnChainTrust = CBigNum(0);
        nMint = 0;
        nMoneySupply = 0;
        nFlags = 0;
        nStakeModifier = 0;
        nStakeModifierChecksum = 0;
        hashProofOfStake = 0;
        prevoutStake.SetNull();
        nStakeTime = 0;

        nVersion       = 0;
        hashMerkleRoot = 0;
        nTime          = 0;
        nBits          = 0;
        nNonce         = 0;
        blockHash      = 0;
    }

    CBlockIndex(unsigned int nFileIn, unsigned int nBlockPosIn, CBlock& block)
    {
        phashBlock = NULL;
        pprev = NULL;
        pnext = NULL;
        nFile = nFileIn;
        nBlockPos = nBlockPosIn;
        nHeight = 0;
        nPosBlockCount = 0;
        nBitsMA = 0;
        bnChainTrust = CBigNum(0);
        nMint = 0;
        nMoneySupply = 0;
        nFlags = 0;
        nStakeModifier = 0;
        nStakeModifierChecksum = 0;
        hashProofOfStake = 0;
        if (block.IsProofOfStake())
        {
            SetProofOfStake();
            prevoutStake = block.vtx[1].vin[0].prevout;
            nStakeTime = block.vtx[1].nTime;
        }
        else
        {
            prevoutStake.SetNull();
            nStakeTime = 0;
        }

        nVersion       = block.nVersion;
        hashMerkleRoot = block.hashMerkleRoot;
        nTime          = block.nTime;
        nBits          = block.nBits;
        nNonce         = block.nNonce;
        blockHash      = block.blockHash;
    }

    CBlock GetBlockHeader() const
    {
        CBlock block;
        block.nVersion       = nVersion;
        if (pprev)
            block.hashPrevBlock = pprev->GetBlockHash();
        block.hashMerkleRoot = hashMerkleRoot;
        block.nTime          = nTime;
        block.nBits          = nBits;
        block.nNonce         = nNonce;
        return block;
    }

    uint256 GetBlockHash() const
    {
        return *phashBlock;
    }

    ::int64_t GetBlockTime() const
    {
        return (::int64_t)nTime;
    }

    double GetPoWPoSRatio() const;

    ::int32_t GetSpacingThreshold() const;

    CBigNum GetBlockTrust() const;

    bool IsInMainChain() const
    {
        return (pnext || this == pindexBest);
    }

    bool CheckIndex() const
    {
        return true;
    }

    enum { nMedianTimeSpan=11 };

    ::int64_t GetMedianTimePast() const
    {
        ::int64_t pmedian[nMedianTimeSpan];
        ::int64_t* pbegin = &pmedian[nMedianTimeSpan];
        ::int64_t* pend = &pmedian[nMedianTimeSpan];

        const CBlockIndex* pindex = this;
        for (int i = 0; i < nMedianTimeSpan && pindex; i++, pindex = pindex->pprev)
            *(--pbegin) = pindex->GetBlockTime();

        std::sort(pbegin, pend);
        return pbegin[(pend - pbegin)/2];
    }

    ::int64_t GetMedianTime() const
    {
        const CBlockIndex* pindex = this;
        for (int i = 0; i < nMedianTimeSpan/2; i++)
        {
            if (!pindex->pnext)
                return GetBlockTime();
            pindex = pindex->pnext;
        }
        return pindex->GetMedianTimePast();
    }

    /**
     * Returns true if there are nRequired or more blocks of minVersion or above
     * in the last nToCheck blocks, starting at pstart and going backwards.
     */
    static bool IsSuperMajority(int minVersion, const CBlockIndex* pstart,
                                unsigned int nRequired, unsigned int nToCheck);


    bool IsProofOfWork() const
    {
        return !(nFlags & BLOCK_PROOF_OF_STAKE);
    }

    bool IsProofOfStake() const
    {
        return (nFlags & BLOCK_PROOF_OF_STAKE);
    }

    void SetProofOfStake()
    {
        nFlags |= BLOCK_PROOF_OF_STAKE;
    }

    unsigned int GetStakeEntropyBit() const
    {
        return ((nFlags & BLOCK_STAKE_ENTROPY) >> 1);
    }

    bool SetStakeEntropyBit(unsigned int nEntropyBit)
    {
        if (nEntropyBit > 1)
            return false;
        nFlags |= (nEntropyBit? BLOCK_STAKE_ENTROPY : 0);
        return true;
    }

    bool GeneratedStakeModifier() const
    {
        return (nFlags & BLOCK_STAKE_MODIFIER) != 0;
    }

    void SetStakeModifier(::uint64_t nModifier, bool fGeneratedStakeModifier)
    {
        nStakeModifier = nModifier;
        if (fGeneratedStakeModifier)
            nFlags |= BLOCK_STAKE_MODIFIER;
    }

    std::string ToString() const
    {
        return strprintf("CBlockIndex(nprev=%p, pnext=%p, nFile=%u, nBlockPos=%-6d nHeight=%d, nMint=%s, nMoneySupply=%s, nFlags=(%s)(%d)(%s), nStakeModifier=%016" PRIx64 ", nStakeModifierChecksum=%08x, hashProofOfStake=%s, prevoutStake=(%s), nStakeTime=%d merkle=%s, hashBlock=%s)",
            pprev, pnext, nFile, nBlockPos, nHeight,
            FormatMoney(nMint).c_str(), FormatMoney(nMoneySupply).c_str(),
            GeneratedStakeModifier() ? "MOD" : "-", GetStakeEntropyBit(), IsProofOfStake()? "PoS" : "PoW",
            nStakeModifier, nStakeModifierChecksum, 
            hashProofOfStake.ToString().c_str(),
            prevoutStake.ToString().c_str(), nStakeTime,
            hashMerkleRoot.ToString().c_str(),
            GetBlockHash().ToString().c_str());
    }

    void print() const
    {
        printf("%s\n", ToString().c_str());
    }
};



/** Used to marshal pointers into hashes for db storage. */
class CDiskBlockIndex : public CBlockIndex
{
public:
    uint256 hashPrev;
    uint256 hashNext;

    CDiskBlockIndex()
    {
        hashPrev = 0;
        hashNext = 0;
    }

    explicit CDiskBlockIndex(CBlockIndex* pindex) : CBlockIndex(*pindex)
    {
        hashPrev = (pprev ? pprev->GetBlockHash() : 0);
        hashNext = (pnext ? pnext->GetBlockHash() : 0);
    }

    IMPLEMENT_SERIALIZE
    (
        if (!(nType & SER_GETHASH))
            READWRITE(nVersion);

        READWRITE(hashNext);
        READWRITE(nFile);
        READWRITE(nBlockPos);
        READWRITE(nHeight);
        READWRITE(nMint);
        READWRITE(nMoneySupply);
        READWRITE(nFlags);
        READWRITE(nStakeModifier);
        if (IsProofOfStake())
        {
            READWRITE(prevoutStake);
            READWRITE(nStakeTime);
            READWRITE(hashProofOfStake);
        }
        else if (fRead)
        {
            const_cast<CDiskBlockIndex*>(this)->prevoutStake.SetNull();
            const_cast<CDiskBlockIndex*>(this)->nStakeTime = 0;
            const_cast<CDiskBlockIndex*>(this)->hashProofOfStake = 0;
        }

        // block header
        READWRITE(this->nVersion);
        READWRITE(hashPrev);
        READWRITE(hashMerkleRoot);
        // nTime is extended to 64-bit since yacoin 1.0.0
<<<<<<< HEAD
        if (this->nVersion >= VERSION_of_block_for_time_extension) // 64-bit nTime
=======
        if (this->nVersion >= VERSION_of_block_for_yac_05x_new) // 64-bit nTime
>>>>>>> 93b14180
        {
            READWRITE(nTime);
        }
        else // 32-bit nTime
        {
            uint32_t time = (uint32_t)nTime; // needed for GetSerializeSize, Serialize function
            READWRITE(time);
            nTime = time; // needed for Unserialize function
        }
        READWRITE(nBits);
        READWRITE(nNonce);
        READWRITE(blockHash);
    )

    uint256 GetBlockHash() const
    {
        if (fUseFastIndex && (nTime < GetAdjustedTime() - 24 * 60 * 60) && blockHash != 0)
            return blockHash;

        CBlock block;
        block.nVersion        = nVersion;
        block.hashPrevBlock   = hashPrev;
        block.hashMerkleRoot  = hashMerkleRoot;
        block.nTime           = nTime;
        block.nBits           = nBits;
        block.nNonce          = nNonce;

        const_cast<CDiskBlockIndex*>(this)->blockHash = block.GetHash();

        return blockHash;
    }

    std::string ToString() const
    {
        std::string str = "CDiskBlockIndex(";
        str += CBlockIndex::ToString();
        str += strprintf("\n                hashBlock=%s, hashPrev=%s, hashNext=%s)",
            GetBlockHash().ToString().c_str(),
            hashPrev.ToString().c_str(),
            hashNext.ToString().c_str());
        return str;
    }

    void print() const
    {
        printf("%s\n", ToString().c_str());
    }
};








/** Describes a place in the block chain to another node such that if the
 * other node doesn't have the same branch, it can find a recent common trunk.
 * The further back it is, the further before the fork it may be.
 */
class CBlockLocator
{
protected:
    std::vector<uint256> vHave;
public:

    CBlockLocator()
    {
    }

    explicit CBlockLocator(const CBlockIndex* pindex)
    {
        Set(pindex);
    }

    explicit CBlockLocator(uint256 hashBlock)
    {
        std::map<uint256, CBlockIndex*>::iterator mi = mapBlockIndex.find(hashBlock);
        if (mi != mapBlockIndex.end())
            Set((*mi).second);
    }

    CBlockLocator(const std::vector<uint256>& vHaveIn)
    {
        vHave = vHaveIn;
    }

    IMPLEMENT_SERIALIZE
    (
        if (!(nType & SER_GETHASH))
            READWRITE(nVersion);
        READWRITE(vHave);
    )

    void SetNull()
    {
        vHave.clear();
    }

    bool IsNull()
    {
        return vHave.empty();
    }

    void Set(const CBlockIndex* pindex)
    {
        vHave.clear();
        int nStep = 1;
        while (pindex)
        {
            vHave.push_back(pindex->GetBlockHash());

            // Exponentially larger steps back
            for (int i = 0; pindex && i < nStep; i++)
                pindex = pindex->pprev;
            if (vHave.size() > 10)
                nStep *= 2;
        }
        vHave.push_back((!fTestNet ? hashGenesisBlock : hashGenesisBlockTestNet));
    }

    int GetDistanceBack()
    {
        // Retrace how far back it was in the sender's branch
        int nDistance = 0;
        int nStep = 1;
        BOOST_FOREACH(const uint256& hash, vHave)
        {
            std::map<uint256, CBlockIndex*>::iterator mi = mapBlockIndex.find(hash);
            if (mi != mapBlockIndex.end())
            {
                CBlockIndex* pindex = (*mi).second;
                if (pindex->IsInMainChain())
                    return nDistance;
            }
            nDistance += nStep;
            if (nDistance > 10)
                nStep *= 2;
        }
        return nDistance;
    }

    CBlockIndex* GetBlockIndex()
    {
        // Find the first block the caller has in the main chain
        BOOST_FOREACH(const uint256& hash, vHave)
        {
            std::map<uint256, CBlockIndex*>::iterator mi = mapBlockIndex.find(hash);
            if (mi != mapBlockIndex.end())
            {
                CBlockIndex* pindex = (*mi).second;
                if (pindex->IsInMainChain())
                    return pindex;
            }
        }
        return pindexGenesisBlock;
    }

    uint256 GetBlockHash()
    {
        // Find the first block the caller has in the main chain
        BOOST_FOREACH(const uint256& hash, vHave)
        {
            std::map<uint256, CBlockIndex*>::iterator mi = mapBlockIndex.find(hash);
            if (mi != mapBlockIndex.end())
            {
                CBlockIndex* pindex = (*mi).second;
                if (pindex->IsInMainChain())
                    return hash;
            }
        }
        return (!fTestNet ? hashGenesisBlock : hashGenesisBlockTestNet);
    }

    int GetHeight()
    {
        CBlockIndex* pindex = GetBlockIndex();
        if (!pindex)
            return 0;
        return pindex->nHeight;
    }
};








class CTxMemPool
{
public:
    mutable CCriticalSection cs;
    std::map<uint256, CTransaction> mapTx;
    std::map<COutPoint, CInPoint> mapNextTx;

    bool accept(CTxDB& txdb, CTransaction &tx,
                bool fCheckInputs, bool* pfMissingInputs);
    bool addUnchecked(const uint256& hash, CTransaction &tx);
    bool remove(CTransaction &tx);
    void clear();
    void queryHashes(std::vector<uint256>& vtxid);

    size_t size()
    {
        LOCK(cs);
        return mapTx.size();
    }

    bool exists(uint256 hash)
    {
        return (mapTx.count(hash) != 0);
    }

    CTransaction& lookup(uint256 hash)
    {
        return mapTx[hash];
    }
};

extern CTxMemPool mempool;

#endif<|MERGE_RESOLUTION|>--- conflicted
+++ resolved
@@ -81,23 +81,11 @@
 
 // block version header
 static const int
-<<<<<<< HEAD
-    VERSION_of_block_for_time_extension = 8,
-    VERSION_of_block_for_yac_05x_new = 7,
-    VERSION_of_block_for_yac_049     = 6,
-    VERSION_of_block_for_yac_044_old = 3,
-#ifdef Yac1dot0
-    CURRENT_VERSION_of_block = VERSION_of_block_for_yac_05x_new;
-#else
-    CURRENT_VERSION_of_block = VERSION_of_block_for_yac_049;
-#endif
-=======
     VERSION_of_block_for_yac_05x_new = 7,
     VERSION_of_block_for_yac_049     = 6,
     VERSION_of_block_for_yac_044_old = 3,
     CURRENT_VERSION_of_block = VERSION_of_block_for_yac_049;
 
->>>>>>> 93b14180
 //static const int
 //    CURRENT_VERSION_previous = VERSION_of_block_for_yac_044_old;
 
@@ -539,8 +527,7 @@
 public:
     static const int 
         CURRENT_VERSION_of_Tx_for_yac_old = 1,      // this should be different for Yac1.0
-        CURRENT_VERSION_of_Tx_for_yac_new = 2,
-        CURRENT_VERSION_of_Tx_for_time_extension = 3;
+        CURRENT_VERSION_of_Tx_for_yac_new = 2;
 
     static const int 
       //CURRENT_VERSION_of_Tx = CURRENT_VERSION_of_Tx_for_yac_old;
@@ -566,11 +553,7 @@
         READWRITE(this->nVersion);
         nVersion = this->nVersion;
         // nTime is extended to 64-bit since yacoin 1.0.0
-<<<<<<< HEAD
-        if (this->nVersion >= CURRENT_VERSION_of_Tx_for_time_extension) // 64-bit nTime
-=======
         if (this->nVersion >= CURRENT_VERSION_of_Tx_for_yac_new) // 64-bit nTime
->>>>>>> 93b14180
         {
 			READWRITE(nTime);
         }
@@ -588,15 +571,9 @@
     void SetNull()
     {
         // TODO: Need update for mainet
-<<<<<<< HEAD
-        if (nBestHeight != -1 && nBestHeight > nTestTimeExtensionBlockNumber)
-        {
-            nVersion = CTransaction::CURRENT_VERSION_of_Tx_for_time_extension;
-=======
         if (nBestHeight != -1 && pindexGenesisBlock && nBestHeight >= nMainnetNewLogicBlockNumber)
         {
             nVersion = CTransaction::CURRENT_VERSION_of_Tx_for_yac_new;
->>>>>>> 93b14180
         }
         else
         {
@@ -1062,11 +1039,7 @@
         READWRITE(hashPrevBlock);
         READWRITE(hashMerkleRoot);
         // nTime is extended to 64-bit since yacoin 1.0.0
-<<<<<<< HEAD
-        if (this->nVersion >= VERSION_of_block_for_time_extension) // 64-bit nTime
-=======
         if (this->nVersion >= VERSION_of_block_for_yac_05x_new) // 64-bit nTime
->>>>>>> 93b14180
         {
                READWRITE(nTime);
         }
@@ -1095,15 +1068,9 @@
     void SetNull()
     {
         // TODO: Need update for mainnet
-<<<<<<< HEAD
-        if (nBestHeight != -1 && nBestHeight > nTestTimeExtensionBlockNumber)
-        {
-            nVersion = VERSION_of_block_for_time_extension;
-=======
         if (nBestHeight != -1 && pindexGenesisBlock && nBestHeight >= nMainnetNewLogicBlockNumber)
         {
             nVersion = VERSION_of_block_for_yac_05x_new;
->>>>>>> 93b14180
         }
         else
         {
@@ -1229,9 +1196,56 @@
                 nfactor = YAC20_N_FACTOR;
             }
 
-<<<<<<< HEAD
-        if (nVersion >= VERSION_of_block_for_time_extension) // 64-bit nTime
-        {
+            old_block_header oldBlock;
+            oldBlock.version = nVersion;
+            oldBlock.prev_block = hashPrevBlock;
+            oldBlock.merkle_root = hashMerkleRoot;
+            oldBlock.timestamp = nTime;
+            oldBlock.bits = nBits;
+            oldBlock.nonce = nNonce;
+            scrypt_hash(CVOIDBEGIN(oldBlock), sizeof(old_block_header), UINTBEGIN(thash), nfactor);
+        }
+		return thash;
+    }
+
+    bool IsHeaderDifferent() const
+    {
+        if((nVersion == previousBlockHeader.version)
+            && (hashPrevBlock == previousBlockHeader.prev_block)
+            && (hashMerkleRoot == previousBlockHeader.merkle_root)
+            && (nTime == previousBlockHeader.timestamp)
+            && (nBits == previousBlockHeader.bits)
+            && (nNonce == previousBlockHeader.nonce))
+        {
+            return false;
+        }
+        return true;
+    }
+
+    uint256 GetHash(int blockHeight = 0) const
+    {
+        if(blockHash == 0 || IsHeaderDifferent())
+        {
+            blockHash = CalculateHash();
+            previousBlockHeader.version = nVersion;
+            previousBlockHeader.prev_block = hashPrevBlock;
+            previousBlockHeader.merkle_root = hashMerkleRoot;
+            previousBlockHeader.timestamp = nTime;
+            previousBlockHeader.bits = nBits;
+            previousBlockHeader.nonce = nNonce;
+        }
+        return blockHash;
+    }
+
+    // yacoin2015
+    uint256 CalculateYacoinHash() const
+    {
+        uint256 
+            thash;
+        unsigned char nfactor;
+        if (nVersion >= VERSION_of_block_for_yac_05x_new) // 64-bit nTime
+        {
+            nfactor = GetNfactor(nTime, true);
             struct block_header block_data;
             block_data.version = nVersion;
             block_data.prev_block = hashPrevBlock;
@@ -1243,82 +1257,7 @@
         }
         else // 32-bit nTime
         {
-=======
->>>>>>> 93b14180
-            old_block_header oldBlock;
-            oldBlock.version = nVersion;
-            oldBlock.prev_block = hashPrevBlock;
-            oldBlock.merkle_root = hashMerkleRoot;
-            oldBlock.timestamp = nTime;
-            oldBlock.bits = nBits;
-            oldBlock.nonce = nNonce;
-            scrypt_hash(CVOIDBEGIN(oldBlock), sizeof(old_block_header), UINTBEGIN(thash), nfactor);
-        }
-		return thash;
-    }
-
-    bool IsHeaderDifferent() const
-    {
-        if((nVersion == previousBlockHeader.version)
-            && (hashPrevBlock == previousBlockHeader.prev_block)
-            && (hashMerkleRoot == previousBlockHeader.merkle_root)
-            && (nTime == previousBlockHeader.timestamp)
-            && (nBits == previousBlockHeader.bits)
-            && (nNonce == previousBlockHeader.nonce))
-        {
-            return false;
-        }
-        return true;
-    }
-
-    uint256 GetHash(int blockHeight = 0) const
-    {
-        if(blockHash == 0 || IsHeaderDifferent())
-        {
-            blockHash = CalculateHash();
-            previousBlockHeader.version = nVersion;
-            previousBlockHeader.prev_block = hashPrevBlock;
-            previousBlockHeader.merkle_root = hashMerkleRoot;
-            previousBlockHeader.timestamp = nTime;
-            previousBlockHeader.bits = nBits;
-            previousBlockHeader.nonce = nNonce;
-        }
-        return blockHash;
-    }
-
-    // yacoin2015
-    uint256 CalculateYacoinHash() const
-    {
-        uint256 
-            thash;
-<<<<<<< HEAD
-
-        unsigned char
-            nfactor = GetNfactor(nTime);
-
-        if (nVersion >= VERSION_of_block_for_time_extension) // 64-bit nTime
-        {
-=======
-        unsigned char nfactor;
-        if (nVersion >= VERSION_of_block_for_yac_05x_new) // 64-bit nTime
-        {
-            nfactor = GetNfactor(nTime, true);
->>>>>>> 93b14180
-            struct block_header block_data;
-            block_data.version = nVersion;
-            block_data.prev_block = hashPrevBlock;
-            block_data.merkle_root = hashMerkleRoot;
-            block_data.timestamp = nTime;
-            block_data.bits = nBits;
-            block_data.nonce = nNonce;
-            scrypt_hash(CVOIDBEGIN(block_data), sizeof(struct block_header), UINTBEGIN(thash), nfactor);
-        }
-        else // 32-bit nTime
-        {
-<<<<<<< HEAD
-=======
         	nfactor = GetNfactor(nTime, false);
->>>>>>> 93b14180
             old_block_header oldBlock;
             oldBlock.version = nVersion;
             oldBlock.prev_block = hashPrevBlock;
@@ -1880,11 +1819,7 @@
         READWRITE(hashPrev);
         READWRITE(hashMerkleRoot);
         // nTime is extended to 64-bit since yacoin 1.0.0
-<<<<<<< HEAD
-        if (this->nVersion >= VERSION_of_block_for_time_extension) // 64-bit nTime
-=======
         if (this->nVersion >= VERSION_of_block_for_yac_05x_new) // 64-bit nTime
->>>>>>> 93b14180
         {
             READWRITE(nTime);
         }
