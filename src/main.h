--- conflicted
+++ resolved
@@ -1484,11 +1484,8 @@
     ::uint32_t nTime;
     ::uint32_t nBits;
     ::uint32_t nNonce;
-<<<<<<< HEAD
-=======
 
     ::uint256 blockHash; // store hash to avoid calculating many times
->>>>>>> 6934400e
 public:
     CBlockIndex()
     {
