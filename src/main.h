--- conflicted
+++ resolved
@@ -59,16 +59,9 @@
     nStatisticsNumberOfBlocks100,
     nStatisticsNumberOfBlocks;
 
-<<<<<<< HEAD
-static const unsigned int MAX_BLOCK_SIZE = 1000000;
-static const unsigned int MAX_BLOCK_SIZE_GEN = MAX_BLOCK_SIZE/2;
-static const unsigned int MAX_BLOCK_SIGOPS = MAX_BLOCK_SIZE/50;
-static const unsigned int MAX_ORPHAN_TRANSACTIONS = MAX_BLOCK_SIZE/100;
-=======
 static const unsigned int MAX_GENESIS_BLOCK_SIZE = 1000000;
 static const unsigned int MAX_ORPHAN_TRANSACTIONS = 10000;
 static const unsigned int DEFAULT_MAX_BLOCK_SIGOPS = 20000;
->>>>>>> f23a00e2
 static const unsigned int MAX_INV_SZ = 50000;
 
 static const ::int64_t MIN_TX_FEE = CENT;
