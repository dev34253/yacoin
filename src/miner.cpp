--- conflicted
+++ resolved
@@ -1,1885 +1,914 @@
-<<<<<<< HEAD
-// Copyright (c) 2009-2010 Satoshi Nakamoto
-// Copyright (c) 2009-2012 The Bitcoin developers
-// Copyright (c) 2013 The NovaCoin developers
-// Distributed under the MIT/X11 software license, see the accompanying
-// file COPYING or http://www.opensource.org/licenses/mit-license.php.
-#include "miner.h"
-
-#ifdef _MSC_VER
-#include <stdint.h>
-
-#include <memory>
-
-#include "msvc_warnings.push.h"
-#endif
-
-#include <openssl/sha.h>
-#include <algorithm>
-#include <queue>
-#include <utility>
-
-#include "amount.h"
-#include "chain.h"
-#include "chainparams.h"
-#include "coins.h"
-#include "consensus/consensus.h"
-#include "consensus/tx_verify.h"
-//#include "consensus/merkle.h"
-#include "consensus/validation.h"
-#include "hash.h"
-#include "validation.h"
-#include "net_processing.h"
-#include "policy/fees.h"
-#include "policy/feerate.h"
-#include "policy/policy.h"
-#include "pow.h"
-#include "primitives/transaction.h"
-//#include "script/standard.h"
-#include "script/script.h"
-#include "timedata.h"
-#include "txmempool.h"
-#include "util.h"
-#include "utilmoneystr.h"
-#include "validationinterface.h"
-#include "rpc/mining.h"
-
-#include "txdb.h"
-#include "kernel.h"
-#include "init.h"
-#include "random_nonce.h"
-
-#include "wallet/wallet.h"
-#include "wallet/rpcwallet.h"
-
-using std::auto_ptr;
-using std::list;
-using std::map;
-using std::max;
-using std::set;
-using std::string;
-using std::vector;
-
-//////////////////////////////////////////////////////////////////////////////
-//
-// YacoinMiner
-//
-
-uint64_t nLastBlockTx = 0;
-uint64_t nLastBlockSize = 0;
-uint64_t nMiningTimeStart = 0;
-uint64_t nHashesPerSec = 0;
-uint64_t nHashesDone = 0;
-
-int nBlocksToGenerate = -10;
-
-int static FormatHashBlocks(void* pbuffer, unsigned int len) {
-  unsigned char* pdata = (unsigned char*)pbuffer;
-  unsigned int blocks = 1 + ((len + 8) / 64);
-  unsigned char* pend = pdata + 64 * blocks;
-  memset(pdata + len, 0, 64 * blocks - len);
-  pdata[len] = 0x80;
-  unsigned int bits = len * 8;
-  pend[-1] = (bits >> 0) & 0xff;
-  pend[-2] = (bits >> 8) & 0xff;
-  pend[-3] = (bits >> 16) & 0xff;
-  pend[-4] = (bits >> 24) & 0xff;
-  return blocks;
-}
-
-static const unsigned int pSHA256InitState[8] = {
-    0x6a09e667, 0xbb67ae85, 0x3c6ef372, 0xa54ff53a,
-    0x510e527f, 0x9b05688c, 0x1f83d9ab, 0x5be0cd19};
-
-void SHA256Transform(void* pstate, void* pinput, const void* pinit) {
-  SHA256_CTX ctx;
-  unsigned char data[64];
-
-  SHA256_Init(&ctx);
-
-  for (int i = 0; i < 16; ++i)
-    ((uint32_t*)data)[i] = ByteReverse(((uint32_t*)pinput)[i]);
-
-  for (int i = 0; i < 8; ++i) ctx.h[i] = ((uint32_t*)pinit)[i];
-
-  SHA256_Update(&ctx, data, sizeof(data));
-  for (int i = 0; i < 8; ++i) ((uint32_t*)pstate)[i] = ctx.h[i];
-}
-
-// Some explaining would be appreciated
-class COrphan {
- public:
-  CTransaction* ptx;
-  set<uint256> setDependsOn;
-  double dPriority;
-  double dFeePerKb;
-
-  COrphan(CTransaction* ptxIn) {
-    ptx = ptxIn;
-    dPriority = dFeePerKb = 0;
-  }
-
-  void print() const {
-    LogPrintf("COrphan(hash=%s, dPriority=%.1f, dFeePerKb=%.1f)\n",
-              ptx->GetHash().ToString().substr(0, 10), dPriority,
-              dFeePerKb);
-    BOOST_FOREACH (uint256 hash, setDependsOn)
-        LogPrintf("   setDependsOn %s\n", hash.ToString().substr(0, 10));
-  }
-};
-
-// We want to sort transactions by priority and fee, so:
-typedef boost::tuple<double, double, CTransaction*> TxPriority;
-class TxPriorityCompare {
-  bool byFee;
-
- public:
-  TxPriorityCompare(bool _byFee) : byFee(_byFee) {}
-  bool operator()(const TxPriority& a, const TxPriority& b) {
-    if (byFee) {
-      if (a.get<1>() == b.get<1>()) return a.get<0>() < b.get<0>();
-      return a.get<1>() < b.get<1>();
-    } else {
-      if (a.get<0>() == b.get<0>()) return a.get<1>() < b.get<1>();
-      return a.get<0>() < b.get<0>();
-    }
-  }
-};
-
-//_____________________________________________________________________________
-
-class CdoTempoaryMockTime {
- private:
-  CdoTempoaryMockTime(const CdoTempoaryMockTime&);
-  CdoTempoaryMockTime& operator=(const CdoTempoaryMockTime&);
-
- public:
-  CdoTempoaryMockTime() {
-    if (false
-        //((chainActive.Tip()->nTime < YACOIN_NEW_LOGIC_SWITCH_TIME) &&
-        //!fTestNet )
-    ) {
-      SetMockTime((int64_t)(chainActive.Tip()->nTime + nOneMinuteInSeconds));
-    }
-  }
-
-  ~CdoTempoaryMockTime() {
-    if (false
-        //((chainActive.Tip()->nTime < YACOIN_NEW_LOGIC_SWITCH_TIME) &&
-        //!fTestNet )
-    ) {
-      SetMockTime(0);  // restores time to now
-    }
-  }
-};
-//_____________________________________________________________________________
-
-/* NEW IMPLEMENTATION START */
-int64_t UpdateTime(CBlockHeader* pblock, const Consensus::Params& consensusParams, const CBlockIndex* pindexPrev)
-{
-    int64_t nOldTime = pblock->nTime;
-    int64_t nNewTime = std::max(pindexPrev->GetMedianTimePast()+1, GetAdjustedTime());
-
-    if (nOldTime < nNewTime)
-        pblock->nTime = nNewTime;
-
-    return nNewTime - nOldTime;
-}
-
-BlockAssembler::BlockAssembler()
-{
-    // Largest block you're willing to create
-    nBlockMaxSize = GetMaxSize(MAX_BLOCK_SIZE);
-
-    // Maximum number of sig operations in a block you're willing to create
-    nBlockMaxSigOps = GetMaxSize(MAX_BLOCK_SIGOPS);
-}
-
-void BlockAssembler::resetBlock()
-{
-    inBlock.clear();
-
-    // Reserve space for coinbase tx
-    nBlockSigOpsCost = 100;
-    nBlockSize = 1000;
-
-    // These counters do not include coinbase tx
-    nBlockTx = 0;
-    nFees = 0;
-}
-
-// Skip entries in mapTx that are already in a block or are present
-// in mapModifiedTx (which implies that the mapTx ancestor state is
-// stale due to ancestor inclusion in the block)
-// Also skip transactions that we've already failed to add. This can happen if
-// we consider a transaction in mapModifiedTx and it fails: we can then
-// potentially consider it again while walking mapTx.  It's currently
-// guaranteed to fail again, but as a belt-and-suspenders check we put it in
-// failedTx and avoid re-evaluation, since the re-evaluation would be using
-// cached size/sigops/fee values that are not actually correct.
-bool BlockAssembler::SkipMapTxEntry(CTxMemPool::txiter it, indexed_modified_transaction_set &mapModifiedTx, CTxMemPool::setEntries &failedTx)
-{
-    assert (it != mempool.mapTx.end());
-    return mapModifiedTx.count(it) || inBlock.count(it) || failedTx.count(it);
-}
-
-void BlockAssembler::AddToBlock(CTxMemPool::txiter iter)
-{
-    pblock->vtx.emplace_back(iter->GetTx());
-    pblocktemplate->vTxFees.push_back(iter->GetFee());
-    pblocktemplate->vTxSigOpsCost.push_back(iter->GetSigOpCost());
-    nBlockSize += iter->GetTxSize();
-    ++nBlockTx;
-    nBlockSigOpsCost += iter->GetSigOpCost();
-    nFees += iter->GetFee();
-    inBlock.insert(iter);
-
-    if (fDebug && gArgs.GetBoolArg("-printpriority")) {
-        LogPrintf("fee %s txid %s\n",
-                CFeeRate(iter->GetModifiedFee(), iter->GetTxSize()).ToString(),
-                iter->GetTx().GetHash().ToString());
-    }
-}
-
-int BlockAssembler::UpdatePackagesForAdded(const CTxMemPool::setEntries& alreadyAdded,
-        indexed_modified_transaction_set &mapModifiedTx)
-{
-    int nDescendantsUpdated = 0;
-    for (const CTxMemPool::txiter it : alreadyAdded) {
-        CTxMemPool::setEntries descendants;
-        mempool.CalculateDescendants(it, descendants);
-        // Insert all descendants (not yet in block) into the modified set
-        for (CTxMemPool::txiter desc : descendants) {
-            if (alreadyAdded.count(desc))
-                continue;
-            ++nDescendantsUpdated;
-            modtxiter mit = mapModifiedTx.find(desc);
-            if (mit == mapModifiedTx.end()) {
-                CTxMemPoolModifiedEntry modEntry(desc);
-                modEntry.nSizeWithAncestors -= it->GetTxSize();
-                modEntry.nModFeesWithAncestors -= it->GetModifiedFee();
-                mapModifiedTx.insert(modEntry);
-            } else {
-                mapModifiedTx.modify(mit, update_for_parent_inclusion(it));
-            }
-        }
-    }
-    return nDescendantsUpdated;
-}
-
-void BlockAssembler::SortForBlock(const CTxMemPool::setEntries& package, CTxMemPool::txiter entry, std::vector<CTxMemPool::txiter>& sortedEntries)
-{
-    // Sort package by ancestor count
-    // If a transaction A depends on transaction B, then A's ancestor count
-    // must be greater than B's.  So this is sufficient to validly order the
-    // transactions for block inclusion.
-    sortedEntries.clear();
-    sortedEntries.insert(sortedEntries.begin(), package.begin(), package.end());
-    std::sort(sortedEntries.begin(), sortedEntries.end(), CompareTxIterByAncestorCount());
-}
-
-// This transaction selection algorithm orders the mempool based
-// on feerate of a transaction including all unconfirmed ancestors.
-// Since we don't remove transactions from the mempool as we select them
-// for block inclusion, we need an alternate method of updating the feerate
-// of a transaction with its not-yet-selected ancestors as we go.
-// This is accomplished by walking the in-mempool descendants of selected
-// transactions and storing a temporary modified state in mapModifiedTxs.
-// Each time through the loop, we compare the best transaction in
-// mapModifiedTxs with the next transaction in the mempool to decide what
-// transaction package to work on next.
-void BlockAssembler::addPackageTxs(int &nPackagesSelected, int &nDescendantsUpdated)
-{
-    // mapModifiedTx will store sorted packages after they are modified
-    // because some of their txs are already in the block
-    indexed_modified_transaction_set mapModifiedTx;
-    // Keep track of entries that failed inclusion, to avoid duplicate work
-    CTxMemPool::setEntries failedTx;
-
-    // Start by adding all descendants of previously added txs to mapModifiedTx
-    // and modifying them for their already included ancestors
-    UpdatePackagesForAdded(inBlock, mapModifiedTx);
-
-    CTxMemPool::indexed_transaction_set::index<ancestor_score>::type::iterator mi = mempool.mapTx.get<ancestor_score>().begin();
-    CTxMemPool::txiter iter;
-
-    // Limit the number of attempts to add transactions to the block when it is
-    // close to full; this is just a simple heuristic to finish quickly if the
-    // mempool has a lot of entries.
-    const int64_t MAX_CONSECUTIVE_FAILURES = 1000;
-    int64_t nConsecutiveFailed = 0;
-
-    while (mi != mempool.mapTx.get<ancestor_score>().end() || !mapModifiedTx.empty())
-    {
-        // First try to find a new transaction in mapTx to evaluate.
-        if (mi != mempool.mapTx.get<ancestor_score>().end() &&
-                SkipMapTxEntry(mempool.mapTx.project<0>(mi), mapModifiedTx, failedTx)) {
-            ++mi;
-            continue;
-        }
-
-        // Now that mi is not stale, determine which transaction to evaluate:
-        // the next entry from mapTx, or the best from mapModifiedTx?
-        bool fUsingModified = false;
-
-        modtxscoreiter modit = mapModifiedTx.get<ancestor_score>().begin();
-        if (mi == mempool.mapTx.get<ancestor_score>().end()) {
-            // We're out of entries in mapTx; use the entry from mapModifiedTx
-            iter = modit->iter;
-            fUsingModified = true;
-        } else {
-            // Try to compare the mapTx entry to the mapModifiedTx entry
-            iter = mempool.mapTx.project<0>(mi);
-            if (modit != mapModifiedTx.get<ancestor_score>().end() &&
-                    CompareModifiedEntry()(*modit, CTxMemPoolModifiedEntry(iter))) {
-                // The best entry in mapModifiedTx has higher score
-                // than the one from mapTx.
-                // Switch which transaction (package) to consider
-                iter = modit->iter;
-                fUsingModified = true;
-            } else {
-                // Either no entry in mapModifiedTx, or it's worse than mapTx.
-                // Increment mi for the next loop iteration.
-                ++mi;
-            }
-        }
-
-        // We skip mapTx entries that are inBlock, and mapModifiedTx shouldn't
-        // contain anything that is inBlock.
-        assert(!inBlock.count(iter));
-
-        uint64_t packageSize = iter->GetSizeWithAncestors();
-        CAmount packageFees = iter->GetModFeesWithAncestors();
-        int64_t packageSigOpsCost = iter->GetSigOpCostWithAncestors();
-        if (fUsingModified) {
-            packageSize = modit->nSizeWithAncestors;
-            packageFees = modit->nModFeesWithAncestors;
-            packageSigOpsCost = modit->nSigOpCostWithAncestors;
-        }
-
-        if (packageFees < GetMinFee(packageSize)) {
-            // Everything else we might consider has a lower fee rate
-            return;
-        }
-
-        if (!TestPackage(packageSize, packageSigOpsCost)) {
-            if (fUsingModified) {
-                // Since we always look at the best entry in mapModifiedTx,
-                // we must erase failed entries so that we can consider the
-                // next best entry on the next loop iteration
-                mapModifiedTx.get<ancestor_score>().erase(modit);
-                failedTx.insert(iter);
-            }
-
-            ++nConsecutiveFailed;
-
-            if (nConsecutiveFailed > MAX_CONSECUTIVE_FAILURES && nBlockSize >
-                    nBlockMaxSize - 1000) {
-                // Give up if we're close to full and haven't succeeded in a while
-                break;
-            }
-            continue;
-        }
-
-        CTxMemPool::setEntries ancestors;
-        uint64_t nNoLimit = std::numeric_limits<uint64_t>::max();
-        std::string dummy;
-        mempool.CalculateMemPoolAncestors(*iter, ancestors, nNoLimit, nNoLimit, nNoLimit, nNoLimit, dummy, false);
-
-        onlyUnconfirmed(ancestors);
-        ancestors.insert(iter);
-
-        // Test if all tx's are Final
-        if (!TestPackageTransactions(ancestors)) {
-            if (fUsingModified) {
-                mapModifiedTx.get<ancestor_score>().erase(modit);
-                failedTx.insert(iter);
-            }
-            continue;
-        }
-
-        // This transaction will make it in; reset the failed counter.
-        nConsecutiveFailed = 0;
-
-        // Package can be added. Sort the entries in a valid order.
-        std::vector<CTxMemPool::txiter> sortedEntries;
-        SortForBlock(ancestors, iter, sortedEntries);
-
-        for (size_t i=0; i<sortedEntries.size(); ++i) {
-            AddToBlock(sortedEntries[i]);
-            // Erase from the modified set, if present
-            mapModifiedTx.erase(sortedEntries[i]);
-        }
-
-        ++nPackagesSelected;
-
-        // Update transactions that depend on each of these
-        nDescendantsUpdated += UpdatePackagesForAdded(ancestors, mapModifiedTx);
-    }
-}
-
-void BlockAssembler::onlyUnconfirmed(CTxMemPool::setEntries& testSet)
-{
-    for (CTxMemPool::setEntries::iterator iit = testSet.begin(); iit != testSet.end(); ) {
-        // Only test txs not already in the block
-        if (inBlock.count(*iit)) {
-            testSet.erase(iit++);
-        }
-        else {
-            iit++;
-        }
-    }
-}
-
-bool BlockAssembler::TestPackage(uint64_t packageSize, int64_t packageSigOpsCost)
-{
-    if ((nBlockSize + packageSize) >= nBlockMaxSize)
-        return false;
-    if (nBlockSigOpsCost + packageSigOpsCost >= nBlockMaxSigOps)
-        return false;
-    return true;
-}
-
-// Perform transaction-level checks before adding to block:
-// - transaction finality (locktime)
-bool BlockAssembler::TestPackageTransactions(const CTxMemPool::setEntries& package)
-{
-    for (const CTxMemPool::txiter it : package) {
-        const CTransaction& tx = it->GetTx();
-        if (!IsFinalTx(tx, nHeight, nLockTimeCutoff))
-            return false;
-    }
-    return true;
-}
-
-std::unique_ptr<CBlockTemplate> BlockAssembler::CreateNewBlock(const CScript& scriptPubKeyIn)
-{
-    int64_t nTimeStart = GetTimeMicros();
-
-    resetBlock();
-
-    pblocktemplate.reset(new CBlockTemplate());
-
-    if(!pblocktemplate.get())
-        return nullptr;
-    pblock = &pblocktemplate->block; // pointer for convenience
-
-    // Create coinbase tx
-    CTransaction txNew;  // this uses real time
-    txNew.vin.resize(1);
-    txNew.vin[0].prevout.SetNull();
-    txNew.vout.resize(1);
-
-    txNew.vout[0].scriptPubKey = scriptPubKeyIn;
-
-    // Add coinbase tx as first transaction
-    pblock->vtx.push_back(txNew);
-
-    // Next block height
-    CBlockIndex* pindexPrev = chainActive.Tip();
-    nHeight = pindexPrev->nHeight + 1;
-
-    // Block version
-    if (chainActive.Genesis() &&
-        (chainActive.Height() + 1) >= nMainnetNewLogicBlockNumber) {
-      pblock->nVersion = VERSION_of_block_for_yac_05x_new;
-    } else {
-      pblock->nVersion = CURRENT_VERSION_of_block;
-    }
-
-    // here we can fiddle with time to try to make block generation easier
-    pblock->nTime = GetAdjustedTime();
-    const int64_t nMedianTimePast = pindexPrev->GetMedianTimePast();
-    // TODO: Support LOCKTIME_MEDIAN_TIME_PAST in future (affect consensus rule)
-    nLockTimeCutoff = (STANDARD_LOCKTIME_VERIFY_FLAGS & LOCKTIME_MEDIAN_TIME_PAST)
-                       ? nMedianTimePast
-                       : pblock->GetBlockTime();
-
-    // Add transaction to block
-    int nPackagesSelected = 0;
-    int nDescendantsUpdated = 0;
-    addPackageTxs(nPackagesSelected, nDescendantsUpdated);
-
-    int64_t nTime1 = GetTimeMicros();
-
-    // Used for getmininginfo rpc
-    nLastBlockTx = nBlockTx;
-    nLastBlockSize = nBlockSize;
-
-    if (fDebug && gArgs.GetBoolArg("-printpriority"))
-        LogPrintf("CreateNewBlock (): total size %" PRI64u "\n", nBlockSize);
-
-    // Fill in block header and subsidy for coinbase
-    pblock->hashPrevBlock = pindexPrev->GetBlockHash();
-    UpdateTime(pblock, Params().GetConsensus(), pindexPrev);
-    pblock->nBits = GetNextTargetRequired(pindexPrev, false);
-    pblock->nNonce = 0;
-    pblock->vtx[0].vout[0].nValue = GetProofOfWorkReward(pblock->nBits, 0, chainActive.Height() + 1);
-
-    LogPrintf(
-        "CreateNewBlock() packages: %.2fms (%d packages, %d updated "
-        "descendants)\n",
-        0.001 * (nTime1 - nTimeStart), nPackagesSelected, nDescendantsUpdated);
-
-    return std::move(pblocktemplate);
-}
-
-/* NEW IMPLEMENTATION END */
-
-void IncrementExtraNonce(CBlock* pblock, CBlockIndex* pindexPrev,
-                         unsigned int& nExtraNonce) {
-  // Update nExtraNonce
-  static uint256 hashPrevBlock;
-  if (hashPrevBlock != pblock->hashPrevBlock) {
-    nExtraNonce = 0;
-    hashPrevBlock = pblock->hashPrevBlock;
-  }
-  ++nExtraNonce;
-
-  unsigned int nHeight =
-      pindexPrev->nHeight +
-      1;  // Height first in coinbase required for block.version=2
-
-  pblock->vtx[0].vin[0].scriptSig =
-      (CScript() << nHeight << CScriptNum(nExtraNonce)) + COINBASE_FLAGS;
-  Yassert(pblock->vtx[0].vin[0].scriptSig.size() <= 100);
-  pblock->hashMerkleRoot = pblock->BuildMerkleTree();
-}
-
-void FormatHashBuffers(CBlock* pblock, char* pmidstate, char* pdata,
-                       char* phash1) {
-  //
-  // Pre-build hash buffers
-  //
-  struct {
-    struct unnamed2 {
-      int nVersion;
-      uint256 hashPrevBlock;
-      uint256 hashMerkleRoot;
-      unsigned int nTime;
-      unsigned int nBits;
-      unsigned int nNonce;
-    } block;
-    unsigned char pchPadding0[64];
-    uint256 hash1;
-    unsigned char pchPadding1[64];
-  } tmp;
-  memset(&tmp, 0, sizeof(tmp));
-
-  tmp.block.nVersion = pblock->nVersion;
-  tmp.block.hashPrevBlock = pblock->hashPrevBlock;
-  tmp.block.hashMerkleRoot = pblock->hashMerkleRoot;
-  tmp.block.nTime = pblock->nTime;
-  tmp.block.nBits = pblock->nBits;
-  tmp.block.nNonce = pblock->nNonce;
-
-  FormatHashBlocks(&tmp.block, sizeof(tmp.block));
-  FormatHashBlocks(&tmp.hash1, sizeof(tmp.hash1));
-
-  // Byte swap all the input buffer
-  for (uint32_t i = 0; i < sizeof(tmp) / sizeof(uint32_t); ++i)
-  // for (unsigned int i = 0; i < sizeof(tmp)/4; ++i)    // this is only true
-  {  // if an unsigned int
-     // is 32 bits!!?? What
-     // if it is 64 bits???????
-    ((uint32_t*)&tmp)[i] = ByteReverse(((uint32_t*)&tmp)[i]);
-  }
-  // Precalc the first half of the first hash, which stays constant
-  SHA256Transform(pmidstate, &tmp.block, pSHA256InitState);
-
-  memcpy(pdata, &tmp.block, 128);
-  memcpy(phash1, &tmp.hash1, 64);
-}
-
-void FormatHashBuffers_64bit_nTime(char* pblock, char* pmidstate, char* pdata,
-                                   char* phash1) {
-  //
-  // Pre-build hash buffers
-  //
-  struct {
-    struct block_header block;
-    unsigned char pchPadding0[64];
-    uint256 hash1;
-    unsigned char pchPadding1[64];
-  } tmp;
-  memset(&tmp, 0, sizeof(tmp));
-
-  char* pblockData = (char*)&tmp.block;
-  memcpy((void*)pblockData, (const void*)pblock, 68);
-  memcpy((void*)(pblockData + 68), (const void*)(pblock + 72), 16);
-
-  FormatHashBlocks(&tmp.block, sizeof(tmp.block));
-  FormatHashBlocks(&tmp.hash1, sizeof(tmp.hash1));
-
-  // Byte swap all the input buffer
-  for (uint32_t i = 0; i < sizeof(tmp) / sizeof(uint32_t); ++i)
-  // for (unsigned int i = 0; i < sizeof(tmp)/4; ++i)    // this is only true
-  {  // if an unsigned int
-     // is 32 bits!!?? What
-     // if it is 64 bits???????
-    ((uint32_t*)&tmp)[i] = ByteReverse(((uint32_t*)&tmp)[i]);
-  }
-  // tmp.block.nTime = (tmp.block.nTime & 0x00000000FFFFFFFF) << 32 |
-  // (tmp.block.nTime & 0xFFFFFFFF00000000) >> 32;
-  // Precalc the first half of the first hash, which stays constant
-  SHA256Transform(pmidstate, &tmp.block, pSHA256InitState);
-
-  memcpy(pdata, &tmp.block, 128);
-  memcpy(phash1, &tmp.hash1, 64);
-}
-
-bool CheckWork(CBlock* pblock, CWallet& wallet, CReserveKey& reservekey) {
-  uint256 hashBlock = pblock->GetHash();
-  uint256 hashTarget = CBigNum().SetCompact(pblock->nBits).getuint256();
-
-  if (!pblock->IsProofOfWork())
-    return error("CheckWork () : %s is not a proof-of-work block",
-                 hashBlock.GetHex().c_str());
-
-  if (hashBlock > hashTarget) {
-    return error("CheckWork () : proof-of-work not meeting target");
-  }
-
-  //// debug print
-  LogPrintf(
-      "CheckWork () : new proof-of-work block found  \n"
-      "hash: %s  \n"
-      "target: %s\n",
-      hashBlock.GetHex(), hashTarget.GetHex());
-  pblock->print();
-  LogPrintf("generated %s\n", FormatMoney(pblock->vtx[0].vout[0].nValue));
-
-  // Found a solution
-  {
-    LOCK(cs_main);
-    if (pblock->hashPrevBlock != chainActive.Tip()->blockHash)
-      return error("CheckWork () : generated block is stale");
-  }
-  // Remove key from key pool
-  reservekey.KeepKey();
-
-  // Track how many getdata requests this block gets
-  {
-    LOCK(wallet.cs_wallet);
-    wallet.mapRequestCount[hashBlock] = 0;
-  }
-
-  // Process this block the same as if we had received it from another node
-  MeasureTime processBlock;
-  const std::shared_ptr<const CBlock> blockptr = std::make_shared<CBlock>(*pblock);
-  bool fAccepted = ProcessNewBlock(Params(), blockptr, true, nullptr);
-  if (!fAccepted) {
-    processBlock.mEnd.stamp();
-    LogPrintf("CheckWork(), total time for ProcessBlock = %lu us\n",
-           processBlock.getExecutionTime());
-    return error("CheckWork () : ProcessBlock, block not accepted");
-  }
-  processBlock.mEnd.stamp();
-  LogPrintf("CheckWork(), total time for ProcessBlock = %lu us\n",
-         processBlock.getExecutionTime());
-
-  return true;
-}
-
-//_____________________________________________________________________________
-//_____________________________________________________________________________
-//_____________________________________________________________________________
-//
-static bool fLimitProcessors = false;
-static int nLimitProcessors = -1;
-
-//_____________________________________________________________________________
-bool check_for_stop_mining(CBlockIndex* pindexPrev) {
-  if ((pindexPrev != chainActive.Tip()) || !fGenerateYacoins || fShutdown) {
-#ifdef Yac1dot0
-    LogPrintf(
-        "new block or shutdown!\n"
-        "");
-#endif
-    return true;
-  }
-  return false;
-}
-
-//_____________________________________________________________________________
-static void YacoinMiner() // here fProofOfStake is always false
-{
-    LogPrintf("YacoinMiner -- started\n");
-    SetThreadPriority(THREAD_PRIORITY_LOWEST);
-
-    // Make this thread recognisable as the mining thread
-    RenameThread("yacoin-miner");
-
-    unsigned int nExtraNonce = 0;
-
-    CWallet * pWallet = NULL;
-
-#ifdef ENABLE_WALLET
-    pWallet = GetFirstWallet();
-
-
-    if (!EnsureWalletIsAvailable(pWallet, false)) {
-        LogPrintf("YacoinMiner -- Wallet not available\n");
-    }
-#endif
-
-    if (pWallet == NULL)
-    {
-        LogPrintf("pWallet is NULL\n");
-        return;
-    }
-
-    // Each thread has its own key and counter
-    CReserveKey reservekey(pWallet);
-    std::shared_ptr<CReserveScript> coinbase_script;
-    pWallet->GetScriptForMining(coinbase_script);
-
-    if (!coinbase_script)
-        LogPrintf("coinbaseScript is NULL\n");
-
-    if (coinbase_script->reserveScript.empty())
-        LogPrintf("coinbaseScript is empty\n");
-
-    try {
-        // Throw an error if no script was provided.  This can happen
-        // due to some internal error but also if the keypool is empty.
-        // In the latter case, already the pointer is NULL.
-        if (!coinbase_script || coinbase_script->reserveScript.empty())
-        {
-            throw std::runtime_error("No coinbase script available (mining requires a wallet)");
-        }
-
-        LogPrintf("Starting mining loop\n");
-        while (fGenerateYacoins && nBlocksToGenerate != 0) {
-            while (IsInitialBlockDownload() || (g_connman->GetNodeCount(CConnman::CONNECTIONS_ALL) == 0 && !fTestNet)) {
-                Sleep(nMillisecondsPerSecond);
-                if (fShutdown || !fGenerateYacoins) // someone shut off the miner
-                    break;
-            }
-
-            if (fShutdown || !fGenerateYacoins) // someone shut off the miner
-                break;
-
-            while (pWallet->IsLocked()) {
-                Sleep(nMillisecondsPerSecond);
-            }
-            //
-            // Create new block
-            //
-            unsigned int nTransactionsUpdatedLast = mempool.GetTransactionsUpdated();
-            CBlockIndex * pindexPrev = chainActive.Tip();
-
-            // Create new block
-            std::unique_ptr < CBlockTemplate > pblocktemplate(BlockAssembler().CreateNewBlock(coinbase_script->reserveScript));
-            if (!pblocktemplate.get())
-            {
-                LogPrintf("YacoinMiner -- Keypool ran out, please call keypoolrefill before restarting the mining thread\n");
-                return;
-            }
-
-            CBlock * pblock = &pblocktemplate->block;
-            IncrementExtraNonce(pblock, pindexPrev, nExtraNonce);
-
-            bool fYac1dot0BlockOrTx = false;
-            if ((pindexPrev->nHeight + 1) >= nMainnetNewLogicBlockNumber) {
-                fYac1dot0BlockOrTx = true;
-            }
-
-            LogPrintf("Running YACoinMiner with %u transactions in block (%u bytes)\n", pblock->vtx.size(), ::GetSerializeSize( * pblock, SER_NETWORK, PROTOCOL_VERSION));
-
-            //
-            // Search
-            //
-            ::int64_t nStart = GetTime();
-            uint256 hashTarget = (CBigNum().SetCompact(pblock->nBits)).getuint256(); // PoW hashTarget
-            LogPrintf("Hash target %s\n", hashTarget.GetHex().substr(0, 16));
-            uint256 hash;
-
-            while (fGenerateYacoins && nBlocksToGenerate != 0) {
-                hash = pblock->GetHash();
-                if (hash <= hashTarget) { // Found a solution
-                    LogPrintf("target: %s\n", hashTarget.ToString());
-                    LogPrintf("result: %s\n", hash.ToString());
-                    Yassert(hash == pblock->GetHash());
-                    if (!pblock->SignBlock( * pWallet)) // wallet is locked
-                    {
-                        break;
-                    }
-
-                    // Found a solution
-                    SetThreadPriority(THREAD_PRIORITY_NORMAL);
-                    if (CheckWork(pblock, * pWallet, reservekey)) {
-                        LogPrintf("YacoinMiner:\n  proof-of-work found\n  hash: %s\n  target: %s\n", hash.GetHex(), hashTarget.GetHex());
-
-                        if (nBlocksToGenerate > 0) {
-                            nBlocksToGenerate--;
-                            LogPrintf("Remaining blocks to mine %d\n", nBlocksToGenerate);
-                        }
-                    }
-                    SetThreadPriority(THREAD_PRIORITY_LOWEST);
-                    break;
-                }
-                pblock->nNonce += 1;
-                nHashesDone += 1;
-
-                // Meter hashes/sec
-                ::int64_t nNow = GetTimeMicros();
-                static CCriticalSection mining_stats;
-                {
-                    LOCK(mining_stats);
-                    if ((nNow - nMiningTimeStart) > (60 * 1000000)) {
-                        nHashesPerSec = nHashesDone / (((GetTimeMicros() - nMiningTimeStart) / 1000000) + 1);
-                        LogPrintf("hash count %d\n", nHashesDone);
-                        LogPrintf("hashmeter %.1f hash/s\n", nHashesPerSec);
-                        nMiningTimeStart = GetTimeMicros();
-                        nHashesDone = 0;
-                    }
-                }
-
-                // Check for stop or if block needs to be rebuilt
-                boost::this_thread::interruption_point();
-                if (pblock->nNonce >= 0xffff0000)
-                    break;
-                if (mempool.GetTransactionsUpdated() != nTransactionsUpdatedLast && GetTime() - nStart > 60)
-                    break;
-                if (pindexPrev != chainActive.Tip() || !fGenerateYacoins || fShutdown)
-                    break;
-                if (g_connman->GetNodeCount(CConnman::CONNECTIONS_ALL) == 0 && !fTestNet)
-                    break;
-
-                // Update nTime every few seconds
-                pblock->nTime = max(pindexPrev->GetMedianTimePast() + 1, pblock->GetMaxTransactionTime());
-                pblock->nTime = max(pblock->GetBlockTime(), pindexPrev->GetBlockTime() - nMaxClockDrift);
-                pblock->UpdateTime(pindexPrev);
-
-                if (pblock->GetBlockTime() >= ((::int64_t) pblock->vtx[0].nTime + nMaxClockDrift)) {
-                    LogPrintf("block drift too far behind, restarting miner.\n");
-                    break; // need to update coinbase timestamp
-                }
-            }
-        }
-    }
-    catch (const boost::thread_interrupted&)
-    {
-        LogPrintf("YacoinMiner -- terminated\n");
-    }
-    catch (const std::runtime_error &e)
-    {
-        LogPrintf("YacoinMiner -- runtime error: %s\n", e.what());
-    }
-
-    LogPrintf("YacoinMiner stopped for proof-of-work\n");
-}
-
-int GenerateYacoins(bool fGenerate, int nThreads, int nblocks)
-{
-    static boost::thread_group* minerThreads = NULL;
-
-    int numCores = GetNumCores();
-    if (nThreads < 0)
-        nThreads = numCores;
-    LogPrintf("%d processors\n", numCores);
-
-    if (minerThreads != NULL)
-    {
-        fGenerateYacoins = false;
-        minerThreads->interrupt_all();
-        minerThreads->join_all();
-        delete minerThreads;
-        minerThreads = NULL;
-    }
-
-    if (nThreads == 0 || !fGenerate)
-        return numCores;
-
-    minerThreads = new boost::thread_group();
-    nBlocksToGenerate = nblocks;
-    fGenerateYacoins = fGenerate;
-    nLimitProcessors = gArgs.GetArg("-genproclimit", DEFAULT_GENERATE_THREADS);
-
-    //Reset metrics
-    nMiningTimeStart = GetTimeMicros();
-    nHashesDone = 0;
-    nHashesPerSec = 0;
-
-    LogPrintf("Starting %d YacoinMiner thread%s\n", nThreads, (1 < nThreads) ? "s" : "");
-    for (int i = 0; i < nThreads; i++){
-        minerThreads->create_thread(&YacoinMiner);
-    }
-
-    while (nBlocksToGenerate > 0) {
-      Sleep(nMillisecondsPerSecond);
-    }
-
-    return(numCores);
-}
-=======
-// Copyright (c) 2009-2010 Satoshi Nakamoto
-// Copyright (c) 2009-2012 The Bitcoin developers
-// Copyright (c) 2013 The NovaCoin developers
-// Distributed under the MIT/X11 software license, see the accompanying
-// file COPYING or http://www.opensource.org/licenses/mit-license.php.
-#include "miner.h"
-
-#ifdef _MSC_VER
-#include <stdint.h>
-
-#include <memory>
-
-#include "msvc_warnings.push.h"
-#endif
-
-#ifndef BITCOIN_TXDB_H
-#include "txdb-leveldb.h"
-#endif
-
-#ifndef PPCOIN_KERNEL_H
-#include "kernel.h"
-#endif
-
-#ifndef BITCOIN_INIT_H
-#include "init.h"
-#endif
-
-#ifndef YACOIN_RANDOM_NONCE_H
-#include "random_nonce.h"
-#endif
-
-#include "policy/fees.h"
-#include "net_processing.h"
-#include <openssl/sha.h>
-
-using std::auto_ptr;
-using std::list;
-using std::map;
-using std::max;
-using std::set;
-using std::string;
-using std::vector;
-
-//////////////////////////////////////////////////////////////////////////////
-//
-// BitcoinMiner
-//
-
-extern unsigned int nMinerSleep;
-int nBlocksToGenerate = -10;
-
-int static FormatHashBlocks(void* pbuffer, unsigned int len) {
-  unsigned char* pdata = (unsigned char*)pbuffer;
-  unsigned int blocks = 1 + ((len + 8) / 64);
-  unsigned char* pend = pdata + 64 * blocks;
-  memset(pdata + len, 0, 64 * blocks - len);
-  pdata[len] = 0x80;
-  unsigned int bits = len * 8;
-  pend[-1] = (bits >> 0) & 0xff;
-  pend[-2] = (bits >> 8) & 0xff;
-  pend[-3] = (bits >> 16) & 0xff;
-  pend[-4] = (bits >> 24) & 0xff;
-  return blocks;
-}
-
-static const unsigned int pSHA256InitState[8] = {
-    0x6a09e667, 0xbb67ae85, 0x3c6ef372, 0xa54ff53a,
-    0x510e527f, 0x9b05688c, 0x1f83d9ab, 0x5be0cd19};
-
-void SHA256Transform(void* pstate, void* pinput, const void* pinit) {
-  SHA256_CTX ctx;
-  unsigned char data[64];
-
-  SHA256_Init(&ctx);
-
-  for (int i = 0; i < 16; ++i)
-    ((uint32_t*)data)[i] = ByteReverse(((uint32_t*)pinput)[i]);
-
-  for (int i = 0; i < 8; ++i) ctx.h[i] = ((uint32_t*)pinit)[i];
-
-  SHA256_Update(&ctx, data, sizeof(data));
-  for (int i = 0; i < 8; ++i) ((uint32_t*)pstate)[i] = ctx.h[i];
-}
-
-// Some explaining would be appreciated
-class COrphan {
- public:
-  CTransaction* ptx;
-  set<uint256> setDependsOn;
-  double dPriority;
-  double dFeePerKb;
-
-  COrphan(CTransaction* ptxIn) {
-    ptx = ptxIn;
-    dPriority = dFeePerKb = 0;
-  }
-
-  void print() const {
-    LogPrintf("COrphan(hash=%s, dPriority=%.1f, dFeePerKb=%.1f)\n",
-              ptx->GetHash().ToString().substr(0, 10), dPriority,
-              dFeePerKb);
-    BOOST_FOREACH (uint256 hash, setDependsOn)
-        LogPrintf("   setDependsOn %s\n", hash.ToString().substr(0, 10));
-  }
-};
-
-uint64_t nLastBlockTx = 0;
-uint64_t nLastBlockSize = 0;
-uint32_t nLastCoinStakeSearchInterval = 0;
-
-// We want to sort transactions by priority and fee, so:
-typedef boost::tuple<double, double, CTransaction*> TxPriority;
-class TxPriorityCompare {
-  bool byFee;
-
- public:
-  TxPriorityCompare(bool _byFee) : byFee(_byFee) {}
-  bool operator()(const TxPriority& a, const TxPriority& b) {
-    if (byFee) {
-      if (a.get<1>() == b.get<1>()) return a.get<0>() < b.get<0>();
-      return a.get<1>() < b.get<1>();
-    } else {
-      if (a.get<0>() == b.get<0>()) return a.get<1>() < b.get<1>();
-      return a.get<0>() < b.get<0>();
-    }
-  }
-};
-
-//_____________________________________________________________________________
-
-class CdoTempoaryMockTime {
- private:
-  CdoTempoaryMockTime(const CdoTempoaryMockTime&);
-  CdoTempoaryMockTime& operator=(const CdoTempoaryMockTime&);
-
- public:
-  CdoTempoaryMockTime() {
-    if (false
-        //((chainActive.Tip()->nTime < YACOIN_NEW_LOGIC_SWITCH_TIME) &&
-        //!fTestNet )
-    ) {
-      SetMockTime((int64_t)(chainActive.Tip()->nTime + nOneMinuteInSeconds));
-    }
-  }
-
-  ~CdoTempoaryMockTime() {
-    if (false
-        //((chainActive.Tip()->nTime < YACOIN_NEW_LOGIC_SWITCH_TIME) &&
-        //!fTestNet )
-    ) {
-      SetMockTime(0);  // restores time to now
-    }
-  }
-};
-//_____________________________________________________________________________
-
-/* NEW IMPLEMENTATION START */
-BlockAssembler::BlockAssembler()
-{
-    // Largest block you're willing to create
-    nBlockMaxSize = GetMaxSize(MAX_BLOCK_SIZE);
-
-    // Maximum number of sig operations in a block you're willing to create
-    nBlockMaxSigOps = GetMaxSize(MAX_BLOCK_SIGOPS);
-}
-
-void BlockAssembler::resetBlock()
-{
-    inBlock.clear();
-
-    // Reserve space for coinbase tx
-    nBlockSigOpsCost = 100;
-    nBlockSize = 1000;
-
-    // These counters do not include coinbase tx
-    nBlockTx = 0;
-    nFees = 0;
-}
-
-// Skip entries in mapTx that are already in a block or are present
-// in mapModifiedTx (which implies that the mapTx ancestor state is
-// stale due to ancestor inclusion in the block)
-// Also skip transactions that we've already failed to add. This can happen if
-// we consider a transaction in mapModifiedTx and it fails: we can then
-// potentially consider it again while walking mapTx.  It's currently
-// guaranteed to fail again, but as a belt-and-suspenders check we put it in
-// failedTx and avoid re-evaluation, since the re-evaluation would be using
-// cached size/sigops/fee values that are not actually correct.
-bool BlockAssembler::SkipMapTxEntry(CTxMemPool::txiter it, indexed_modified_transaction_set &mapModifiedTx, CTxMemPool::setEntries &failedTx)
-{
-    assert (it != mempool.mapTx.end());
-    return mapModifiedTx.count(it) || inBlock.count(it) || failedTx.count(it);
-}
-
-void BlockAssembler::AddToBlock(CTxMemPool::txiter iter)
-{
-    pblock->vtx.emplace_back(iter->GetTx());
-    pblocktemplate->vTxFees.push_back(iter->GetFee());
-    pblocktemplate->vTxSigOpsCost.push_back(iter->GetSigOpCost());
-    nBlockSize += iter->GetTxSize();
-    ++nBlockTx;
-    nBlockSigOpsCost += iter->GetSigOpCost();
-    nFees += iter->GetFee();
-    inBlock.insert(iter);
-
-    if (fDebug && gArgs.GetBoolArg("-printpriority")) {
-        LogPrintf("fee %s txid %s\n",
-                CFeeRate(iter->GetModifiedFee(), iter->GetTxSize()).ToString(),
-                iter->GetTx().GetHash().ToString());
-    }
-}
-
-int BlockAssembler::UpdatePackagesForAdded(const CTxMemPool::setEntries& alreadyAdded,
-        indexed_modified_transaction_set &mapModifiedTx)
-{
-    int nDescendantsUpdated = 0;
-    for (const CTxMemPool::txiter it : alreadyAdded) {
-        CTxMemPool::setEntries descendants;
-        mempool.CalculateDescendants(it, descendants);
-        // Insert all descendants (not yet in block) into the modified set
-        for (CTxMemPool::txiter desc : descendants) {
-            if (alreadyAdded.count(desc))
-                continue;
-            ++nDescendantsUpdated;
-            modtxiter mit = mapModifiedTx.find(desc);
-            if (mit == mapModifiedTx.end()) {
-                CTxMemPoolModifiedEntry modEntry(desc);
-                modEntry.nSizeWithAncestors -= it->GetTxSize();
-                modEntry.nModFeesWithAncestors -= it->GetModifiedFee();
-                mapModifiedTx.insert(modEntry);
-            } else {
-                mapModifiedTx.modify(mit, update_for_parent_inclusion(it));
-            }
-        }
-    }
-    return nDescendantsUpdated;
-}
-
-void BlockAssembler::SortForBlock(const CTxMemPool::setEntries& package, CTxMemPool::txiter entry, std::vector<CTxMemPool::txiter>& sortedEntries)
-{
-    // Sort package by ancestor count
-    // If a transaction A depends on transaction B, then A's ancestor count
-    // must be greater than B's.  So this is sufficient to validly order the
-    // transactions for block inclusion.
-    sortedEntries.clear();
-    sortedEntries.insert(sortedEntries.begin(), package.begin(), package.end());
-    std::sort(sortedEntries.begin(), sortedEntries.end(), CompareTxIterByAncestorCount());
-}
-
-// This transaction selection algorithm orders the mempool based
-// on feerate of a transaction including all unconfirmed ancestors.
-// Since we don't remove transactions from the mempool as we select them
-// for block inclusion, we need an alternate method of updating the feerate
-// of a transaction with its not-yet-selected ancestors as we go.
-// This is accomplished by walking the in-mempool descendants of selected
-// transactions and storing a temporary modified state in mapModifiedTxs.
-// Each time through the loop, we compare the best transaction in
-// mapModifiedTxs with the next transaction in the mempool to decide what
-// transaction package to work on next.
-void BlockAssembler::addPackageTxs(int &nPackagesSelected, int &nDescendantsUpdated)
-{
-    // mapModifiedTx will store sorted packages after they are modified
-    // because some of their txs are already in the block
-    indexed_modified_transaction_set mapModifiedTx;
-    // Keep track of entries that failed inclusion, to avoid duplicate work
-    CTxMemPool::setEntries failedTx;
-
-    // Start by adding all descendants of previously added txs to mapModifiedTx
-    // and modifying them for their already included ancestors
-    UpdatePackagesForAdded(inBlock, mapModifiedTx);
-
-    CTxMemPool::indexed_transaction_set::index<ancestor_score>::type::iterator mi = mempool.mapTx.get<ancestor_score>().begin();
-    CTxMemPool::txiter iter;
-
-    // Limit the number of attempts to add transactions to the block when it is
-    // close to full; this is just a simple heuristic to finish quickly if the
-    // mempool has a lot of entries.
-    const int64_t MAX_CONSECUTIVE_FAILURES = 1000;
-    int64_t nConsecutiveFailed = 0;
-
-    while (mi != mempool.mapTx.get<ancestor_score>().end() || !mapModifiedTx.empty())
-    {
-        // First try to find a new transaction in mapTx to evaluate.
-        if (mi != mempool.mapTx.get<ancestor_score>().end() &&
-                SkipMapTxEntry(mempool.mapTx.project<0>(mi), mapModifiedTx, failedTx)) {
-            ++mi;
-            continue;
-        }
-
-        // Now that mi is not stale, determine which transaction to evaluate:
-        // the next entry from mapTx, or the best from mapModifiedTx?
-        bool fUsingModified = false;
-
-        modtxscoreiter modit = mapModifiedTx.get<ancestor_score>().begin();
-        if (mi == mempool.mapTx.get<ancestor_score>().end()) {
-            // We're out of entries in mapTx; use the entry from mapModifiedTx
-            iter = modit->iter;
-            fUsingModified = true;
-        } else {
-            // Try to compare the mapTx entry to the mapModifiedTx entry
-            iter = mempool.mapTx.project<0>(mi);
-            if (modit != mapModifiedTx.get<ancestor_score>().end() &&
-                    CompareModifiedEntry()(*modit, CTxMemPoolModifiedEntry(iter))) {
-                // The best entry in mapModifiedTx has higher score
-                // than the one from mapTx.
-                // Switch which transaction (package) to consider
-                iter = modit->iter;
-                fUsingModified = true;
-            } else {
-                // Either no entry in mapModifiedTx, or it's worse than mapTx.
-                // Increment mi for the next loop iteration.
-                ++mi;
-            }
-        }
-
-        // We skip mapTx entries that are inBlock, and mapModifiedTx shouldn't
-        // contain anything that is inBlock.
-        assert(!inBlock.count(iter));
-
-        uint64_t packageSize = iter->GetSizeWithAncestors();
-        CAmount packageFees = iter->GetModFeesWithAncestors();
-        int64_t packageSigOpsCost = iter->GetSigOpCostWithAncestors();
-        if (fUsingModified) {
-            packageSize = modit->nSizeWithAncestors;
-            packageFees = modit->nModFeesWithAncestors;
-            packageSigOpsCost = modit->nSigOpCostWithAncestors;
-        }
-
-        if (packageFees < GetMinFee(packageSize)) {
-            // Everything else we might consider has a lower fee rate
-            return;
-        }
-
-        if (!TestPackage(packageSize, packageSigOpsCost)) {
-            if (fUsingModified) {
-                // Since we always look at the best entry in mapModifiedTx,
-                // we must erase failed entries so that we can consider the
-                // next best entry on the next loop iteration
-                mapModifiedTx.get<ancestor_score>().erase(modit);
-                failedTx.insert(iter);
-            }
-
-            ++nConsecutiveFailed;
-
-            if (nConsecutiveFailed > MAX_CONSECUTIVE_FAILURES && nBlockSize >
-                    nBlockMaxSize - 1000) {
-                // Give up if we're close to full and haven't succeeded in a while
-                break;
-            }
-            continue;
-        }
-
-        CTxMemPool::setEntries ancestors;
-        uint64_t nNoLimit = std::numeric_limits<uint64_t>::max();
-        std::string dummy;
-        mempool.CalculateMemPoolAncestors(*iter, ancestors, nNoLimit, nNoLimit, nNoLimit, nNoLimit, dummy, false);
-
-        onlyUnconfirmed(ancestors);
-        ancestors.insert(iter);
-
-        // Test if all tx's are Final
-        if (!TestPackageTransactions(ancestors)) {
-            if (fUsingModified) {
-                mapModifiedTx.get<ancestor_score>().erase(modit);
-                failedTx.insert(iter);
-            }
-            continue;
-        }
-
-        // This transaction will make it in; reset the failed counter.
-        nConsecutiveFailed = 0;
-
-        // Package can be added. Sort the entries in a valid order.
-        std::vector<CTxMemPool::txiter> sortedEntries;
-        SortForBlock(ancestors, iter, sortedEntries);
-
-        for (size_t i=0; i<sortedEntries.size(); ++i) {
-            AddToBlock(sortedEntries[i]);
-            // Erase from the modified set, if present
-            mapModifiedTx.erase(sortedEntries[i]);
-        }
-
-        ++nPackagesSelected;
-
-        // Update transactions that depend on each of these
-        nDescendantsUpdated += UpdatePackagesForAdded(ancestors, mapModifiedTx);
-    }
-}
-
-void BlockAssembler::onlyUnconfirmed(CTxMemPool::setEntries& testSet)
-{
-    for (CTxMemPool::setEntries::iterator iit = testSet.begin(); iit != testSet.end(); ) {
-        // Only test txs not already in the block
-        if (inBlock.count(*iit)) {
-            testSet.erase(iit++);
-        }
-        else {
-            iit++;
-        }
-    }
-}
-
-bool BlockAssembler::TestPackage(uint64_t packageSize, int64_t packageSigOpsCost)
-{
-    if ((nBlockSize + packageSize) >= nBlockMaxSize)
-        return false;
-    if (nBlockSigOpsCost + packageSigOpsCost >= nBlockMaxSigOps)
-        return false;
-    return true;
-}
-
-// Perform transaction-level checks before adding to block:
-// - transaction finality (locktime)
-bool BlockAssembler::TestPackageTransactions(const CTxMemPool::setEntries& package)
-{
-    for (const CTxMemPool::txiter it : package) {
-        const CTransaction& tx = it->GetTx();
-        if (!tx.IsFinal(nHeight))
-            return false;
-    }
-    return true;
-}
-
-std::unique_ptr<CBlockTemplate> BlockAssembler::CreateNewBlock(CWallet* pwallet)
-{
-    int64_t nTimeStart = GetTimeMicros();
-
-    resetBlock();
-
-    pblocktemplate.reset(new CBlockTemplate());
-
-    if(!pblocktemplate.get())
-        return nullptr;
-    pblock = &pblocktemplate->block; // pointer for convenience
-
-    // Create coinbase tx
-    CTransaction txNew;  // this uses real time
-    txNew.vin.resize(1);
-    txNew.vin[0].prevout.SetNull();
-    txNew.vout.resize(1);
-
-    CReserveKey reservekey(pwallet);
-    txNew.vout[0].scriptPubKey << reservekey.GetReservedKey() << OP_CHECKSIG;
-
-    // Add coinbase tx as first transaction
-    pblock->vtx.push_back(txNew);
-
-    // Next block height
-    CBlockIndex* pindexPrev = chainActive.Tip();
-    nHeight = pindexPrev->nHeight + 1;
-
-    // Block version
-    if (chainActive.Genesis() &&
-        (chainActive.Height() + 1) >= nMainnetNewLogicBlockNumber) {
-      pblock->nVersion = VERSION_of_block_for_yac_05x_new;
-    } else {
-      pblock->nVersion = CURRENT_VERSION_of_block;
-    }
-    // here we can fiddle with time to try to make block generation easier
-
-    // Add transaction to block
-    int nPackagesSelected = 0;
-    int nDescendantsUpdated = 0;
-    addPackageTxs(nPackagesSelected, nDescendantsUpdated);
-
-    int64_t nTime1 = GetTimeMicros();
-
-    // Used for getmininginfo rpc
-    nLastBlockTx = nBlockTx;
-    nLastBlockSize = nBlockSize;
-
-    if (fDebug && gArgs.GetBoolArg("-printpriority"))
-        LogPrintf("CreateNewBlock (): total size %" PRI64u "\n", nBlockSize);
-
-    // Fill in block header and subsidy for coinbase
-    pblock->nBits = GetNextTargetRequired(pindexPrev, false);
-
-    pblock->vtx[0].vout[0].nValue = GetProofOfWorkReward(pblock->nBits);
-
-    pblock->hashPrevBlock = pindexPrev->GetBlockHash();
-    pblock->nTime = max(pindexPrev->GetMedianTimePast() + 1,
-                        pblock->GetMaxTransactionTime());
-    pblock->nTime = max(pblock->GetBlockTime(),  // lo & behold this is nTime!?
-                        pindexPrev->GetBlockTime() - nMaxClockDrift);
-    pblock->UpdateTime(pindexPrev);
-    pblock->nNonce = 0;
-
-    LogPrintf(
-        "CreateNewBlock() packages: %.2fms (%d packages, %d updated "
-        "descendants)\n",
-        0.001 * (nTime1 - nTimeStart), nPackagesSelected, nDescendantsUpdated);
-
-    return std::move(pblocktemplate);
-}
-
-/* NEW IMPLEMENTATION END */
-
-void IncrementExtraNonce(CBlock* pblock, CBlockIndex* pindexPrev,
-                         unsigned int& nExtraNonce) {
-  // Update nExtraNonce
-  static uint256 hashPrevBlock;
-  if (hashPrevBlock != pblock->hashPrevBlock) {
-    nExtraNonce = 0;
-    hashPrevBlock = pblock->hashPrevBlock;
-  }
-  ++nExtraNonce;
-
-  unsigned int nHeight =
-      pindexPrev->nHeight +
-      1;  // Height first in coinbase required for block.version=2
-
-  pblock->vtx[0].vin[0].scriptSig =
-      (CScript() << nHeight << CScriptNum(nExtraNonce)) + COINBASE_FLAGS;
-  Yassert(pblock->vtx[0].vin[0].scriptSig.size() <= 100);
-  pblock->hashMerkleRoot = pblock->BuildMerkleTree();
-}
-
-void FormatHashBuffers(CBlock* pblock, char* pmidstate, char* pdata,
-                       char* phash1) {
-  //
-  // Pre-build hash buffers
-  //
-  struct {
-    struct unnamed2 {
-      int nVersion;
-      uint256 hashPrevBlock;
-      uint256 hashMerkleRoot;
-      unsigned int nTime;
-      unsigned int nBits;
-      unsigned int nNonce;
-    } block;
-    unsigned char pchPadding0[64];
-    uint256 hash1;
-    unsigned char pchPadding1[64];
-  } tmp;
-  memset(&tmp, 0, sizeof(tmp));
-
-  tmp.block.nVersion = pblock->nVersion;
-  tmp.block.hashPrevBlock = pblock->hashPrevBlock;
-  tmp.block.hashMerkleRoot = pblock->hashMerkleRoot;
-  tmp.block.nTime = pblock->nTime;
-  tmp.block.nBits = pblock->nBits;
-  tmp.block.nNonce = pblock->nNonce;
-
-  FormatHashBlocks(&tmp.block, sizeof(tmp.block));
-  FormatHashBlocks(&tmp.hash1, sizeof(tmp.hash1));
-
-  // Byte swap all the input buffer
-  for (uint32_t i = 0; i < sizeof(tmp) / sizeof(uint32_t); ++i)
-  // for (unsigned int i = 0; i < sizeof(tmp)/4; ++i)    // this is only true
-  {  // if an unsigned int
-     // is 32 bits!!?? What
-     // if it is 64 bits???????
-    ((uint32_t*)&tmp)[i] = ByteReverse(((uint32_t*)&tmp)[i]);
-  }
-  // Precalc the first half of the first hash, which stays constant
-  SHA256Transform(pmidstate, &tmp.block, pSHA256InitState);
-
-  memcpy(pdata, &tmp.block, 128);
-  memcpy(phash1, &tmp.hash1, 64);
-}
-
-void FormatHashBuffers_64bit_nTime(char* pblock, char* pmidstate, char* pdata,
-                                   char* phash1) {
-  //
-  // Pre-build hash buffers
-  //
-  struct {
-    struct block_header block;
-    unsigned char pchPadding0[64];
-    uint256 hash1;
-    unsigned char pchPadding1[64];
-  } tmp;
-  memset(&tmp, 0, sizeof(tmp));
-
-  char* pblockData = (char*)&tmp.block;
-  memcpy((void*)pblockData, (const void*)pblock, 68);
-  memcpy((void*)(pblockData + 68), (const void*)(pblock + 72), 16);
-
-  FormatHashBlocks(&tmp.block, sizeof(tmp.block));
-  FormatHashBlocks(&tmp.hash1, sizeof(tmp.hash1));
-
-  // Byte swap all the input buffer
-  for (uint32_t i = 0; i < sizeof(tmp) / sizeof(uint32_t); ++i)
-  // for (unsigned int i = 0; i < sizeof(tmp)/4; ++i)    // this is only true
-  {  // if an unsigned int
-     // is 32 bits!!?? What
-     // if it is 64 bits???????
-    ((uint32_t*)&tmp)[i] = ByteReverse(((uint32_t*)&tmp)[i]);
-  }
-  // tmp.block.nTime = (tmp.block.nTime & 0x00000000FFFFFFFF) << 32 |
-  // (tmp.block.nTime & 0xFFFFFFFF00000000) >> 32;
-  // Precalc the first half of the first hash, which stays constant
-  SHA256Transform(pmidstate, &tmp.block, pSHA256InitState);
-
-  memcpy(pdata, &tmp.block, 128);
-  memcpy(phash1, &tmp.hash1, 64);
-}
-
-bool CheckWork(CBlock* pblock, CWallet& wallet, CReserveKey& reservekey) {
-  uint256 hashBlock = pblock->GetHash();
-  uint256 hashTarget = CBigNum().SetCompact(pblock->nBits).getuint256();
-
-  if (!pblock->IsProofOfWork())
-    return error("CheckWork () : %s is not a proof-of-work block",
-                 hashBlock.GetHex().c_str());
-
-  if (hashBlock > hashTarget) {
-    return error("CheckWork () : proof-of-work not meeting target");
-  }
-
-  //// debug print
-  LogPrintf(
-      "CheckWork () : new proof-of-work block found  \n"
-      "hash: %s  \n"
-      "target: %s\n",
-      hashBlock.GetHex(), hashTarget.GetHex());
-  pblock->print();
-  LogPrintf("generated %s\n", FormatMoney(pblock->vtx[0].vout[0].nValue));
-
-  // Found a solution
-  {
-    LOCK(cs_main);
-    if (pblock->hashPrevBlock != hashBestChain)
-      return error("CheckWork () : generated block is stale");
-  }
-  // Remove key from key pool
-  reservekey.KeepKey();
-
-  // Track how many getdata requests this block gets
-  {
-    LOCK(wallet.cs_wallet);
-    wallet.mapRequestCount[hashBlock] = 0;
-  }
-
-  // Process this block the same as if we had received it from another node
-  MeasureTime processBlock;
-  CValidationState state;
-  if (!ProcessBlock(state, pblock, true, nullptr)) {
-    processBlock.mEnd.stamp();
-    LogPrintf("CheckWork(), total time for ProcessBlock = %lu us\n",
-           processBlock.getExecutionTime());
-    return error("CheckWork () : ProcessBlock, block not accepted");
-  }
-  processBlock.mEnd.stamp();
-  LogPrintf("CheckWork(), total time for ProcessBlock = %lu us\n",
-         processBlock.getExecutionTime());
-
-  return true;
-}
-
-//_____________________________________________________________________________
-//_____________________________________________________________________________
-//_____________________________________________________________________________
-//
-static bool fGenerateBitcoins = false;
-static bool fLimitProcessors = false;
-static int nLimitProcessors = -1;
-
-static string strMintMessage = "Info: Minting suspended due to locked wallet.";
-static string strMintWarning;
-
-double dHashesPerSec;
-::int64_t nHPSTimerStart;
-//_____________________________________________________________________________
-bool check_for_stop_mining(CBlockIndex* pindexPrev) {
-  if ((pindexPrev != chainActive.Tip()) || !fGenerateBitcoins || fShutdown) {
-#ifdef Yac1dot0
-    LogPrintf(
-        "new block or shutdown!\n"
-        "");
-#endif
-    return true;
-  }
-  return false;
-}
-
-//_____________________________________________________________________________
-static void YacoinMiner(CWallet* pwallet)  // here fProofOfStake is always false
-{
-  LogPrintf("CPUMiner started for proof-of-work\n");
-  SetThreadPriority(THREAD_PRIORITY_LOWEST);
-
-  // Make this thread recognisable as the mining thread
-  RenameThread("yacoin-PoW-miner");
-
-  // Each thread has its own key and counter
-  CReserveKey reservekey(pwallet);
-
-  unsigned int nExtraNonce = 0;
-
-  while (fGenerateBitcoins && nBlocksToGenerate != 0) {
-    while (IsInitialBlockDownload() ||
-           (g_connman->GetNodeCount(CConnman::CONNECTIONS_ALL) == 0 && !fTestNet  // TestNet can mine stand alone!
-            // could be that if there is more than one stand alone mining
-            // forks on the blockchain can't be resolved?
-            )) {
-      Sleep(nMillisecondsPerSecond);
-      if (fShutdown || !fGenerateBitcoins)  // someone shut off the miner
-        break;
-    }
-    if (fShutdown || !fGenerateBitcoins)  // someone shut off the miner
-      break;
-
-    while (pwallet->IsLocked()) {
-      strMintWarning = strMintMessage;
-      Sleep(nMillisecondsPerSecond);
-    }
-    strMintWarning = "";
-    //
-    // Create new block
-    //
-    unsigned int nTransactionsUpdatedLast = mempool.GetTransactionsUpdated();
-
-    CBlockIndex* pindexPrev = chainActive.Tip();
-
-    // Create new block
-    std::unique_ptr<CBlockTemplate> pblocktemplate(BlockAssembler().CreateNewBlock(pwallet));
-    if (!pblocktemplate.get())
-        return;
-    CBlock *pblock = &pblocktemplate->block;
-    if (!pblock)
-        return;
-
-    IncrementExtraNonce(pblock, pindexPrev, nExtraNonce);
-
-    bool fYac1dot0BlockOrTx = false;
-    if ((pindexPrev->nHeight + 1) >= nMainnetNewLogicBlockNumber) {
-      fYac1dot0BlockOrTx = true;
-    }
-    LogPrintf("Running YACoinMiner with %" PRIszu
-              " transaction"
-              "%s"
-              " in block (%u bytes)"
-              "\n"
-              "",
-              pblock->vtx.size(), pblock->vtx.size() > 1 ? "s" : "",
-              ::GetSerializeSize(*pblock, SER_NETWORK, PROTOCOL_VERSION));
-    //
-    // Pre-build hash buffers
-    //
-    char pmidstatebuf[32 + 16];
-    char* pmidstate = alignup<16>(pmidstatebuf);
-    char pdatabuf[128 + 16];
-    char* pdata = alignup<16>(pdatabuf);
-    char phash1buf[64 + 16];
-    char* phash1 = alignup<16>(phash1buf);
-
-    FormatHashBuffers(pblock, pmidstate, pdata, phash1);
-
-    ::int64_t& nBlockTime = *(::int64_t*)(pdata + 64 + 4);
-    unsigned int& nBlockNonce = *(unsigned int*)(pdata + 64 + 16);
-
-    Big.randomize_the_nonce(nBlockNonce);  // lazy initialization performed here
-
-    //
-    // Search
-    //
-    ::int64_t nStart = GetTime();
-
-    uint256 hashTarget =
-        (CBigNum().SetCompact(pblock->nBits)).getuint256();  // PoW hashTarget
-
-    LogPrintf("Hash target %s""\n", hashTarget.GetHex().substr(0, 16));
-
-    uint256 result;
-    unsigned int nHashesDone = 0;
-
-#ifndef _MSC_VER
-    LogPrintf("Starting mining loop\n");
-#endif
-    while (fGenerateBitcoins && nBlocksToGenerate != 0) {
-      unsigned int nNonceFound;
-
-      nNonceFound =
-          scanhash_scrypt((char*)&pblock->nVersion,
-                          // max_nonce,
-                          nHashesDone, UBEGIN(result),
-                          GetNfactor(pblock->nTime, fYac1dot0BlockOrTx),
-                          pindexPrev, &hashTarget);
-      // Check if something found
-      pblock->nNonce = nNonceFound;
-#ifdef Yac1dot0
-      LogPrintf(
-          "hash count %d"
-          "\n",
-          nHashesDone);
-#endif
-      if (result <= hashTarget) {  // Found a solution
-#ifdef _MSC_VER
-#ifdef _DEBUG
-        LogPrintf("target: %s\n", hashTarget.ToString());
-        LogPrintf("result: %s\n", result.ToString());
-#endif
-#endif
-        Yassert(result == pblock->GetHash());
-        if (!pblock->SignBlock(*pwalletMain))  // wallet is locked
-        {
-          strMintWarning = strMintMessage;
-          break;
-        }
-        strMintWarning = "";
-
-        SetThreadPriority(THREAD_PRIORITY_NORMAL);
-        if (CheckWork(pblock, *pwalletMain, reservekey)) {
-            LogPrintf(
-              "\nCPUMiner : proof-of-work block found \n"
-              "%s"
-              "\n\n\a"
-              "",
-              pblock->GetHash().ToString());
-          if (nBlocksToGenerate > 0) {
-            nBlocksToGenerate--;
-            LogPrintf("Remaining blocks to mine %d\n", nBlocksToGenerate);
-          }
-        }
-        SetThreadPriority(THREAD_PRIORITY_LOWEST);
-        break;
-      }
-      // Meter hashes/sec
-      static ::int64_t nHashCounter;
-
-      if (0 == nHPSTimerStart) nHPSTimerStart = GetTimeMillis();
-      nHashCounter += nHashesDone;
-      nHashesDone = 0;
-
-      ::int64_t nNow = GetTimeMillis();
-
-      if ((nNow - nHPSTimerStart) >
-          (40 * nMillisecondsPerSecond))  // no comment needed!
-      {
-        static CCriticalSection mining_stats;
-        {
-          LOCK(mining_stats);
-          if ((nNow - nHPSTimerStart) > (30 * nMillisecondsPerSecond)) {
-            static ::int64_t nLogTime;  // = 0
-            // if (GetTime() - nLogTime > 30 * 60)
-            if (GetTime() - nLogTime >
-                30)  // 30 seconds always true the first time!
-            {
-              dHashesPerSec =
-                  1000.0 * nHashCounter / (GetTimeMillis() - nHPSTimerStart);
-              LogPrintf(
-                  "\n"
-                  "hashmeter %3d CPU%s %.1f hash/s\n",
-                  vnThreadsRunning[THREAD_MINER],
-                  (vnThreadsRunning[THREAD_MINER] > 1) ? "s" : "",
-                  dHashesPerSec);
-              if ((nStatisticsNumberOfBlocks > 0) &&
-                  (nStatisticsNumberOfBlocks2000 > 0) &&
-                  (nStatisticsNumberOfBlocks1000 > 0) &&
-                  (nStatisticsNumberOfBlocks200 > 0) &&
-                  (nStatisticsNumberOfBlocks100 > 0)) {
-                LogPrintf("long average block period %" PRId64
-                       " sec (divisor %d)\n"
-                       "long average block period %" PRId64
-                       " sec (divisor %d)\n"
-                       "long average block period %" PRId64
-                       " sec (divisor %d)\n"
-                       "long average block period %" PRId64
-                       " sec (divisor %d)\n"
-                       "long average block period %" PRId64
-                       " sec (divisor %d)\n"
-                       "",
-                       nLongAverageBP, nStatisticsNumberOfBlocks,
-                       nLongAverageBP2000, nStatisticsNumberOfBlocks2000,
-                       nLongAverageBP1000, nStatisticsNumberOfBlocks1000,
-                       nLongAverageBP200, nStatisticsNumberOfBlocks200,
-                       nLongAverageBP100, nStatisticsNumberOfBlocks100);
-              }
-              LogPrintf("\n");
-              nHPSTimerStart = GetTimeMillis();
-              nHashCounter = 0;
-              nLogTime = GetTime();
-            }
-            Sleep(nOneMillisecond);
-          }
-        }
-      }
-      // Check for stop or if block needs to be rebuilt
-      if (check_for_stop_mining(pindexPrev) || (g_connman->GetNodeCount(CConnman::CONNECTIONS_ALL) == 0 && !fTestNet))
-        break;
-      if (fLimitProcessors &&
-          (vnThreadsRunning[THREAD_MINER] > nLimitProcessors)) {
-        return;
-      }
-
-      // Update nTime every few seconds
-      pblock->nTime = max(pindexPrev->GetMedianTimePast() + 1,
-                          pblock->GetMaxTransactionTime());
-      pblock->nTime = max(pblock->GetBlockTime(),
-                          pindexPrev->GetBlockTime() - nMaxClockDrift);
-      pblock->UpdateTime(pindexPrev);
-      nBlockTime = ByteReverse(pblock->nTime);
-
-      if (pblock->GetBlockTime() >=
-          ((::int64_t)pblock->vtx[0].nTime + nMaxClockDrift)) {
-#ifdef _MSC_VER
-        //    #ifdef _DEBUG
-        LogPrintf("block drift too far behind, restarting miner.\n");
-//    #endif
-#endif
-        break;  // need to update coinbase timestamp
-      }
-    }
-  }
-  LogPrintf("CPUMiner stopped for proof-of-work\n");
-}
-//_____________________________________________________________________________
-
-void static ThreadYacoinMiner(void* parg) {
-  CWallet* pwallet = (CWallet*)parg;  // what kind of c++ cast is this?
-  try {
-    ++vnThreadsRunning[THREAD_MINER];
-    YacoinMiner(pwallet);
-    --vnThreadsRunning[THREAD_MINER];
-  } catch (std::exception& e) {
-    --vnThreadsRunning[THREAD_MINER];
-    PrintException(&e, "ThreadYacoinMiner()");
-  } catch (...) {
-    --vnThreadsRunning[THREAD_MINER];
-    PrintException(NULL, "ThreadYacoinMiner()");
-  }
-  nHPSTimerStart = 0;
-  if (0 == vnThreadsRunning[THREAD_MINER]) dHashesPerSec = 0;
-  LogPrintf("ThreadYacoinMiner exiting, %d thread%s remaining\n",
-         vnThreadsRunning[THREAD_MINER],
-         (0 < vnThreadsRunning[THREAD_MINER])
-             ? ((1 < vnThreadsRunning[THREAD_MINER]) ? "s" : "")
-             : "s");
-}
-//_____________________________________________________________________________
-
-// here we add the missing PoW mining code from 0.4.4
-void GenerateYacoins(bool fGenerate, CWallet* pwallet, int nblocks) {
-  fGenerateBitcoins = fGenerate;
-  nLimitProcessors = gArgs.GetArg("-genproclimit", -1);
-  if (nLimitProcessors == 0) fGenerateBitcoins = false;
-  fLimitProcessors = (nLimitProcessors != -1);
-
-  if (fGenerate) {
-    nBlocksToGenerate = nblocks;
-    int nProcessors = boost::thread::hardware_concurrency();
-
-    LogPrintf("%d processors\n", nProcessors);
-    if (nProcessors < 1) nProcessors = 1;
-    if (fLimitProcessors && (nProcessors > nLimitProcessors))
-      nProcessors = nLimitProcessors;
-    int nAddThreads = nProcessors - vnThreadsRunning[THREAD_MINER];
-
-    LogPrintf("Starting %d YacoinMiner thread%s\n", nAddThreads,
-           (1 < nAddThreads) ? "s" : "");
-    for (int i = 0; i < nAddThreads; ++i) {
-      if (!NewThread(ThreadYacoinMiner, pwallet))
-        LogPrintf("Error: NewThread(ThreadBitcoinMiner) failed\n");
-      Sleep(nTenMilliseconds);
-    }
-
-    while (nBlocksToGenerate > 0) {
-      Sleep(nMillisecondsPerSecond);
-    }
-  }
-}
-//_____________________________________________________________________________
-//_____________________________________________________________________________
-#ifdef _MSC_VER
-#include "msvc_warnings.pop.h"
-#endif
->>>>>>> d40fa683
+// Copyright (c) 2009-2010 Satoshi Nakamoto
+// Copyright (c) 2009-2012 The Bitcoin developers
+// Copyright (c) 2013 The NovaCoin developers
+// Distributed under the MIT/X11 software license, see the accompanying
+// file COPYING or http://www.opensource.org/licenses/mit-license.php.
+#include "miner.h"
+
+#ifdef _MSC_VER
+#include <stdint.h>
+
+#include <memory>
+
+#include "msvc_warnings.push.h"
+#endif
+
+#include <openssl/sha.h>
+#include <algorithm>
+#include <queue>
+#include <utility>
+
+#include "amount.h"
+#include "chain.h"
+#include "chainparams.h"
+#include "coins.h"
+#include "consensus/consensus.h"
+#include "consensus/tx_verify.h"
+//#include "consensus/merkle.h"
+#include "consensus/validation.h"
+#include "hash.h"
+#include "validation.h"
+#include "net_processing.h"
+#include "policy/fees.h"
+#include "policy/feerate.h"
+#include "policy/policy.h"
+#include "pow.h"
+#include "primitives/transaction.h"
+//#include "script/standard.h"
+#include "script/script.h"
+#include "timedata.h"
+#include "txmempool.h"
+#include "util.h"
+#include "utilmoneystr.h"
+#include "validationinterface.h"
+#include "rpc/mining.h"
+
+#include "txdb.h"
+#include "kernel.h"
+#include "init.h"
+#include "random_nonce.h"
+
+#include "wallet/wallet.h"
+#include "wallet/rpcwallet.h"
+
+using std::auto_ptr;
+using std::list;
+using std::map;
+using std::max;
+using std::set;
+using std::string;
+using std::vector;
+
+//////////////////////////////////////////////////////////////////////////////
+//
+// YacoinMiner
+//
+
+uint64_t nLastBlockTx = 0;
+uint64_t nLastBlockSize = 0;
+uint64_t nMiningTimeStart = 0;
+uint64_t nHashesPerSec = 0;
+uint64_t nHashesDone = 0;
+
+int nBlocksToGenerate = -10;
+
+int static FormatHashBlocks(void* pbuffer, unsigned int len) {
+  unsigned char* pdata = (unsigned char*)pbuffer;
+  unsigned int blocks = 1 + ((len + 8) / 64);
+  unsigned char* pend = pdata + 64 * blocks;
+  memset(pdata + len, 0, 64 * blocks - len);
+  pdata[len] = 0x80;
+  unsigned int bits = len * 8;
+  pend[-1] = (bits >> 0) & 0xff;
+  pend[-2] = (bits >> 8) & 0xff;
+  pend[-3] = (bits >> 16) & 0xff;
+  pend[-4] = (bits >> 24) & 0xff;
+  return blocks;
+}
+
+static const unsigned int pSHA256InitState[8] = {
+    0x6a09e667, 0xbb67ae85, 0x3c6ef372, 0xa54ff53a,
+    0x510e527f, 0x9b05688c, 0x1f83d9ab, 0x5be0cd19};
+
+void SHA256Transform(void* pstate, void* pinput, const void* pinit) {
+  SHA256_CTX ctx;
+  unsigned char data[64];
+
+  SHA256_Init(&ctx);
+
+  for (int i = 0; i < 16; ++i)
+    ((uint32_t*)data)[i] = ByteReverse(((uint32_t*)pinput)[i]);
+
+  for (int i = 0; i < 8; ++i) ctx.h[i] = ((uint32_t*)pinit)[i];
+
+  SHA256_Update(&ctx, data, sizeof(data));
+  for (int i = 0; i < 8; ++i) ((uint32_t*)pstate)[i] = ctx.h[i];
+}
+
+// Some explaining would be appreciated
+class COrphan {
+ public:
+  CTransaction* ptx;
+  set<uint256> setDependsOn;
+  double dPriority;
+  double dFeePerKb;
+
+  COrphan(CTransaction* ptxIn) {
+    ptx = ptxIn;
+    dPriority = dFeePerKb = 0;
+  }
+
+  void print() const {
+    LogPrintf("COrphan(hash=%s, dPriority=%.1f, dFeePerKb=%.1f)\n",
+              ptx->GetHash().ToString().substr(0, 10), dPriority,
+              dFeePerKb);
+    BOOST_FOREACH (uint256 hash, setDependsOn)
+        LogPrintf("   setDependsOn %s\n", hash.ToString().substr(0, 10));
+  }
+};
+
+// We want to sort transactions by priority and fee, so:
+typedef boost::tuple<double, double, CTransaction*> TxPriority;
+class TxPriorityCompare {
+  bool byFee;
+
+ public:
+  TxPriorityCompare(bool _byFee) : byFee(_byFee) {}
+  bool operator()(const TxPriority& a, const TxPriority& b) {
+    if (byFee) {
+      if (a.get<1>() == b.get<1>()) return a.get<0>() < b.get<0>();
+      return a.get<1>() < b.get<1>();
+    } else {
+      if (a.get<0>() == b.get<0>()) return a.get<1>() < b.get<1>();
+      return a.get<0>() < b.get<0>();
+    }
+  }
+};
+
+//_____________________________________________________________________________
+
+class CdoTempoaryMockTime {
+ private:
+  CdoTempoaryMockTime(const CdoTempoaryMockTime&);
+  CdoTempoaryMockTime& operator=(const CdoTempoaryMockTime&);
+
+ public:
+  CdoTempoaryMockTime() {
+    if (false
+        //((chainActive.Tip()->nTime < YACOIN_NEW_LOGIC_SWITCH_TIME) &&
+        //!fTestNet )
+    ) {
+      SetMockTime((int64_t)(chainActive.Tip()->nTime + nOneMinuteInSeconds));
+    }
+  }
+
+  ~CdoTempoaryMockTime() {
+    if (false
+        //((chainActive.Tip()->nTime < YACOIN_NEW_LOGIC_SWITCH_TIME) &&
+        //!fTestNet )
+    ) {
+      SetMockTime(0);  // restores time to now
+    }
+  }
+};
+//_____________________________________________________________________________
+
+/* NEW IMPLEMENTATION START */
+int64_t UpdateTime(CBlockHeader* pblock, const Consensus::Params& consensusParams, const CBlockIndex* pindexPrev)
+{
+    int64_t nOldTime = pblock->nTime;
+    int64_t nNewTime = std::max(pindexPrev->GetMedianTimePast()+1, GetAdjustedTime());
+
+    if (nOldTime < nNewTime)
+        pblock->nTime = nNewTime;
+
+    return nNewTime - nOldTime;
+}
+
+BlockAssembler::BlockAssembler()
+{
+    // Largest block you're willing to create
+    nBlockMaxSize = GetMaxSize(MAX_BLOCK_SIZE);
+
+    // Maximum number of sig operations in a block you're willing to create
+    nBlockMaxSigOps = GetMaxSize(MAX_BLOCK_SIGOPS);
+}
+
+void BlockAssembler::resetBlock()
+{
+    inBlock.clear();
+
+    // Reserve space for coinbase tx
+    nBlockSigOpsCost = 100;
+    nBlockSize = 1000;
+
+    // These counters do not include coinbase tx
+    nBlockTx = 0;
+    nFees = 0;
+}
+
+// Skip entries in mapTx that are already in a block or are present
+// in mapModifiedTx (which implies that the mapTx ancestor state is
+// stale due to ancestor inclusion in the block)
+// Also skip transactions that we've already failed to add. This can happen if
+// we consider a transaction in mapModifiedTx and it fails: we can then
+// potentially consider it again while walking mapTx.  It's currently
+// guaranteed to fail again, but as a belt-and-suspenders check we put it in
+// failedTx and avoid re-evaluation, since the re-evaluation would be using
+// cached size/sigops/fee values that are not actually correct.
+bool BlockAssembler::SkipMapTxEntry(CTxMemPool::txiter it, indexed_modified_transaction_set &mapModifiedTx, CTxMemPool::setEntries &failedTx)
+{
+    assert (it != mempool.mapTx.end());
+    return mapModifiedTx.count(it) || inBlock.count(it) || failedTx.count(it);
+}
+
+void BlockAssembler::AddToBlock(CTxMemPool::txiter iter)
+{
+    pblock->vtx.emplace_back(iter->GetTx());
+    pblocktemplate->vTxFees.push_back(iter->GetFee());
+    pblocktemplate->vTxSigOpsCost.push_back(iter->GetSigOpCost());
+    nBlockSize += iter->GetTxSize();
+    ++nBlockTx;
+    nBlockSigOpsCost += iter->GetSigOpCost();
+    nFees += iter->GetFee();
+    inBlock.insert(iter);
+
+    if (fDebug && gArgs.GetBoolArg("-printpriority")) {
+        LogPrintf("fee %s txid %s\n",
+                CFeeRate(iter->GetModifiedFee(), iter->GetTxSize()).ToString(),
+                iter->GetTx().GetHash().ToString());
+    }
+}
+
+int BlockAssembler::UpdatePackagesForAdded(const CTxMemPool::setEntries& alreadyAdded,
+        indexed_modified_transaction_set &mapModifiedTx)
+{
+    int nDescendantsUpdated = 0;
+    for (const CTxMemPool::txiter it : alreadyAdded) {
+        CTxMemPool::setEntries descendants;
+        mempool.CalculateDescendants(it, descendants);
+        // Insert all descendants (not yet in block) into the modified set
+        for (CTxMemPool::txiter desc : descendants) {
+            if (alreadyAdded.count(desc))
+                continue;
+            ++nDescendantsUpdated;
+            modtxiter mit = mapModifiedTx.find(desc);
+            if (mit == mapModifiedTx.end()) {
+                CTxMemPoolModifiedEntry modEntry(desc);
+                modEntry.nSizeWithAncestors -= it->GetTxSize();
+                modEntry.nModFeesWithAncestors -= it->GetModifiedFee();
+                mapModifiedTx.insert(modEntry);
+            } else {
+                mapModifiedTx.modify(mit, update_for_parent_inclusion(it));
+            }
+        }
+    }
+    return nDescendantsUpdated;
+}
+
+void BlockAssembler::SortForBlock(const CTxMemPool::setEntries& package, CTxMemPool::txiter entry, std::vector<CTxMemPool::txiter>& sortedEntries)
+{
+    // Sort package by ancestor count
+    // If a transaction A depends on transaction B, then A's ancestor count
+    // must be greater than B's.  So this is sufficient to validly order the
+    // transactions for block inclusion.
+    sortedEntries.clear();
+    sortedEntries.insert(sortedEntries.begin(), package.begin(), package.end());
+    std::sort(sortedEntries.begin(), sortedEntries.end(), CompareTxIterByAncestorCount());
+}
+
+// This transaction selection algorithm orders the mempool based
+// on feerate of a transaction including all unconfirmed ancestors.
+// Since we don't remove transactions from the mempool as we select them
+// for block inclusion, we need an alternate method of updating the feerate
+// of a transaction with its not-yet-selected ancestors as we go.
+// This is accomplished by walking the in-mempool descendants of selected
+// transactions and storing a temporary modified state in mapModifiedTxs.
+// Each time through the loop, we compare the best transaction in
+// mapModifiedTxs with the next transaction in the mempool to decide what
+// transaction package to work on next.
+void BlockAssembler::addPackageTxs(int &nPackagesSelected, int &nDescendantsUpdated)
+{
+    // mapModifiedTx will store sorted packages after they are modified
+    // because some of their txs are already in the block
+    indexed_modified_transaction_set mapModifiedTx;
+    // Keep track of entries that failed inclusion, to avoid duplicate work
+    CTxMemPool::setEntries failedTx;
+
+    // Start by adding all descendants of previously added txs to mapModifiedTx
+    // and modifying them for their already included ancestors
+    UpdatePackagesForAdded(inBlock, mapModifiedTx);
+
+    CTxMemPool::indexed_transaction_set::index<ancestor_score>::type::iterator mi = mempool.mapTx.get<ancestor_score>().begin();
+    CTxMemPool::txiter iter;
+
+    // Limit the number of attempts to add transactions to the block when it is
+    // close to full; this is just a simple heuristic to finish quickly if the
+    // mempool has a lot of entries.
+    const int64_t MAX_CONSECUTIVE_FAILURES = 1000;
+    int64_t nConsecutiveFailed = 0;
+
+    while (mi != mempool.mapTx.get<ancestor_score>().end() || !mapModifiedTx.empty())
+    {
+        // First try to find a new transaction in mapTx to evaluate.
+        if (mi != mempool.mapTx.get<ancestor_score>().end() &&
+                SkipMapTxEntry(mempool.mapTx.project<0>(mi), mapModifiedTx, failedTx)) {
+            ++mi;
+            continue;
+        }
+
+        // Now that mi is not stale, determine which transaction to evaluate:
+        // the next entry from mapTx, or the best from mapModifiedTx?
+        bool fUsingModified = false;
+
+        modtxscoreiter modit = mapModifiedTx.get<ancestor_score>().begin();
+        if (mi == mempool.mapTx.get<ancestor_score>().end()) {
+            // We're out of entries in mapTx; use the entry from mapModifiedTx
+            iter = modit->iter;
+            fUsingModified = true;
+        } else {
+            // Try to compare the mapTx entry to the mapModifiedTx entry
+            iter = mempool.mapTx.project<0>(mi);
+            if (modit != mapModifiedTx.get<ancestor_score>().end() &&
+                    CompareModifiedEntry()(*modit, CTxMemPoolModifiedEntry(iter))) {
+                // The best entry in mapModifiedTx has higher score
+                // than the one from mapTx.
+                // Switch which transaction (package) to consider
+                iter = modit->iter;
+                fUsingModified = true;
+            } else {
+                // Either no entry in mapModifiedTx, or it's worse than mapTx.
+                // Increment mi for the next loop iteration.
+                ++mi;
+            }
+        }
+
+        // We skip mapTx entries that are inBlock, and mapModifiedTx shouldn't
+        // contain anything that is inBlock.
+        assert(!inBlock.count(iter));
+
+        uint64_t packageSize = iter->GetSizeWithAncestors();
+        CAmount packageFees = iter->GetModFeesWithAncestors();
+        int64_t packageSigOpsCost = iter->GetSigOpCostWithAncestors();
+        if (fUsingModified) {
+            packageSize = modit->nSizeWithAncestors;
+            packageFees = modit->nModFeesWithAncestors;
+            packageSigOpsCost = modit->nSigOpCostWithAncestors;
+        }
+
+        if (packageFees < GetMinFee(packageSize)) {
+            // Everything else we might consider has a lower fee rate
+            return;
+        }
+
+        if (!TestPackage(packageSize, packageSigOpsCost)) {
+            if (fUsingModified) {
+                // Since we always look at the best entry in mapModifiedTx,
+                // we must erase failed entries so that we can consider the
+                // next best entry on the next loop iteration
+                mapModifiedTx.get<ancestor_score>().erase(modit);
+                failedTx.insert(iter);
+            }
+
+            ++nConsecutiveFailed;
+
+            if (nConsecutiveFailed > MAX_CONSECUTIVE_FAILURES && nBlockSize >
+                    nBlockMaxSize - 1000) {
+                // Give up if we're close to full and haven't succeeded in a while
+                break;
+            }
+            continue;
+        }
+
+        CTxMemPool::setEntries ancestors;
+        uint64_t nNoLimit = std::numeric_limits<uint64_t>::max();
+        std::string dummy;
+        mempool.CalculateMemPoolAncestors(*iter, ancestors, nNoLimit, nNoLimit, nNoLimit, nNoLimit, dummy, false);
+
+        onlyUnconfirmed(ancestors);
+        ancestors.insert(iter);
+
+        // Test if all tx's are Final
+        if (!TestPackageTransactions(ancestors)) {
+            if (fUsingModified) {
+                mapModifiedTx.get<ancestor_score>().erase(modit);
+                failedTx.insert(iter);
+            }
+            continue;
+        }
+
+        // This transaction will make it in; reset the failed counter.
+        nConsecutiveFailed = 0;
+
+        // Package can be added. Sort the entries in a valid order.
+        std::vector<CTxMemPool::txiter> sortedEntries;
+        SortForBlock(ancestors, iter, sortedEntries);
+
+        for (size_t i=0; i<sortedEntries.size(); ++i) {
+            AddToBlock(sortedEntries[i]);
+            // Erase from the modified set, if present
+            mapModifiedTx.erase(sortedEntries[i]);
+        }
+
+        ++nPackagesSelected;
+
+        // Update transactions that depend on each of these
+        nDescendantsUpdated += UpdatePackagesForAdded(ancestors, mapModifiedTx);
+    }
+}
+
+void BlockAssembler::onlyUnconfirmed(CTxMemPool::setEntries& testSet)
+{
+    for (CTxMemPool::setEntries::iterator iit = testSet.begin(); iit != testSet.end(); ) {
+        // Only test txs not already in the block
+        if (inBlock.count(*iit)) {
+            testSet.erase(iit++);
+        }
+        else {
+            iit++;
+        }
+    }
+}
+
+bool BlockAssembler::TestPackage(uint64_t packageSize, int64_t packageSigOpsCost)
+{
+    if ((nBlockSize + packageSize) >= nBlockMaxSize)
+        return false;
+    if (nBlockSigOpsCost + packageSigOpsCost >= nBlockMaxSigOps)
+        return false;
+    return true;
+}
+
+// Perform transaction-level checks before adding to block:
+// - transaction finality (locktime)
+bool BlockAssembler::TestPackageTransactions(const CTxMemPool::setEntries& package)
+{
+    for (const CTxMemPool::txiter it : package) {
+        const CTransaction& tx = it->GetTx();
+        if (!IsFinalTx(tx, nHeight, nLockTimeCutoff))
+            return false;
+    }
+    return true;
+}
+
+std::unique_ptr<CBlockTemplate> BlockAssembler::CreateNewBlock(const CScript& scriptPubKeyIn)
+{
+    int64_t nTimeStart = GetTimeMicros();
+
+    resetBlock();
+
+    pblocktemplate.reset(new CBlockTemplate());
+
+    if(!pblocktemplate.get())
+        return nullptr;
+    pblock = &pblocktemplate->block; // pointer for convenience
+
+    // Create coinbase tx
+    CTransaction txNew;  // this uses real time
+    txNew.vin.resize(1);
+    txNew.vin[0].prevout.SetNull();
+    txNew.vout.resize(1);
+
+    txNew.vout[0].scriptPubKey = scriptPubKeyIn;
+
+    // Add coinbase tx as first transaction
+    pblock->vtx.push_back(txNew);
+
+    // Next block height
+    CBlockIndex* pindexPrev = chainActive.Tip();
+    nHeight = pindexPrev->nHeight + 1;
+
+    // Block version
+    if (chainActive.Genesis() &&
+        (chainActive.Height() + 1) >= nMainnetNewLogicBlockNumber) {
+      pblock->nVersion = VERSION_of_block_for_yac_05x_new;
+    } else {
+      pblock->nVersion = CURRENT_VERSION_of_block;
+    }
+
+    // here we can fiddle with time to try to make block generation easier
+    pblock->nTime = GetAdjustedTime();
+    const int64_t nMedianTimePast = pindexPrev->GetMedianTimePast();
+    // TODO: Support LOCKTIME_MEDIAN_TIME_PAST in future (affect consensus rule)
+    nLockTimeCutoff = (STANDARD_LOCKTIME_VERIFY_FLAGS & LOCKTIME_MEDIAN_TIME_PAST)
+                       ? nMedianTimePast
+                       : pblock->GetBlockTime();
+
+    // Add transaction to block
+    int nPackagesSelected = 0;
+    int nDescendantsUpdated = 0;
+    addPackageTxs(nPackagesSelected, nDescendantsUpdated);
+
+    int64_t nTime1 = GetTimeMicros();
+
+    // Used for getmininginfo rpc
+    nLastBlockTx = nBlockTx;
+    nLastBlockSize = nBlockSize;
+
+    if (fDebug && gArgs.GetBoolArg("-printpriority"))
+        LogPrintf("CreateNewBlock (): total size %" PRI64u "\n", nBlockSize);
+
+    // Fill in block header and subsidy for coinbase
+    pblock->hashPrevBlock = pindexPrev->GetBlockHash();
+    UpdateTime(pblock, Params().GetConsensus(), pindexPrev);
+    pblock->nBits = GetNextTargetRequired(pindexPrev, false);
+    pblock->nNonce = 0;
+    pblock->vtx[0].vout[0].nValue = GetProofOfWorkReward(pblock->nBits, 0, chainActive.Height() + 1);
+
+    LogPrintf(
+        "CreateNewBlock() packages: %.2fms (%d packages, %d updated "
+        "descendants)\n",
+        0.001 * (nTime1 - nTimeStart), nPackagesSelected, nDescendantsUpdated);
+
+    return std::move(pblocktemplate);
+}
+
+/* NEW IMPLEMENTATION END */
+
+void IncrementExtraNonce(CBlock* pblock, CBlockIndex* pindexPrev,
+                         unsigned int& nExtraNonce) {
+  // Update nExtraNonce
+  static uint256 hashPrevBlock;
+  if (hashPrevBlock != pblock->hashPrevBlock) {
+    nExtraNonce = 0;
+    hashPrevBlock = pblock->hashPrevBlock;
+  }
+  ++nExtraNonce;
+
+  unsigned int nHeight =
+      pindexPrev->nHeight +
+      1;  // Height first in coinbase required for block.version=2
+
+  pblock->vtx[0].vin[0].scriptSig =
+      (CScript() << nHeight << CScriptNum(nExtraNonce)) + COINBASE_FLAGS;
+  Yassert(pblock->vtx[0].vin[0].scriptSig.size() <= 100);
+  pblock->hashMerkleRoot = pblock->BuildMerkleTree();
+}
+
+void FormatHashBuffers(CBlock* pblock, char* pmidstate, char* pdata,
+                       char* phash1) {
+  //
+  // Pre-build hash buffers
+  //
+  struct {
+    struct unnamed2 {
+      int nVersion;
+      uint256 hashPrevBlock;
+      uint256 hashMerkleRoot;
+      unsigned int nTime;
+      unsigned int nBits;
+      unsigned int nNonce;
+    } block;
+    unsigned char pchPadding0[64];
+    uint256 hash1;
+    unsigned char pchPadding1[64];
+  } tmp;
+  memset(&tmp, 0, sizeof(tmp));
+
+  tmp.block.nVersion = pblock->nVersion;
+  tmp.block.hashPrevBlock = pblock->hashPrevBlock;
+  tmp.block.hashMerkleRoot = pblock->hashMerkleRoot;
+  tmp.block.nTime = pblock->nTime;
+  tmp.block.nBits = pblock->nBits;
+  tmp.block.nNonce = pblock->nNonce;
+
+  FormatHashBlocks(&tmp.block, sizeof(tmp.block));
+  FormatHashBlocks(&tmp.hash1, sizeof(tmp.hash1));
+
+  // Byte swap all the input buffer
+  for (uint32_t i = 0; i < sizeof(tmp) / sizeof(uint32_t); ++i)
+  // for (unsigned int i = 0; i < sizeof(tmp)/4; ++i)    // this is only true
+  {  // if an unsigned int
+     // is 32 bits!!?? What
+     // if it is 64 bits???????
+    ((uint32_t*)&tmp)[i] = ByteReverse(((uint32_t*)&tmp)[i]);
+  }
+  // Precalc the first half of the first hash, which stays constant
+  SHA256Transform(pmidstate, &tmp.block, pSHA256InitState);
+
+  memcpy(pdata, &tmp.block, 128);
+  memcpy(phash1, &tmp.hash1, 64);
+}
+
+void FormatHashBuffers_64bit_nTime(char* pblock, char* pmidstate, char* pdata,
+                                   char* phash1) {
+  //
+  // Pre-build hash buffers
+  //
+  struct {
+    struct block_header block;
+    unsigned char pchPadding0[64];
+    uint256 hash1;
+    unsigned char pchPadding1[64];
+  } tmp;
+  memset(&tmp, 0, sizeof(tmp));
+
+  char* pblockData = (char*)&tmp.block;
+  memcpy((void*)pblockData, (const void*)pblock, 68);
+  memcpy((void*)(pblockData + 68), (const void*)(pblock + 72), 16);
+
+  FormatHashBlocks(&tmp.block, sizeof(tmp.block));
+  FormatHashBlocks(&tmp.hash1, sizeof(tmp.hash1));
+
+  // Byte swap all the input buffer
+  for (uint32_t i = 0; i < sizeof(tmp) / sizeof(uint32_t); ++i)
+  // for (unsigned int i = 0; i < sizeof(tmp)/4; ++i)    // this is only true
+  {  // if an unsigned int
+     // is 32 bits!!?? What
+     // if it is 64 bits???????
+    ((uint32_t*)&tmp)[i] = ByteReverse(((uint32_t*)&tmp)[i]);
+  }
+  // tmp.block.nTime = (tmp.block.nTime & 0x00000000FFFFFFFF) << 32 |
+  // (tmp.block.nTime & 0xFFFFFFFF00000000) >> 32;
+  // Precalc the first half of the first hash, which stays constant
+  SHA256Transform(pmidstate, &tmp.block, pSHA256InitState);
+
+  memcpy(pdata, &tmp.block, 128);
+  memcpy(phash1, &tmp.hash1, 64);
+}
+
+bool CheckWork(CBlock* pblock, CWallet& wallet, CReserveKey& reservekey) {
+  uint256 hashBlock = pblock->GetHash();
+  uint256 hashTarget = CBigNum().SetCompact(pblock->nBits).getuint256();
+
+  if (!pblock->IsProofOfWork())
+    return error("CheckWork () : %s is not a proof-of-work block",
+                 hashBlock.GetHex().c_str());
+
+  if (hashBlock > hashTarget) {
+    return error("CheckWork () : proof-of-work not meeting target");
+  }
+
+  //// debug print
+  LogPrintf(
+      "CheckWork () : new proof-of-work block found  \n"
+      "hash: %s  \n"
+      "target: %s\n",
+      hashBlock.GetHex(), hashTarget.GetHex());
+  pblock->print();
+  LogPrintf("generated %s\n", FormatMoney(pblock->vtx[0].vout[0].nValue));
+
+  // Found a solution
+  {
+    LOCK(cs_main);
+    if (pblock->hashPrevBlock != chainActive.Tip()->blockHash)
+      return error("CheckWork () : generated block is stale");
+  }
+  // Remove key from key pool
+  reservekey.KeepKey();
+
+  // Track how many getdata requests this block gets
+  {
+    LOCK(wallet.cs_wallet);
+    wallet.mapRequestCount[hashBlock] = 0;
+  }
+
+  // Process this block the same as if we had received it from another node
+  MeasureTime processBlock;
+  const std::shared_ptr<const CBlock> blockptr = std::make_shared<CBlock>(*pblock);
+  bool fAccepted = ProcessNewBlock(Params(), blockptr, true, nullptr);
+  if (!fAccepted) {
+    processBlock.mEnd.stamp();
+    LogPrintf("CheckWork(), total time for ProcessBlock = %lu us\n",
+           processBlock.getExecutionTime());
+    return error("CheckWork () : ProcessBlock, block not accepted");
+  }
+  processBlock.mEnd.stamp();
+  LogPrintf("CheckWork(), total time for ProcessBlock = %lu us\n",
+         processBlock.getExecutionTime());
+
+  return true;
+}
+
+//_____________________________________________________________________________
+//_____________________________________________________________________________
+//_____________________________________________________________________________
+//
+static bool fLimitProcessors = false;
+static int nLimitProcessors = -1;
+
+//_____________________________________________________________________________
+bool check_for_stop_mining(CBlockIndex* pindexPrev) {
+  if ((pindexPrev != chainActive.Tip()) || !fGenerateYacoins || fShutdown) {
+#ifdef Yac1dot0
+    LogPrintf(
+        "new block or shutdown!\n"
+        "");
+#endif
+    return true;
+  }
+  return false;
+}
+
+//_____________________________________________________________________________
+static void YacoinMiner() // here fProofOfStake is always false
+{
+    LogPrintf("YacoinMiner -- started\n");
+    SetThreadPriority(THREAD_PRIORITY_LOWEST);
+
+    // Make this thread recognisable as the mining thread
+    RenameThread("yacoin-miner");
+
+    unsigned int nExtraNonce = 0;
+
+    CWallet * pWallet = NULL;
+
+#ifdef ENABLE_WALLET
+    pWallet = GetFirstWallet();
+
+
+    if (!EnsureWalletIsAvailable(pWallet, false)) {
+        LogPrintf("YacoinMiner -- Wallet not available\n");
+    }
+#endif
+
+    if (pWallet == NULL)
+    {
+        LogPrintf("pWallet is NULL\n");
+        return;
+    }
+
+    // Each thread has its own key and counter
+    CReserveKey reservekey(pWallet);
+    std::shared_ptr<CReserveScript> coinbase_script;
+    pWallet->GetScriptForMining(coinbase_script);
+
+    if (!coinbase_script)
+        LogPrintf("coinbaseScript is NULL\n");
+
+    if (coinbase_script->reserveScript.empty())
+        LogPrintf("coinbaseScript is empty\n");
+
+    try {
+        // Throw an error if no script was provided.  This can happen
+        // due to some internal error but also if the keypool is empty.
+        // In the latter case, already the pointer is NULL.
+        if (!coinbase_script || coinbase_script->reserveScript.empty())
+        {
+            throw std::runtime_error("No coinbase script available (mining requires a wallet)");
+        }
+
+        LogPrintf("Starting mining loop\n");
+        while (fGenerateYacoins && nBlocksToGenerate != 0) {
+            while (IsInitialBlockDownload() || (g_connman->GetNodeCount(CConnman::CONNECTIONS_ALL) == 0 && !fTestNet)) {
+                Sleep(nMillisecondsPerSecond);
+                if (fShutdown || !fGenerateYacoins) // someone shut off the miner
+                    break;
+            }
+
+            if (fShutdown || !fGenerateYacoins) // someone shut off the miner
+                break;
+
+            while (pWallet->IsLocked()) {
+                Sleep(nMillisecondsPerSecond);
+            }
+            //
+            // Create new block
+            //
+            unsigned int nTransactionsUpdatedLast = mempool.GetTransactionsUpdated();
+            CBlockIndex * pindexPrev = chainActive.Tip();
+
+            // Create new block
+            std::unique_ptr < CBlockTemplate > pblocktemplate(BlockAssembler().CreateNewBlock(coinbase_script->reserveScript));
+            if (!pblocktemplate.get())
+            {
+                LogPrintf("YacoinMiner -- Keypool ran out, please call keypoolrefill before restarting the mining thread\n");
+                return;
+            }
+
+            CBlock * pblock = &pblocktemplate->block;
+            IncrementExtraNonce(pblock, pindexPrev, nExtraNonce);
+
+            bool fYac1dot0BlockOrTx = false;
+            if ((pindexPrev->nHeight + 1) >= nMainnetNewLogicBlockNumber) {
+                fYac1dot0BlockOrTx = true;
+            }
+
+            LogPrintf("Running YACoinMiner with %u transactions in block (%u bytes)\n", pblock->vtx.size(), ::GetSerializeSize( * pblock, SER_NETWORK, PROTOCOL_VERSION));
+
+            //
+            // Search
+            //
+            ::int64_t nStart = GetTime();
+            uint256 hashTarget = (CBigNum().SetCompact(pblock->nBits)).getuint256(); // PoW hashTarget
+            LogPrintf("Hash target %s\n", hashTarget.GetHex().substr(0, 16));
+            uint256 hash;
+
+            while (fGenerateYacoins && nBlocksToGenerate != 0) {
+                hash = pblock->GetHash();
+                if (hash <= hashTarget) { // Found a solution
+                    LogPrintf("target: %s\n", hashTarget.ToString());
+                    LogPrintf("result: %s\n", hash.ToString());
+                    Yassert(hash == pblock->GetHash());
+                    if (!pblock->SignBlock( * pWallet)) // wallet is locked
+                    {
+                        break;
+                    }
+
+                    // Found a solution
+                    SetThreadPriority(THREAD_PRIORITY_NORMAL);
+                    if (CheckWork(pblock, * pWallet, reservekey)) {
+                        LogPrintf("YacoinMiner:\n  proof-of-work found\n  hash: %s\n  target: %s\n", hash.GetHex(), hashTarget.GetHex());
+
+                        if (nBlocksToGenerate > 0) {
+                            nBlocksToGenerate--;
+                            LogPrintf("Remaining blocks to mine %d\n", nBlocksToGenerate);
+                        }
+                    }
+                    SetThreadPriority(THREAD_PRIORITY_LOWEST);
+                    break;
+                }
+                pblock->nNonce += 1;
+                nHashesDone += 1;
+
+                // Meter hashes/sec
+                ::int64_t nNow = GetTimeMicros();
+                static CCriticalSection mining_stats;
+                {
+                    LOCK(mining_stats);
+                    if ((nNow - nMiningTimeStart) > (60 * 1000000)) {
+                        nHashesPerSec = nHashesDone / (((GetTimeMicros() - nMiningTimeStart) / 1000000) + 1);
+                        LogPrintf("hash count %d\n", nHashesDone);
+                        LogPrintf("hashmeter %.1f hash/s\n", nHashesPerSec);
+                        nMiningTimeStart = GetTimeMicros();
+                        nHashesDone = 0;
+                    }
+                }
+
+                // Check for stop or if block needs to be rebuilt
+                boost::this_thread::interruption_point();
+                if (pblock->nNonce >= 0xffff0000)
+                    break;
+                if (mempool.GetTransactionsUpdated() != nTransactionsUpdatedLast && GetTime() - nStart > 60)
+                    break;
+                if (pindexPrev != chainActive.Tip() || !fGenerateYacoins || fShutdown)
+                    break;
+                if (g_connman->GetNodeCount(CConnman::CONNECTIONS_ALL) == 0 && !fTestNet)
+                    break;
+
+                // Update nTime every few seconds
+                pblock->nTime = max(pindexPrev->GetMedianTimePast() + 1, pblock->GetMaxTransactionTime());
+                pblock->nTime = max(pblock->GetBlockTime(), pindexPrev->GetBlockTime() - nMaxClockDrift);
+                pblock->UpdateTime(pindexPrev);
+
+                if (pblock->GetBlockTime() >= ((::int64_t) pblock->vtx[0].nTime + nMaxClockDrift)) {
+                    LogPrintf("block drift too far behind, restarting miner.\n");
+                    break; // need to update coinbase timestamp
+                }
+            }
+        }
+    }
+    catch (const boost::thread_interrupted&)
+    {
+        LogPrintf("YacoinMiner -- terminated\n");
+    }
+    catch (const std::runtime_error &e)
+    {
+        LogPrintf("YacoinMiner -- runtime error: %s\n", e.what());
+    }
+
+    LogPrintf("YacoinMiner stopped for proof-of-work\n");
+}
+
+int GenerateYacoins(bool fGenerate, int nThreads, int nblocks)
+{
+    static boost::thread_group* minerThreads = NULL;
+
+    int numCores = GetNumCores();
+    if (nThreads < 0)
+        nThreads = numCores;
+    LogPrintf("%d processors\n", numCores);
+
+    if (minerThreads != NULL)
+    {
+        fGenerateYacoins = false;
+        minerThreads->interrupt_all();
+        minerThreads->join_all();
+        delete minerThreads;
+        minerThreads = NULL;
+    }
+
+    if (nThreads == 0 || !fGenerate)
+        return numCores;
+
+    minerThreads = new boost::thread_group();
+    nBlocksToGenerate = nblocks;
+    fGenerateYacoins = fGenerate;
+    nLimitProcessors = gArgs.GetArg("-genproclimit", DEFAULT_GENERATE_THREADS);
+
+    //Reset metrics
+    nMiningTimeStart = GetTimeMicros();
+    nHashesDone = 0;
+    nHashesPerSec = 0;
+
+    LogPrintf("Starting %d YacoinMiner thread%s\n", nThreads, (1 < nThreads) ? "s" : "");
+    for (int i = 0; i < nThreads; i++){
+        minerThreads->create_thread(&YacoinMiner);
+    }
+
+    while (nBlocksToGenerate > 0) {
+      Sleep(nMillisecondsPerSecond);
+    }
+
+    return(numCores);
+}