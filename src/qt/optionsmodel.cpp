--- conflicted
+++ resolved
@@ -38,7 +38,6 @@
 void OptionsModel::addOverriddenOption(const std::string &option)
 {
     strOverriddenByCommandLine += QString::fromStdString(option) + "=" + QString::fromStdString(gArgs.GetArg(option, "")) + " ";
-<<<<<<< HEAD
 }
 
 // Writes all missing QSettings with their default values
@@ -170,15 +169,12 @@
     QSettings dst(GUIUtil::boostPathToQString(filename), QSettings::IniFormat);
     dst.clear();
     CopySettings(dst, src);
-=======
->>>>>>> d40fa683
 }
 
 void OptionsModel::Reset()
 {
     QSettings settings;
 
-<<<<<<< HEAD
     // Backup old settings to chain-specific datadir for troubleshooting
     BackupSettings(GetDataDir(true) / "guisettings.ini.bak", settings);
 
@@ -198,59 +194,6 @@
     // default setting for OptionsModel::StartAtStartup - disabled
     if (GUIUtil::GetStartOnSystemStartup())
         GUIUtil::SetStartOnSystemStartup(false);
-=======
-    // These are Qt-only settings:
-    nDisplayUnit = settings.value("nDisplayUnit", BitcoinUnits::BTC).toInt();
-    bDisplayAddresses = settings.value("bDisplayAddresses", false).toBool();
-    if (!settings.contains("strThirdPartyTxUrls")) {
-        if(fTestNet)
-            settings.setValue("strThirdPartyTxUrls", "");
-        else
-            settings.setValue("strThirdPartyTxUrls", "https://coinplorer.com/YAC/Transactions/%s");
-    }
-    strThirdPartyTxUrls = settings.value("strThirdPartyTxUrls", "https://coinplorer.com/YAC/Transactions/%s").toString();
-    fMinimizeToTray = settings.value("fMinimizeToTray", false).toBool();
-    fMinimizeOnClose = settings.value("fMinimizeOnClose", false).toBool();
-    fCoinControlFeatures = settings.value("fCoinControlFeatures", false).toBool();
-    nTransactionFee = settings.value("nTransactionFee").toLongLong();
-    language = settings.value("language", "").toString();
-
-    // Network
-    if (!settings.contains("fUseUPnP"))
-        settings.setValue("fUseUPnP", DEFAULT_UPNP);
-    if (!gArgs.SoftSetBoolArg("-upnp", settings.value("fUseUPnP").toBool()))
-        addOverriddenOption("-upnp");
-
-    if (!settings.contains("fListen"))
-        settings.setValue("fListen", DEFAULT_LISTEN);
-    if (!gArgs.SoftSetBoolArg("-listen", settings.value("fListen").toBool()))
-        addOverriddenOption("-listen");
-
-    if (!settings.contains("fUseProxy"))
-        settings.setValue("fUseProxy", false);
-    if (!settings.contains("addrProxy"))
-        settings.setValue("addrProxy", "127.0.0.1:9050");
-    // Only try to set -proxy, if user has enabled fUseProxy
-    if (settings.value("fUseProxy").toBool() && !gArgs.SoftSetArg("-proxy", settings.value("addrProxy").toString().toStdString()))
-        addOverriddenOption("-proxy");
-    else if(!settings.value("fUseProxy").toBool() && !gArgs.GetArg("-proxy", "").empty())
-        addOverriddenOption("-proxy");
-
-    if (!settings.contains("fUseSeparateProxyTor"))
-        settings.setValue("fUseSeparateProxyTor", false);
-    if (!settings.contains("addrSeparateProxyTor"))
-        settings.setValue("addrSeparateProxyTor", "127.0.0.1:9050");
-    // Only try to set -onion, if user has enabled fUseSeparateProxyTor
-    if (settings.value("fUseSeparateProxyTor").toBool() && !gArgs.SoftSetArg("-onion", settings.value("addrSeparateProxyTor").toString().toStdString()))
-        addOverriddenOption("-onion");
-    else if(!settings.value("fUseSeparateProxyTor").toBool() && !gArgs.GetArg("-onion", "").empty())
-        addOverriddenOption("-onion");
-
-    if (settings.contains("detachDB"))
-        gArgs.SoftSetBoolArg("-detachdb", settings.value("detachDB").toBool());
-    if (!language.isEmpty())
-        gArgs.SoftSetArg("-lang", language.toStdString());
->>>>>>> d40fa683
 }
 
 int OptionsModel::rowCount(const QModelIndex & parent) const
@@ -279,11 +222,7 @@
             return false;
 #endif
         case MinimizeOnClose:
-<<<<<<< HEAD
             return fMinimizeOnClose;
-=======
-            return QVariant(fMinimizeOnClose);
->>>>>>> d40fa683
 
         // default proxy
         case ProxyUse:
@@ -312,16 +251,11 @@
             QStringList strlIpPort = settings.value("addrSeparateProxyTor").toString().split(":", QString::SkipEmptyParts);
             return strlIpPort.at(1);
         }
-<<<<<<< HEAD
 
 #ifdef ENABLE_WALLET
         case SpendZeroConfChange:
             return settings.value("bSpendZeroConfChange");
 #endif
-=======
-        case Fee:
-            return QVariant(static_cast<qlonglong>(nTransactionFee));
->>>>>>> d40fa683
         case DisplayUnit:
             return nDisplayUnit;
         case ThirdPartyTxUrls:
@@ -372,10 +306,6 @@
             fMinimizeOnClose = value.toBool();
             settings.setValue("fMinimizeOnClose", fMinimizeOnClose);
             break;
-<<<<<<< HEAD
-
-=======
->>>>>>> d40fa683
         // default proxy
         case ProxyUse:
             if (settings.value("fUseProxy") != value) {
@@ -497,24 +427,8 @@
     return successful;
 }
 
-<<<<<<< HEAD
 /** Updates current unit in memory, settings and emits displayUnitChanged(newUnit) signal */
 void OptionsModel::setDisplayUnit(const QVariant &value)
-=======
-void OptionsModel::setRestartRequired(bool fRequired)
-{
-    QSettings settings;
-    return settings.setValue("fRestartRequired", fRequired);
-}
-
-bool OptionsModel::isRestartRequired()
-{
-    QSettings settings;
-    return settings.value("fRestartRequired", false).toBool();
-}
-
-qint64 OptionsModel::getTransactionFee()
->>>>>>> d40fa683
 {
     if (!value.isNull())
     {
