--- conflicted
+++ resolved
@@ -116,13 +116,9 @@
 public Q_SLOTS:
     void updateTimer();
     void updateNumConnections(int numConnections);
-<<<<<<< HEAD
     void updateNetworkActive(bool networkActive);
     void updateAlert();
     void updateBanlist();
-=======
-    void updateAlert();
->>>>>>> d40fa683
 };
 
 #endif // BITCOIN_QT_CLIENTMODEL_H