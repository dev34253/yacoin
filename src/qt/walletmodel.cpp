// Copyright (c) 2011-2016 The Bitcoin Core developers
// Copyright (c) 2017-2025 The Yacoin Core developers
// Distributed under the MIT software license, see the accompanying
// file COPYING or http://www.opensource.org/licenses/mit-license.php.

#include "walletmodel.h"

#include "addresstablemodel.h"
#include "consensus/validation.h"
#include "guiconstants.h"
#include "guiutil.h"
#include "optionsmodel.h"
#include "paymentserver.h"
#include "recentrequeststablemodel.h"
#include "sendcoinsdialog.h"
#include "transactiontablemodel.h"

#include "base58.h"
#include "chain.h"
#include "keystore.h"
#include "validation.h"
#include "net.h" // for g_connman
#include "policy/fees.h"
//#include "policy/rbf.h"
#include "sync.h"
#include "ui_interface.h"
#include "util.h" // for GetBoolArg
#include "wallet/coincontrol.h"
//#include "wallet/feebumper.h"
#include "wallet/wallet.h"
#include "wallet/walletdb.h" // for BackupWallet

#include <stdint.h>

#include <QDebug>
#include <QMessageBox>
#include <QSet>
#include <QTimer>


WalletModel::WalletModel(const PlatformStyle *platformStyle, CWallet *_wallet, OptionsModel *_optionsModel, QObject *parent) :
    QObject(parent), wallet(_wallet), optionsModel(_optionsModel), addressTableModel(0),
    transactionTableModel(0),
    recentRequestsTableModel(0),
    cachedBalance(0), cachedUnconfirmedBalance(0), cachedImmatureBalance(0),
    cachedEncryptionStatus(Unencrypted),
    cachedNumBlocks(0)
{
    fHaveWatchOnly = wallet->HaveWatchOnly();
    fForceCheckBalanceChanged = false;

    addressTableModel = new AddressTableModel(wallet, this);
    transactionTableModel = new TransactionTableModel(platformStyle, wallet, this);
    recentRequestsTableModel = new RecentRequestsTableModel(wallet, this);

    // This timer will be fired repeatedly to update the balance
    pollTimer = new QTimer(this);
    connect(pollTimer, SIGNAL(timeout()), this, SLOT(pollBalanceChanged()));
    pollTimer->start(MODEL_UPDATE_DELAY);

    subscribeToCoreSignals();
}

WalletModel::~WalletModel()
{
    unsubscribeFromCoreSignals();
}

CAmount WalletModel::getBalance(const CCoinControl *coinControl) const
{
    if (coinControl)
    {
        return wallet->GetAvailableBalance(coinControl);
    }

    return wallet->GetBalance();
}

CAmount WalletModel::getUnconfirmedBalance() const
{
    return wallet->GetUnconfirmedBalance();
}

CAmount WalletModel::getImmatureBalance() const
{
    return wallet->GetImmatureBalance();
}

bool WalletModel::haveWatchOnly() const
{
    return fHaveWatchOnly;
}

CAmount WalletModel::getWatchBalance() const
{
    return wallet->GetWatchOnlyBalance();
}

CAmount WalletModel::getWatchUnconfirmedBalance() const
{
    return wallet->GetUnconfirmedWatchOnlyBalance();
}

CAmount WalletModel::getWatchImmatureBalance() const
{
    return wallet->GetImmatureWatchOnlyBalance();
}

void WalletModel::updateStatus()
{
    EncryptionStatus newEncryptionStatus = getEncryptionStatus();

    if(cachedEncryptionStatus != newEncryptionStatus)
        Q_EMIT encryptionStatusChanged(newEncryptionStatus);
}

void WalletModel::pollBalanceChanged()
{
<<<<<<< HEAD
    // Get required locks upfront. This avoids the GUI from getting stuck on
    // periodical polls if the core is holding the locks for a longer time -
    // for example, during a wallet rescan.
    TRY_LOCK(cs_main, lockMain);
    if(!lockMain)
        return;
    TRY_LOCK(wallet->cs_wallet, lockWallet);
    if(!lockWallet)
        return;

    if(fForceCheckBalanceChanged || chainActive.Height() != cachedNumBlocks)
=======
    if(chainActive.Height() != cachedNumBlocks)
>>>>>>> d40fa683
    {
        fForceCheckBalanceChanged = false;

        // Balance and number of transactions might have changed
        cachedNumBlocks = chainActive.Height();
<<<<<<< HEAD

=======
>>>>>>> d40fa683
        checkBalanceChanged();
        if(transactionTableModel)
            transactionTableModel->updateConfirmations();
    }
}

void WalletModel::checkBalanceChanged()
{
    CAmount newBalance = getBalance();
    CAmount newUnconfirmedBalance = getUnconfirmedBalance();
    CAmount newImmatureBalance = getImmatureBalance();
    CAmount newWatchOnlyBalance = 0;
    CAmount newWatchUnconfBalance = 0;
    CAmount newWatchImmatureBalance = 0;
    if (haveWatchOnly())
    {
        newWatchOnlyBalance = getWatchBalance();
        newWatchUnconfBalance = getWatchUnconfirmedBalance();
        newWatchImmatureBalance = getWatchImmatureBalance();
    }

    if(cachedBalance != newBalance || cachedUnconfirmedBalance != newUnconfirmedBalance || cachedImmatureBalance != newImmatureBalance ||
        cachedWatchOnlyBalance != newWatchOnlyBalance || cachedWatchUnconfBalance != newWatchUnconfBalance || cachedWatchImmatureBalance != newWatchImmatureBalance)
    {
        cachedBalance = newBalance;
        cachedUnconfirmedBalance = newUnconfirmedBalance;
        cachedImmatureBalance = newImmatureBalance;
        cachedWatchOnlyBalance = newWatchOnlyBalance;
        cachedWatchUnconfBalance = newWatchUnconfBalance;
        cachedWatchImmatureBalance = newWatchImmatureBalance;
        Q_EMIT balanceChanged(newBalance, newUnconfirmedBalance, newImmatureBalance,
                            newWatchOnlyBalance, newWatchUnconfBalance, newWatchImmatureBalance);
    }
}

void WalletModel::updateTransaction()
{
    // Balance and number of transactions might have changed
    fForceCheckBalanceChanged = true;
}

void WalletModel::updateAddressBook(const QString &address, const QString &label,
        bool isMine, const QString &purpose, int status)
{
    if(addressTableModel)
        addressTableModel->updateEntry(address, label, isMine, purpose, status);
}

void WalletModel::updateWatchOnlyFlag(bool fHaveWatchonly)
{
    fHaveWatchOnly = fHaveWatchonly;
    Q_EMIT notifyWatchonlyChanged(fHaveWatchonly);
}

bool WalletModel::validateAddress(const QString &address)
{
    CBitcoinAddress addressParsed(address.toStdString());
    return addressParsed.IsValid();
}

WalletModel::SendCoinsReturn WalletModel::prepareTransaction(WalletModelTransaction &transaction, const CCoinControl& coinControl)
{
    CAmount total = 0;
    bool fSubtractFeeFromAmount = false;
    QList<SendCoinsRecipient> recipients = transaction.getRecipients();
    std::vector<CRecipient> vecSend;

    if(recipients.empty())
    {
        return OK;
    }

    QSet<QString> setAddress; // Used to detect duplicates
    int nAddresses = 0;

    // Pre-check input data for validity
    for (const SendCoinsRecipient &rcp : recipients)
    {
        if (rcp.fSubtractFeeFromAmount)
            fSubtractFeeFromAmount = true;

        if (rcp.paymentRequest.IsInitialized())
        {   // PaymentRequest...
            CAmount subtotal = 0;
            const payments::PaymentDetails& details = rcp.paymentRequest.getDetails();
            for (int i = 0; i < details.outputs_size(); i++)
            {
                const payments::Output& out = details.outputs(i);
                if (out.amount() <= 0) continue;
                subtotal += out.amount();
                const unsigned char* scriptStr = (const unsigned char*)out.script().data();
                CScript scriptPubKey(scriptStr, scriptStr+out.script().size());
                CAmount nAmount = out.amount();
                CRecipient recipient = {scriptPubKey, nAmount, rcp.fSubtractFeeFromAmount};
                vecSend.push_back(recipient);
            }
            if (subtotal <= 0)
            {
                return InvalidAmount;
            }
            total += subtotal;
        }
        else
        {   // User-entered bitcoin address / amount:
            if(!validateAddress(rcp.address))
            {
                return InvalidAddress;
            }
            if(rcp.amount <= 0)
            {
                return InvalidAmount;
            }
            setAddress.insert(rcp.address);
            ++nAddresses;

            CScript scriptPubKey = GetScriptForDestination(CBitcoinAddress(rcp.address.toStdString()).Get());
            CRecipient recipient = {scriptPubKey, rcp.amount, rcp.fSubtractFeeFromAmount};
            vecSend.push_back(recipient);

            total += rcp.amount;
        }
    }
    if(setAddress.size() != nAddresses)
    {
        return DuplicateAddress;
    }

    CAmount nBalance = getBalance(&coinControl);

    if(total > nBalance)
    {
        return AmountExceedsBalance;
    }

    {
        LOCK2(cs_main, wallet->cs_wallet);

<<<<<<< HEAD
        transaction.newPossibleKeyChange(wallet);

        CAmount nFeeRequired = 0;
        int nChangePosRet = -1;
        std::string strFailReason;

        CWalletTx *newTx = transaction.getTransaction();
        CReserveKey *keyChange = transaction.getPossibleKeyChange();
        bool fCreated = wallet->CreateTransaction(vecSend, *newTx, *keyChange, nFeeRequired, nChangePosRet, strFailReason, coinControl);
        transaction.setTransactionFee(nFeeRequired);
        if (fSubtractFeeFromAmount && fCreated)
            transaction.reassignAmounts(nChangePosRet);
=======
        // Sendmany
        std::vector<CRecipient> vecSend;
        foreach(const SendCoinsRecipient &rcp, recipients)
        {
            CScript scriptPubKey;
            scriptPubKey.SetDestination(CBitcoinAddress(rcp.address.toStdString()).Get());
            CRecipient recipient = {scriptPubKey, rcp.amount, false};
            vecSend.push_back(recipient);
        }

        CWalletTx wtx;
        CReserveKey keyChange(wallet);
        int64_t nFeeRequired = 0;
        int nChangePosRet = -1;
        std::string strFailReason;
        bool fCreated = wallet->CreateTransaction(vecSend, wtx, keyChange, nFeeRequired, nChangePosRet, strFailReason, *coinControl, NULL, true);
>>>>>>> d40fa683

        if(!fCreated)
        {
            if(!fSubtractFeeFromAmount && (total + nFeeRequired) > nBalance)
            {
                return SendCoinsReturn(AmountWithFeeExceedsBalance);
            }
            Q_EMIT message(tr("Send Coins"), QString::fromStdString(strFailReason),
                         CClientUIInterface::MSG_ERROR);
            return TransactionCreationFailed;
        }

        // reject absurdly high fee. (This can never happen because the
        // wallet caps the fee at maxTxFee. This merely serves as a
        // belt-and-suspenders check)
        if (nFeeRequired > maxTxFee)
            return AbsurdFee;
    }

    return SendCoinsReturn(OK);
}

WalletModel::SendCoinsReturn WalletModel::sendCoins(WalletModelTransaction &transaction)
{
    QByteArray transaction_array; /* store serialized transaction */

    {
        LOCK2(cs_main, wallet->cs_wallet);
        CWalletTx *newTx = transaction.getTransaction();

        for (const SendCoinsRecipient &rcp : transaction.getRecipients())
        {
            if (rcp.paymentRequest.IsInitialized())
            {
                // Make sure any payment requests involved are still valid.
                if (PaymentServer::verifyExpired(rcp.paymentRequest.getDetails())) {
                    return PaymentRequestExpired;
                }

                // Store PaymentRequests in wtx.vOrderForm in wallet.
                std::string key("PaymentRequest");
                std::string value;
                rcp.paymentRequest.SerializeToString(&value);
                newTx->vOrderForm.push_back(make_pair(key, value));
            }
            else if (!rcp.message.isEmpty()) // Message from normal bitcoin:URI (bitcoin:123...?message=example)
                newTx->vOrderForm.push_back(make_pair("Message", rcp.message.toStdString()));
        }

        CReserveKey *keyChange = transaction.getPossibleKeyChange();
        CValidationState state;
        if(!wallet->CommitTransaction(*newTx, *keyChange, g_connman.get(), state))
            return SendCoinsReturn(TransactionCommitFailed, QString::fromStdString(state.GetRejectReason()));

        CDataStream ssTx(SER_NETWORK, PROTOCOL_VERSION);
        ssTx << *newTx->tx;
        transaction_array.append(&(ssTx[0]), ssTx.size());
    }

    // Add addresses / update labels that we've sent to the address book,
    // and emit coinsSent signal for each recipient
    for (const SendCoinsRecipient &rcp : transaction.getRecipients())
    {
        // Don't touch the address book when we have a payment request
        if (!rcp.paymentRequest.IsInitialized())
        {
            std::string strAddress = rcp.address.toStdString();
            CTxDestination dest = CBitcoinAddress(strAddress).Get();
            std::string strLabel = rcp.label.toStdString();
            {
                LOCK(wallet->cs_wallet);

                std::map<CTxDestination, CAddressBookData>::iterator mi = wallet->mapAddressBook.find(dest);

                // Check if we have a new address or an updated label
                if (mi == wallet->mapAddressBook.end())
                {
                    wallet->SetAddressBook(dest, strLabel, "send");
                }
                else if (mi->second.name != strLabel)
                {
                    wallet->SetAddressBook(dest, strLabel, ""); // "" means don't change purpose
                }
            }
        }
        Q_EMIT coinsSent(wallet, rcp, transaction_array);
    }
    checkBalanceChanged(); // update balance immediately, otherwise there could be a short noticeable delay until pollBalanceChanged hits

    return SendCoinsReturn(OK);
}

OptionsModel *WalletModel::getOptionsModel()
{
    return optionsModel;
}

AddressTableModel *WalletModel::getAddressTableModel()
{
    return addressTableModel;
}

TransactionTableModel *WalletModel::getTransactionTableModel()
{
    return transactionTableModel;
}

RecentRequestsTableModel *WalletModel::getRecentRequestsTableModel()
{
    return recentRequestsTableModel;
}

WalletModel::EncryptionStatus WalletModel::getEncryptionStatus() const
{
    if(!wallet->IsCrypted())
    {
        return Unencrypted;
    }
    else if(wallet->IsLocked())
    {
        return Locked;
    }
    else
    {
        return Unlocked;
    }
}

bool WalletModel::setWalletEncrypted(bool encrypted, const SecureString &passphrase)
{
    if(encrypted)
    {
        // Encrypt
        return wallet->EncryptWallet(passphrase);
    }
    else
    {
        // Decrypt -- TODO; not supported yet
        return false;
    }
}

bool WalletModel::setWalletLocked(bool locked, const SecureString &passPhrase)
{
    if(locked)
    {
        // Lock
        return wallet->Lock();
    }
    else
    {
        // Unlock
        return wallet->Unlock(passPhrase);
    }
}

bool WalletModel::changePassphrase(const SecureString &oldPass, const SecureString &newPass)
{
    bool retval;
    {
        LOCK(wallet->cs_wallet);
        wallet->Lock(); // Make sure wallet is locked before attempting pass change
        retval = wallet->ChangeWalletPassphrase(oldPass, newPass);
    }
    return retval;
}

bool WalletModel::backupWallet(const QString &filename)
{
    return wallet->BackupWallet(filename.toLocal8Bit().data());
}

bool WalletModel::dumpWallet(const QString &filename)
{
    return wallet->DumpWallet(filename.toLocal8Bit().data());
}

bool WalletModel::importWallet(const QString &filename)
{
    return wallet->ImportWallet(filename.toLocal8Bit().data());
}

// Handlers for core signals
static void NotifyKeyStoreStatusChanged(WalletModel *walletmodel, CCryptoKeyStore *wallet)
{
<<<<<<< HEAD
    qDebug() << "NotifyKeyStoreStatusChanged";
=======
    LogPrintf("NotifyKeyStoreStatusChanged\n");
>>>>>>> d40fa683
    QMetaObject::invokeMethod(walletmodel, "updateStatus", Qt::QueuedConnection);
}

static void NotifyAddressBookChanged(WalletModel *walletmodel, CWallet *wallet,
        const CTxDestination &address, const std::string &label, bool isMine,
        const std::string &purpose, ChangeType status)
{
<<<<<<< HEAD
    QString strAddress = QString::fromStdString(CBitcoinAddress(address).ToString());
    QString strLabel = QString::fromStdString(label);
    QString strPurpose = QString::fromStdString(purpose);

    qDebug() << "NotifyAddressBookChanged: " + strAddress + " " + strLabel + " isMine=" + QString::number(isMine) + " purpose=" + strPurpose + " status=" + QString::number(status);
=======
    LogPrintf("NotifyAddressBookChanged %s %s isMine=%i status=%i\n", CBitcoinAddress(address).ToString().c_str(), label.c_str(), isMine, status);
>>>>>>> d40fa683
    QMetaObject::invokeMethod(walletmodel, "updateAddressBook", Qt::QueuedConnection,
                              Q_ARG(QString, strAddress),
                              Q_ARG(QString, strLabel),
                              Q_ARG(bool, isMine),
                              Q_ARG(QString, strPurpose),
                              Q_ARG(int, status));
}

static void NotifyTransactionChanged(WalletModel *walletmodel, CWallet *wallet, const uint256 &hash, ChangeType status)
{
<<<<<<< HEAD
    Q_UNUSED(wallet);
    Q_UNUSED(hash);
    Q_UNUSED(status);
    QMetaObject::invokeMethod(walletmodel, "updateTransaction", Qt::QueuedConnection);
}

static void ShowProgress(WalletModel *walletmodel, const std::string &title, int nProgress)
{
    // emits signal "showProgress"
    QMetaObject::invokeMethod(walletmodel, "showProgress", Qt::QueuedConnection,
                              Q_ARG(QString, QString::fromStdString(title)),
                              Q_ARG(int, nProgress));
=======
    LogPrintf("NotifyTransactionChanged %s status=%i\n", hash.GetHex().c_str(), status);
    QMetaObject::invokeMethod(walletmodel, "updateTransaction", Qt::QueuedConnection,
                              Q_ARG(QString, QString::fromStdString(hash.GetHex())),
                              Q_ARG(int, status));
>>>>>>> d40fa683
}

static void NotifyWatchonlyChanged(WalletModel *walletmodel, bool fHaveWatchonly)
{
    QMetaObject::invokeMethod(walletmodel, "updateWatchOnlyFlag", Qt::QueuedConnection,
                              Q_ARG(bool, fHaveWatchonly));
}

void WalletModel::subscribeToCoreSignals()
{
    // Connect signals to wallet
    wallet->NotifyStatusChanged.connect(boost::bind(&NotifyKeyStoreStatusChanged, this, _1));
    wallet->NotifyAddressBookChanged.connect(boost::bind(NotifyAddressBookChanged, this, _1, _2, _3, _4, _5, _6));
    wallet->NotifyTransactionChanged.connect(boost::bind(NotifyTransactionChanged, this, _1, _2, _3));
    wallet->ShowProgress.connect(boost::bind(ShowProgress, this, _1, _2));
    wallet->NotifyWatchonlyChanged.connect(boost::bind(NotifyWatchonlyChanged, this, _1));
}

void WalletModel::unsubscribeFromCoreSignals()
{
    // Disconnect signals from wallet
    wallet->NotifyStatusChanged.disconnect(boost::bind(&NotifyKeyStoreStatusChanged, this, _1));
    wallet->NotifyAddressBookChanged.disconnect(boost::bind(NotifyAddressBookChanged, this, _1, _2, _3, _4, _5, _6));
    wallet->NotifyTransactionChanged.disconnect(boost::bind(NotifyTransactionChanged, this, _1, _2, _3));
    wallet->ShowProgress.disconnect(boost::bind(ShowProgress, this, _1, _2));
    wallet->NotifyWatchonlyChanged.disconnect(boost::bind(NotifyWatchonlyChanged, this, _1));
}

// WalletModel::UnlockContext implementation
WalletModel::UnlockContext WalletModel::requestUnlock()
{
    bool was_locked = getEncryptionStatus() == Locked;
    if(was_locked)
    {
        // Request UI to unlock wallet
        Q_EMIT requireUnlock();
    }
    // If wallet is still locked, unlock was failed or cancelled, mark context as invalid
    bool valid = getEncryptionStatus() != Locked;

    return UnlockContext(this, valid, was_locked);
}

WalletModel::UnlockContext::UnlockContext(WalletModel *_wallet, bool _valid, bool _relock):
        wallet(_wallet),
        valid(_valid),
        relock(_relock)
{
}

WalletModel::UnlockContext::~UnlockContext()
{
    if(valid && relock)
    {
        wallet->setWalletLocked(true);
    }
}

void WalletModel::UnlockContext::CopyFrom(const UnlockContext& rhs)
{
    // Transfer context; old object no longer relocks wallet
    *this = rhs;
    rhs.relock = false;
}

bool WalletModel::getPubKey(const CKeyID &address, CPubKey& vchPubKeyOut) const
{
    return wallet->GetPubKey(address, vchPubKeyOut);
}

bool WalletModel::IsSpendable(const CTxDestination& dest) const
{
    return IsMine(*wallet, dest) & ISMINE_SPENDABLE;
}

bool WalletModel::getPrivKey(const CKeyID &address, CKey& vchPrivKeyOut) const
{
    return wallet->GetKey(address, vchPrivKeyOut);
}

// returns a list of COutputs from COutPoints
void WalletModel::getOutputs(const std::vector<COutPoint>& vOutpoints, std::vector<COutput>& vOutputs)
{
    LOCK2(cs_main, wallet->cs_wallet);
    for (const COutPoint& outpoint : vOutpoints)
    {
        if (!wallet->mapWallet.count(outpoint.hash)) continue;
        int nDepth = wallet->mapWallet[outpoint.hash].GetDepthInMainChain();
        if (nDepth < 0) continue;
        COutput out(&wallet->mapWallet[outpoint.hash], outpoint.n, nDepth, true /* spendable */, true /* solvable */, true /* safe */);
        vOutputs.push_back(out);
    }
}

bool WalletModel::isSpent(const COutPoint& outpoint) const
{
    LOCK2(cs_main, wallet->cs_wallet);
    return wallet->IsSpent(outpoint.hash, outpoint.n);
}

// AvailableCoins + LockedCoins grouped by wallet address (put change in one group with wallet address)
void WalletModel::listCoins(std::map<QString, std::vector<COutput> >& mapCoins) const
{
    for (auto& group : wallet->ListCoins()) {
        auto& resultGroup = mapCoins[QString::fromStdString(CBitcoinAddress(group.first).ToString())];
        for (auto& coin : group.second) {
            resultGroup.emplace_back(std::move(coin));
        }
    }
}

bool WalletModel::isLockedCoin(uint256 hash, unsigned int n) const
{
    LOCK2(cs_main, wallet->cs_wallet);
    return wallet->IsLockedCoin(hash, n);
}

void WalletModel::lockCoin(COutPoint& output)
{
    LOCK2(cs_main, wallet->cs_wallet);
    wallet->LockCoin(output);
}

void WalletModel::unlockCoin(COutPoint& output)
{
    LOCK2(cs_main, wallet->cs_wallet);
    wallet->UnlockCoin(output);
}

void WalletModel::listLockedCoins(std::vector<COutPoint>& vOutpts)
{
    LOCK2(cs_main, wallet->cs_wallet);
    wallet->ListLockedCoins(vOutpts);
}

void WalletModel::loadReceiveRequests(std::vector<std::string>& vReceiveRequests)
{
    vReceiveRequests = wallet->GetDestValues("rr"); // receive request
}

bool WalletModel::saveReceiveRequest(const std::string &sAddress, const int64_t nId, const std::string &sRequest)
{
    CTxDestination dest = CBitcoinAddress(sAddress).Get();

    std::stringstream ss;
    ss << nId;
    std::string key = "rr" + ss.str(); // "rr" prefix = "receive request" in destdata

    LOCK(wallet->cs_wallet);
    if (sRequest.empty())
        return wallet->EraseDestData(dest, key);
    else
        return wallet->AddDestData(dest, key, sRequest);
}

bool WalletModel::transactionCanBeAbandoned(uint256 hash) const
{
    return wallet->TransactionCanBeAbandoned(hash);
}

bool WalletModel::abandonTransaction(uint256 hash) const
{
    LOCK2(cs_main, wallet->cs_wallet);
    return wallet->AbandonTransaction(hash);
}

bool WalletModel::isWalletEnabled()
{
   return !gArgs.GetBoolArg("-disablewallet", DEFAULT_DISABLE_WALLET);
}

bool WalletModel::hdEnabled() const
{
    return wallet->IsHDEnabled();
}

int WalletModel::getDefaultConfirmTarget() const
{
    return nTxConfirmTarget;
}<|MERGE_RESOLUTION|>--- conflicted
+++ resolved
@@ -116,7 +116,6 @@
 
 void WalletModel::pollBalanceChanged()
 {
-<<<<<<< HEAD
     // Get required locks upfront. This avoids the GUI from getting stuck on
     // periodical polls if the core is holding the locks for a longer time -
     // for example, during a wallet rescan.
@@ -128,18 +127,11 @@
         return;
 
     if(fForceCheckBalanceChanged || chainActive.Height() != cachedNumBlocks)
-=======
-    if(chainActive.Height() != cachedNumBlocks)
->>>>>>> d40fa683
     {
         fForceCheckBalanceChanged = false;
 
         // Balance and number of transactions might have changed
         cachedNumBlocks = chainActive.Height();
-<<<<<<< HEAD
-
-=======
->>>>>>> d40fa683
         checkBalanceChanged();
         if(transactionTableModel)
             transactionTableModel->updateConfirmations();
@@ -277,7 +269,6 @@
     {
         LOCK2(cs_main, wallet->cs_wallet);
 
-<<<<<<< HEAD
         transaction.newPossibleKeyChange(wallet);
 
         CAmount nFeeRequired = 0;
@@ -290,24 +281,6 @@
         transaction.setTransactionFee(nFeeRequired);
         if (fSubtractFeeFromAmount && fCreated)
             transaction.reassignAmounts(nChangePosRet);
-=======
-        // Sendmany
-        std::vector<CRecipient> vecSend;
-        foreach(const SendCoinsRecipient &rcp, recipients)
-        {
-            CScript scriptPubKey;
-            scriptPubKey.SetDestination(CBitcoinAddress(rcp.address.toStdString()).Get());
-            CRecipient recipient = {scriptPubKey, rcp.amount, false};
-            vecSend.push_back(recipient);
-        }
-
-        CWalletTx wtx;
-        CReserveKey keyChange(wallet);
-        int64_t nFeeRequired = 0;
-        int nChangePosRet = -1;
-        std::string strFailReason;
-        bool fCreated = wallet->CreateTransaction(vecSend, wtx, keyChange, nFeeRequired, nChangePosRet, strFailReason, *coinControl, NULL, true);
->>>>>>> d40fa683
 
         if(!fCreated)
         {
@@ -493,11 +466,7 @@
 // Handlers for core signals
 static void NotifyKeyStoreStatusChanged(WalletModel *walletmodel, CCryptoKeyStore *wallet)
 {
-<<<<<<< HEAD
     qDebug() << "NotifyKeyStoreStatusChanged";
-=======
-    LogPrintf("NotifyKeyStoreStatusChanged\n");
->>>>>>> d40fa683
     QMetaObject::invokeMethod(walletmodel, "updateStatus", Qt::QueuedConnection);
 }
 
@@ -505,15 +474,11 @@
         const CTxDestination &address, const std::string &label, bool isMine,
         const std::string &purpose, ChangeType status)
 {
-<<<<<<< HEAD
     QString strAddress = QString::fromStdString(CBitcoinAddress(address).ToString());
     QString strLabel = QString::fromStdString(label);
     QString strPurpose = QString::fromStdString(purpose);
 
     qDebug() << "NotifyAddressBookChanged: " + strAddress + " " + strLabel + " isMine=" + QString::number(isMine) + " purpose=" + strPurpose + " status=" + QString::number(status);
-=======
-    LogPrintf("NotifyAddressBookChanged %s %s isMine=%i status=%i\n", CBitcoinAddress(address).ToString().c_str(), label.c_str(), isMine, status);
->>>>>>> d40fa683
     QMetaObject::invokeMethod(walletmodel, "updateAddressBook", Qt::QueuedConnection,
                               Q_ARG(QString, strAddress),
                               Q_ARG(QString, strLabel),
@@ -524,7 +489,6 @@
 
 static void NotifyTransactionChanged(WalletModel *walletmodel, CWallet *wallet, const uint256 &hash, ChangeType status)
 {
-<<<<<<< HEAD
     Q_UNUSED(wallet);
     Q_UNUSED(hash);
     Q_UNUSED(status);
@@ -537,12 +501,6 @@
     QMetaObject::invokeMethod(walletmodel, "showProgress", Qt::QueuedConnection,
                               Q_ARG(QString, QString::fromStdString(title)),
                               Q_ARG(int, nProgress));
-=======
-    LogPrintf("NotifyTransactionChanged %s status=%i\n", hash.GetHex().c_str(), status);
-    QMetaObject::invokeMethod(walletmodel, "updateTransaction", Qt::QueuedConnection,
-                              Q_ARG(QString, QString::fromStdString(hash.GetHex())),
-                              Q_ARG(int, status));
->>>>>>> d40fa683
 }
 
 static void NotifyWatchonlyChanged(WalletModel *walletmodel, bool fHaveWatchonly)
