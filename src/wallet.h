--- conflicted
+++ resolved
@@ -92,16 +92,6 @@
 class CWallet : public CCryptoKeyStore
 {
 private:
-<<<<<<< HEAD
-	bool SelectCoinsSimple(::int64_t nTargetValue, ::int64_t nMinValue,
-			::int64_t nMaxValue, int64_t nSpendTime, int nMinConf,
-			std::set<std::pair<const CWalletTx*, unsigned int> > &setCoinsRet,
-			::int64_t &nValueRet) const;
-	bool SelectCoins(::int64_t nTargetValue, int64_t nSpendTime,
-			std::set<std::pair<const CWalletTx*, unsigned int> > &setCoinsRet,
-			::int64_t &nValueRet, const CCoinControl *coinControl = NULL,
-			const CScript *fromScriptPubKey = NULL) const;
-=======
     bool SelectCoinsSimple(
                             ::int64_t nTargetValue,
                             ::int64_t nMinValue,
@@ -118,7 +108,6 @@
                     ::int64_t& nValueRet,
                     const CCoinControl *coinControl=NULL
                     ) const;
->>>>>>> 96487ae6
 
     CWalletDB *pwalletdbEncryption, *pwalletdbDecryption;
 
@@ -189,21 +178,8 @@
     bool CanSupportFeature(enum WalletFeature wf) { return nWalletMaxVersion >= wf; }
 
     void AvailableCoinsMinConf(std::vector<COutput>& vCoins, int nConf, ::int64_t nMinValue, ::int64_t nMaxValue) const;
-<<<<<<< HEAD
     void AvailableCoins(std::vector<COutput>& vCoins, bool fOnlyConfirmed=true, const CCoinControl *coinControl=NULL, const CScript *fromScriptPubKey=NULL, bool fCountCltvOrCsv=false) const;
     bool SelectCoinsMinConf(::int64_t nTargetValue, int64_t nSpendTime, int nConfMine, int nConfTheirs, std::vector<COutput> vCoins, std::set<std::pair<const CWalletTx*,unsigned int> >& setCoinsRet, ::int64_t& nValueRet) const;
-=======
-    void AvailableCoins(std::vector<COutput>& vCoins, bool fOnlyConfirmed=true, const CCoinControl *coinControl=NULL) const;
-    bool SelectCoinsMinConf(
-                            ::int64_t nTargetValue,
-                            int64_t nSpendTime,
-                            int nConfMine,
-                            int nConfTheirs,
-                            std::vector<COutput> vCoins,
-                            std::set<std::pair<const CWalletTx*,unsigned int> >& setCoinsRet,
-                            ::int64_t& nValueRet
-                           ) const;
->>>>>>> 96487ae6
     // keystore implementation
     // Generate a new key
     CPubKey GenerateNewKey();
