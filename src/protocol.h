// Copyright (c) 2009-2010 Satoshi Nakamoto
// Copyright (c) 2009-2012 The Bitcoin developers
// Distributed under the MIT/X11 software license, see the accompanying
// file COPYING or http://www.opensource.org/licenses/mit-license.php.

#ifndef __cplusplus
# error This header can only be compiled as C++.
#endif

#ifndef __INCLUDED_PROTOCOL_H__
#define __INCLUDED_PROTOCOL_H__

#ifndef BITCOIN_SERIALIZE_H
 #include "serialize.h"
#endif

#ifndef BITCOIN_NETBASE_H
 #include "netbase.h"
#endif

#ifndef BITCOIN_UTIL_H
 #include "util.h"
#endif

#ifndef BITCOIN_UINT256_H
 #include "uint256.h"
#endif


extern bool fTestNet;
static inline unsigned short GetDefaultPort(const bool testnet = fTestNet)
{
#if defined(Yac1dot0)
<<<<<<< HEAD
    return testnet ? 17788 : 7788;
=======
    return testnet ? GetArg("-port", 17788) : GetArg("-port", 7788);
>>>>>>> 35fdbf13
#else
    return testnet ? 17688 : 7688;
#endif
}


extern unsigned char pchMessageStart[4];

/** Message header.
 * (4) message start.
 * (12) command.
 * (4) size.
 * (4) checksum.
 */
class CMessageHeader
{
    public:
        CMessageHeader();
        CMessageHeader(const char* pszCommand, unsigned int nMessageSizeIn);

        std::string GetCommand() const;
        bool IsValid() const;

        IMPLEMENT_SERIALIZE
        (
             READWRITE(FLATDATA(pchMessageStart));
             READWRITE(FLATDATA(pchCommand));
             READWRITE(nMessageSize);
             READWRITE(nChecksum);
        )

    // TODO: make private (improves encapsulation)
    public:
        enum {
            MESSAGE_START_SIZE=sizeof(::pchMessageStart),
            COMMAND_SIZE=12,
            MESSAGE_SIZE_SIZE=sizeof(int),
            CHECKSUM_SIZE=sizeof(int),

            MESSAGE_SIZE_OFFSET=MESSAGE_START_SIZE+COMMAND_SIZE,
            CHECKSUM_OFFSET=MESSAGE_SIZE_OFFSET+MESSAGE_SIZE_SIZE
        };
        char pchMessageStart[MESSAGE_START_SIZE];
        char pchCommand[COMMAND_SIZE];
        unsigned int nMessageSize;
        unsigned int nChecksum;
};

/** nServices flags */
enum
{
    NODE_NETWORK = (1 << 0),
};

/** A CService with information about it as peer */
class CAddress : public CService
{
    public:
        CAddress();
        explicit CAddress(CService ipIn, ::uint64_t nServicesIn=NODE_NETWORK);

        void Init();

        IMPLEMENT_SERIALIZE
        (
             CAddress* pthis = const_cast<CAddress*>(this);
             CService* pip = (CService*)pthis;
             if (fRead)
                 pthis->Init();
             if (nType & SER_DISK)
                 READWRITE(nVersion);
             if ((nType & SER_DISK) ||
                 (nVersion >= CADDR_TIME_VERSION && !(nType & SER_GETHASH)))
                 READWRITE(nTime);
             READWRITE(nServices);
             READWRITE(*pip);
        )

        void print() const;

    // TODO: make private (improves encapsulation)
    public:
        ::uint64_t nServices;

        // disk and network only
        unsigned int nTime;

        // memory only
        ::int64_t nLastTry;
};

/** inv message data */
class CInv
{
    public:
        CInv();
        CInv(int typeIn, const uint256& hashIn);
        CInv(const std::string& strType, const uint256& hashIn);

        IMPLEMENT_SERIALIZE
        (
            READWRITE(type);
            READWRITE(hash);
        )

        friend bool operator<(const CInv& a, const CInv& b);

        bool IsKnownType() const;
        const char* GetCommand() const;
        std::string ToString() const;
        void print() const;

    // TODO: make private (improves encapsulation)
    public:
        int type;
        uint256 hash;
};

#endif // __INCLUDED_PROTOCOL_H__<|MERGE_RESOLUTION|>--- conflicted
+++ resolved
@@ -31,11 +31,7 @@
 static inline unsigned short GetDefaultPort(const bool testnet = fTestNet)
 {
 #if defined(Yac1dot0)
-<<<<<<< HEAD
-    return testnet ? 17788 : 7788;
-=======
     return testnet ? GetArg("-port", 17788) : GetArg("-port", 7788);
->>>>>>> 35fdbf13
 #else
     return testnet ? 17688 : 7688;
 #endif
