/*-
 * Copyright 2009 Colin Percival, 2011 ArtForz, 2011 pooler, 2013 Balthazar
 * All rights reserved.
 *
 * Redistribution and use in source and binary forms, with or without
 * modification, are permitted provided that the following conditions
 * are met:
 * 1. Redistributions of source code must retain the above copyright
 *    notice, this list of conditions and the following disclaimer.
 * 2. Redistributions in binary form must reproduce the above copyright
 *    notice, this list of conditions and the following disclaimer in the
 *    documentation and/or other materials provided with the distribution.
 *
 * THIS SOFTWARE IS PROVIDED BY THE AUTHOR AND CONTRIBUTORS ``AS IS'' AND
 * ANY EXPRESS OR IMPLIED WARRANTIES, INCLUDING, BUT NOT LIMITED TO, THE
 * IMPLIED WARRANTIES OF MERCHANTABILITY AND FITNESS FOR A PARTICULAR PURPOSE
 * ARE DISCLAIMED.  IN NO EVENT SHALL THE AUTHOR OR CONTRIBUTORS BE LIABLE
 * FOR ANY DIRECT, INDIRECT, INCIDENTAL, SPECIAL, EXEMPLARY, OR CONSEQUENTIAL
 * DAMAGES (INCLUDING, BUT NOT LIMITED TO, PROCUREMENT OF SUBSTITUTE GOODS
 * OR SERVICES; LOSS OF USE, DATA, OR PROFITS; OR BUSINESS INTERRUPTION)
 * HOWEVER CAUSED AND ON ANY THEORY OF LIABILITY, WHETHER IN CONTRACT, STRICT
 * LIABILITY, OR TORT (INCLUDING NEGLIGENCE OR OTHERWISE) ARISING IN ANY WAY
 * OUT OF THE USE OF THIS SOFTWARE, EVEN IF ADVISED OF THE POSSIBILITY OF
 * SUCH DAMAGE.
 *
 * This file was originally written by Colin Percival as part of the Tarsnap
 * online backup system.
 */
#ifdef _MSC_VER
    #include <stdint.h>

    #include "msvc_warnings.push.h"
#endif

#include <stdlib.h>

extern "C" {
#include "scrypt-jane/scrypt-jane.h"
}

#ifndef SCRYPT_H
 #include "scrypt.h"
#endif
<<<<<<< HEAD

#ifndef PBKDF2_H
 #include "pbkdf2.h"
#endif

=======

#ifndef PBKDF2_H
 #include "pbkdf2.h"
#endif

>>>>>>> 35fdbf13
#ifndef YACOIN_RANDOM_NONCE_H
 #include "random_nonce.h"
#endif

#ifndef BITCOIN_MAIN_H
 #include "main.h"
#endif

#define SCRYPT_BUFFER_SIZE (131072 + 63)
//                          (1<<17) + ((1<<6) -1) representing what, exactly??????

extern "C" void scrypt_core(unsigned int *X, unsigned int *V);

/* cpu and memory intensive function to transform a 80 byte buffer into a 32 byte output
   scratchpad size needs to be at least 63 + (128 * r * p) + (256 * r + 64) + (128 * r * N) bytes
   r = 1, p = 1, N = 1024
 */

uint256 scrypt_nosalt(const void* input, size_t inputlen, void *scratchpad)
{
    unsigned int *V;
    unsigned int X[32];
    uint256 result = 0;
    V = (unsigned int *)(((uintptr_t)(scratchpad) + 63) & ~ (uintptr_t)(63));

    PBKDF2_SHA256((const uint8_t*)input, inputlen, (const uint8_t*)input, inputlen, 1, (uint8_t *)X, 128);
    scrypt_core(X, V);
    PBKDF2_SHA256((const uint8_t*)input, inputlen, (uint8_t *)X, 128, 1, (uint8_t*)&result, 32);

    return result;
}


static uint256 scrypt_SHA256(
                             const void* data, 
                             size_t datalen, 
                             const void* salt,
                             size_t saltlen, 
                             void *scratchpad
                            )
{
    unsigned int 
        *V;
    unsigned int 
        X[ 32 ];
    uint256 
        result = 0;

    V = (unsigned int *)(((uintptr_t)(scratchpad) + 63) & ~ (uintptr_t)(63));

    PBKDF2_SHA256((const uint8_t*)data, datalen, (const uint8_t*)salt, saltlen, 1, (uint8_t *)X, 128);
    scrypt_core(X, V);
    PBKDF2_SHA256((const uint8_t*)data, datalen, (uint8_t *)X, 128, 1, (uint8_t*)&result, 32);

    return result;
}

uint256 scrypt_hash(const void* input, size_t inputlen)
{
    unsigned char scratchpad[SCRYPT_BUFFER_SIZE];
    return scrypt_nosalt(input, inputlen, scratchpad);
}

//YACOIN
void scrypt_hash(const void* input, size_t inputlen, ::uint32_t *res, unsigned char Nfactor)
{
    return scrypt((const unsigned char*)input, inputlen,
                  (const unsigned char*)input, inputlen,
                  Nfactor, 0, 0, (unsigned char*)res, 32);
}

uint256 scrypt_salted_hash(const void* input, size_t inputlen, const void* salt, size_t saltlen)
{
    unsigned char scratchpad[SCRYPT_BUFFER_SIZE];
    return scrypt_SHA256(input, inputlen, salt, saltlen, scratchpad);
}

uint256 scrypt_salted_multiround_hash(const void* input, size_t inputlen, const void* salt, size_t saltlen, const unsigned int nRounds)
{
    uint256 resultHash = scrypt_salted_hash(input, inputlen, salt, saltlen);
    uint256 transitionalHash = resultHash;

    for(unsigned int i = 1; i < nRounds; i++)
    {
        resultHash = scrypt_salted_hash(input, inputlen, (const void*)&transitionalHash, 32);
        transitionalHash = resultHash;
    }

    return resultHash;
}

uint256 scrypt_blockhash(const uint8_t* input)
{
    uint8_t scratchpad[SCRYPT_BUFFER_SIZE];
    ::uint32_t X[32];
    uint256 result = 0;

    ::uint32_t *V = (::uint32_t *)(((uintptr_t)(scratchpad) + 63) & ~ (uintptr_t)(63));

    PBKDF2_SHA256(input, 80, input, 80, 1, (uint8_t *)X, 128);
    scrypt_core(X, V);
    PBKDF2_SHA256(input, 80, (uint8_t *)X, 128, 1, (uint8_t*)&result, 32);

    return result;
}

void *scrypt_buffer_alloc() {
    return malloc(SCRYPT_BUFFER_SIZE);
}

void scrypt_buffer_free(void *scratchpad)
{
    free(scratchpad);
}

//_____________________________________________________________________________
unsigned int scanhash_scrypt(
<<<<<<< HEAD

                            block_header *pdata,
=======
                            char *pdata,
>>>>>>> 35fdbf13
                            //::uint32_t max_nonce, 
                            ::uint32_t &hash_count,
                            void *result, 
                            unsigned char Nfactor
                            , CBlockIndex *pindexPrev
                            , uint256 *phashTarget
                            )
{
    const ::uint32_t
#ifdef _DEBUG
        nTunedTo5seconds = 15;
#else
        nTunedTo5seconds = 100;
#endif
const ::uint32_t
    NArbitraryHashCount = nTunedTo5seconds;   
                                // this is a function of the actual hps, 
                                // which will vary from cpu to cpu, etc.
                                // trying for ~5 seconds, noting that
                                // one minute is the average block period

    //hash_count = 0;
<<<<<<< HEAD
    block_header 
        data = *pdata;
    ::uint32_t 
        hash[8],
        &n = data.nonce;        // really any random uint32_t
=======
    struct block_header new_block_data;
    char *pblockData = (char *) &new_block_data;
    memcpy((void *)pblockData, (const void*)pdata, 68);
    memcpy((void *)(pblockData+68), (const void*)(pdata+72), 16);
    old_block_header old_block_data;
    ::uint32_t hash[8];

    void* data;
    ::uint32_t* nOnce; // really any random uint32_t
    if (new_block_data.version >= VERSION_of_block_for_yac_05x_new)  // 64-bit nTime
    {
        data = &new_block_data;
        nOnce = &new_block_data.nonce;
    }
    else // 32-bit nTime
    {
        old_block_data.version = new_block_data.version;
        old_block_data.prev_block = new_block_data.prev_block;
        old_block_data.merkle_root = new_block_data.merkle_root;
        old_block_data.timestamp = new_block_data.timestamp;
        old_block_data.bits = new_block_data.bits;
        old_block_data.nonce = new_block_data.nonce;
        data = &old_block_data;
        nOnce = &old_block_data.nonce;
    }
>>>>>>> 35fdbf13
    uint256
        nT = *phashTarget;
    unsigned char
      //hashTarget = (CBigNum().SetCompact(pdata->nBits)).getuint256(); // PoW hashTarget
        //*pTestHash = (unsigned char *)&nPoWeasiestTargetLimitTestNet,
        *hasht = (unsigned char *) &nT,
        *hashc = (unsigned char *) &hash,
      //highestZeroBitsSet = 0xe0;
<<<<<<< HEAD
        nMask = 0x00,
        highestZeroBitsSet = ~(hasht[ 31 ]),
=======
        // Hash target can't be smaller than bnProofOfWorkLimit which is 00000fffff000000
        nMask = 0x00,
        highestZeroBitsSet = ~(hasht[ 29 ]),
>>>>>>> 35fdbf13
        nMaskPattern = 0x80;

    while( 0x80 == ( 0x80 & highestZeroBitsSet) )
    {
        nMask |= nMaskPattern;
        highestZeroBitsSet <<= 1;
        nMaskPattern >>= 1;
    }

    highestZeroBitsSet <<= 1;
#ifdef Yac1dot0
    (void)printf(
                 "test mask %02x\n"
                 ""
                 , nMask
                );
#endif
    // here we should have already seeked to a random position in the file
    while (true) 
    {
        //++n;
<<<<<<< HEAD
        n = Big.get_a_nonce( n );
        //data.nonce = n;

        scrypt(
               (const unsigned char*)&data, 
               80,
               (const unsigned char*)&data, 
               80,
               Nfactor, 
               0, 
               0, 
               (unsigned char*)&hash, 
               32
              );
        ++hash_count;
        if (            
            ( 0 == ( nMask & hashc[31]))
=======
        *nOnce = Big.get_a_nonce( *nOnce );
        //data.nonce = n;

        if (new_block_data.version >= VERSION_of_block_for_yac_05x_new) // 64-bit nTime
        {
            scrypt_hash(data, sizeof(struct block_header), UINTBEGIN(hash), Nfactor);
        }
        else // 32-bit nTime
        {
            scrypt_hash(data, sizeof(old_block_header), UINTBEGIN(hash), Nfactor);
        }
        ++hash_count;
        // Hash target can't be smaller than bnProofOfWorkLimit which is 00000fffff000000
        if (            
            ( 0 == ( hashc[31]))
            && ( 0 == ( hashc[30]))
            && ( 0 == ( nMask & hashc[29]))
>>>>>>> 35fdbf13
           ) 
        {
            //memcpy(result, hash, 32);
            //return data.nonce;
            break;
        }
        if( 0 == (hash_count % NArbitraryHashCount) )
        {               // really we should hash for a while, then check
#ifdef Yac1dot0
    #ifdef _DEBUG
            (void)printf(
                         "hash count is %d\n"
                         ""
                         , hash_count
                        );
    #endif
#endif
<<<<<<< HEAD
            break;
        }
    }
    memcpy(result, hash, 32);
    return data.nonce;
=======
            if (
                (pindexPrev != pindexBest) ||
                fShutdown
               )
                break;
        }
    }
    memcpy(result, hash, 32);
    return *nOnce;
>>>>>>> 35fdbf13
}
#ifdef _MSC_VER
    #include "msvc_warnings.pop.h"
#endif<|MERGE_RESOLUTION|>--- conflicted
+++ resolved
@@ -41,19 +41,11 @@
 #ifndef SCRYPT_H
  #include "scrypt.h"
 #endif
-<<<<<<< HEAD
 
 #ifndef PBKDF2_H
  #include "pbkdf2.h"
 #endif
 
-=======
-
-#ifndef PBKDF2_H
- #include "pbkdf2.h"
-#endif
-
->>>>>>> 35fdbf13
 #ifndef YACOIN_RANDOM_NONCE_H
  #include "random_nonce.h"
 #endif
@@ -171,12 +163,7 @@
 
 //_____________________________________________________________________________
 unsigned int scanhash_scrypt(
-<<<<<<< HEAD
-
-                            block_header *pdata,
-=======
                             char *pdata,
->>>>>>> 35fdbf13
                             //::uint32_t max_nonce, 
                             ::uint32_t &hash_count,
                             void *result, 
@@ -199,13 +186,6 @@
                                 // one minute is the average block period
 
     //hash_count = 0;
-<<<<<<< HEAD
-    block_header 
-        data = *pdata;
-    ::uint32_t 
-        hash[8],
-        &n = data.nonce;        // really any random uint32_t
-=======
     struct block_header new_block_data;
     char *pblockData = (char *) &new_block_data;
     memcpy((void *)pblockData, (const void*)pdata, 68);
@@ -231,7 +211,6 @@
         data = &old_block_data;
         nOnce = &old_block_data.nonce;
     }
->>>>>>> 35fdbf13
     uint256
         nT = *phashTarget;
     unsigned char
@@ -240,14 +219,9 @@
         *hasht = (unsigned char *) &nT,
         *hashc = (unsigned char *) &hash,
       //highestZeroBitsSet = 0xe0;
-<<<<<<< HEAD
-        nMask = 0x00,
-        highestZeroBitsSet = ~(hasht[ 31 ]),
-=======
         // Hash target can't be smaller than bnProofOfWorkLimit which is 00000fffff000000
         nMask = 0x00,
         highestZeroBitsSet = ~(hasht[ 29 ]),
->>>>>>> 35fdbf13
         nMaskPattern = 0x80;
 
     while( 0x80 == ( 0x80 & highestZeroBitsSet) )
@@ -269,25 +243,6 @@
     while (true) 
     {
         //++n;
-<<<<<<< HEAD
-        n = Big.get_a_nonce( n );
-        //data.nonce = n;
-
-        scrypt(
-               (const unsigned char*)&data, 
-               80,
-               (const unsigned char*)&data, 
-               80,
-               Nfactor, 
-               0, 
-               0, 
-               (unsigned char*)&hash, 
-               32
-              );
-        ++hash_count;
-        if (            
-            ( 0 == ( nMask & hashc[31]))
-=======
         *nOnce = Big.get_a_nonce( *nOnce );
         //data.nonce = n;
 
@@ -305,7 +260,6 @@
             ( 0 == ( hashc[31]))
             && ( 0 == ( hashc[30]))
             && ( 0 == ( nMask & hashc[29]))
->>>>>>> 35fdbf13
            ) 
         {
             //memcpy(result, hash, 32);
@@ -323,13 +277,6 @@
                         );
     #endif
 #endif
-<<<<<<< HEAD
-            break;
-        }
-    }
-    memcpy(result, hash, 32);
-    return data.nonce;
-=======
             if (
                 (pindexPrev != pindexBest) ||
                 fShutdown
@@ -339,7 +286,6 @@
     }
     memcpy(result, hash, 32);
     return *nOnce;
->>>>>>> 35fdbf13
 }
 #ifdef _MSC_VER
     #include "msvc_warnings.pop.h"
