--- conflicted
+++ resolved
@@ -28,10 +28,7 @@
 
 bool CheckSig(vector<unsigned char> vchSig, const vector<unsigned char> &vchPubKey, const CScript &scriptCode, const CTransaction& txTo, unsigned int nIn, int nHashType, int flags);
 bool CheckLockTime(const CTransaction& txTo, unsigned int nIn, const CScriptNum& nLockTime);
-<<<<<<< HEAD
-=======
 bool CheckSequence(const CTransaction& txTo, unsigned int nIn, const CScriptNum& nSequence);
->>>>>>> c7d18a9d
 
 static const valtype vchFalse(0);
 static const valtype vchZero(0);
@@ -463,9 +460,6 @@
 
                     break;
                 }
-<<<<<<< HEAD
-                case OP_NOP1: case OP_NOP3: case OP_NOP4: case OP_NOP5:
-=======
 
                 case OP_CHECKSEQUENCEVERIFY:
                 {
@@ -504,7 +498,6 @@
                     break;
                 }
                 case OP_NOP1: case OP_NOP4: case OP_NOP5:
->>>>>>> c7d18a9d
                 case OP_NOP6: case OP_NOP7: case OP_NOP8: case OP_NOP9: case OP_NOP10:
                 break;
 
@@ -1375,10 +1368,7 @@
     // We want to compare apples to apples, so fail the script
     // unless the type of nLockTime being tested is the same as
     // the nLockTime in the transaction.
-<<<<<<< HEAD
-=======
     printf("CheckLockTime(), locktime of cltv address = %d, transaction time = %d\n", nLockTime, txTo.nLockTime);
->>>>>>> c7d18a9d
     if (!(
         (txTo.nLockTime <  LOCKTIME_THRESHOLD && nLockTime <  LOCKTIME_THRESHOLD) ||
         (txTo.nLockTime >= LOCKTIME_THRESHOLD && nLockTime >= LOCKTIME_THRESHOLD)
@@ -1388,14 +1378,10 @@
     // Now that we know we're comparing apples-to-apples, the
     // comparison is a simple numeric one.
     if (nLockTime > (int64_t)txTo.nLockTime)
-<<<<<<< HEAD
-        return false;
-=======
     {
         printf("CheckLockTime(), coins are still being locked, can't use them until reaching lock time\n");
         return false;
     }
->>>>>>> c7d18a9d
 
     // Finally the nLockTime feature can be disabled and thus
     // CHECKLOCKTIMEVERIFY bypassed if every txin has been
@@ -1413,8 +1399,6 @@
     return true;
 }
 
-<<<<<<< HEAD
-=======
 bool CheckSequence(const CTransaction& txTo, unsigned int nIn, const CScriptNum& nSequence)
 {
     // Relative lock times are supported by comparing the passed
@@ -1462,7 +1446,6 @@
     return true;
 }
 
->>>>>>> c7d18a9d
 bool CheckSig(
               vector<unsigned char> vchSig, 
               const vector<unsigned char> &vchPubKey, 
