--- conflicted
+++ resolved
@@ -146,13 +146,11 @@
                                             // this is the number used by TestNet 0.5.0.x
 const uint256 nPoWeasiestTargetLimitTestNet = ((~uint256( 0 )) >> 3 );
 CBigNum bnProofOfWorkLimitTestNet( nPoWeasiestTargetLimitTestNet );
-<<<<<<< HEAD
+
+// YACOIN TODO
 ::int64_t nBlockRewardPrev = 0;
-//YACOIN TODO
-=======
 ::uint32_t nMinEase = std::numeric_limits<::uint32_t>::max();
-// YACOIN TODO
->>>>>>> dbf14742
+
 
 static CBigNum bnProofOfStakeTestnetLimit(~uint256(0) >> 20);
 
