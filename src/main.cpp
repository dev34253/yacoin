--- conflicted
+++ resolved
@@ -91,14 +91,10 @@
                             // old 0.4.9
   hashGenesisMerkleRootTestNet( "0x7e23f7b1ed2db1d5bb1b1f12fc499de0d24b35fb533d9cd04e4fdba9b0ec8143" ),
                             // new 0.5.5
-<<<<<<< HEAD
   //hashGenesisMerkleRootMainNet( "0x678b76419ff06676a591d3fa9d57d7f7b26d8021b7cc69dde925f39d4cf2244f" );
 //   hashGenesisMerkleRootMainNet( "0x97a5a4d34dc12eff03febfd7c906b31740ac3412c820950a431b25ee1b874cb6" );
 //   hashGenesisMerkleRootMainNet( "0x5b1c7339ef15a2c8ad96b672e345a8cd316cc8ee019ea7edeef4f0cd1e8116eb");
   hashGenesisMerkleRootMainNet( "0x97a5a4d34dc12eff03febfd7c906b31740ac3412c820950a431b25ee1b874cb6");
-=======
-  hashGenesisMerkleRootMainNet( "0x678b76419ff06676a591d3fa9d57d7f7b26d8021b7cc69dde925f39d4cf2244f" );
->>>>>>> f23a00e2
 
 const ::uint32_t 
     nTestNetGenesisNonce = 0x1F656; // = 128,598 decimal
@@ -138,11 +134,7 @@
 set<pair<COutPoint, unsigned int> > setStakeSeen;
 
 // are all of these undocumented numbers a function of Nfactor?  Cpu power? Other???
-<<<<<<< HEAD
 CBigNum bnProofOfWorkLimit(~uint256(0) >> 3);  // TODO verify why the original value >> 20 is not working
-=======
-CBigNum bnProofOfWorkLimit(~uint256(0) >> 20); 
->>>>>>> f23a00e2
 
 CBigNum bnProofOfStakeLegacyLimit(~uint256(0) >> 24); 
 CBigNum bnProofOfStakeLimit(~uint256(0) >> 27); 
@@ -1656,21 +1648,12 @@
 
     const ::int64_t 
         nAverageBlockperiod = nStakeTargetSpacing;  // 1 minute in seconds
-<<<<<<< HEAD
 
     ::int64_t 
         nActualTimespan = pindexLast->GetBlockTime() - nFirstBlockTime,
         nNominalTimespan = nBigLinearTrailingAverageLength * nAverageBlockperiod;
 
 
-=======
-
-    ::int64_t 
-        nActualTimespan = pindexLast->GetBlockTime() - nFirstBlockTime,
-        nNominalTimespan = nBigLinearTrailingAverageLength * nAverageBlockperiod;
-
-
->>>>>>> f23a00e2
     if (nActualTimespan < nNominalTimespan / 4)
         nActualTimespan = nNominalTimespan / 4;
     if (nActualTimespan > nNominalTimespan * 4)
@@ -3286,11 +3269,7 @@
         nSigOps = 0; // total sigops
 
     // Size limits
-<<<<<<< HEAD
-    if (vtx.empty() || vtx.size() > MAX_BLOCK_SIZE || ::GetSerializeSize(*this, SER_NETWORK, PROTOCOL_VERSION) > MAX_BLOCK_SIZE)
-=======
     if (vtx.empty() || vtx.size() > GetMaxSize(MAX_BLOCK_SIZE) || ::GetSerializeSize(*this, SER_NETWORK, PROTOCOL_VERSION) > GetMaxSize(MAX_BLOCK_SIZE))
->>>>>>> f23a00e2
         return DoS(100, error("CheckBlock () : size limits failed"));
 
     bool fProofOfStake = IsProofOfStake();
@@ -3359,15 +3338,10 @@
             return DoS(50, error("CheckBlock () : proof of work failed"));
 
         // Check timestamp
-<<<<<<< HEAD
         if (GetBlockTime() > FutureDrift(GetAdjustedTime())){
             printf("Block timestamp in future: blocktime %d futuredrift %d",GetBlockTime(),FutureDrift(GetAdjustedTime()));
             return error("CheckBlock () : block timestamp too far in the future");
         }
-=======
-        if (GetBlockTime() > FutureDrift(GetAdjustedTime()))
-            return error("CheckBlock () : block timestamp too far in the future");
->>>>>>> f23a00e2
 
         // Check coinbase timestamp
         if (GetBlockTime() < PastDrift((::int64_t)vtx[0].nTime))
@@ -3409,11 +3383,7 @@
         return DoS(100, error("CheckBlock () : duplicate transaction"));
 
     // Reject block if validation would consume too much resources.
-<<<<<<< HEAD
-    if (nSigOps > MAX_BLOCK_SIGOPS)
-=======
     if (nSigOps > GetMaxSize(MAX_BLOCK_SIGOPS))
->>>>>>> f23a00e2
         return DoS(100, error("CheckBlock () : out-of-bounds SigOpCount"));
 
     // Check merkle root
