--- conflicted
+++ resolved
@@ -4358,10 +4358,6 @@
     
         uint256
             the_hash = block.GetHash();
-<<<<<<< HEAD
-
-=======
->>>>>>> 2a8d34cb
 ////////////////////////////////////
 // This little section of code allows any node to create a genesis block
 // Is this too much?  Will this causes forks from block 0?
