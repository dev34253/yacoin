--- conflicted
+++ resolved
@@ -435,11 +435,7 @@
 	// 1) At the time installing yacoind 1.0.0
 	// 2) At the time happening hardfork
 	// Need update this line at next yacoin version
-<<<<<<< HEAD
-    if (nVersion > CTransaction::CURRENT_VERSION_of_Tx_for_time_extension)
-=======
     if (nVersion > CTransaction::CURRENT_VERSION_of_Tx_for_yac_new)
->>>>>>> 93b14180
     {
         strReason = "version";
         return false;
@@ -506,11 +502,7 @@
 	// 1) At the time installing yacoind 1.0.0
 	// 2) At the time happening hardfork
 	// Need update this line at next yacoin version
-<<<<<<< HEAD
-    if (nVersion > CTransaction::CURRENT_VERSION_of_Tx_for_time_extension) // same as in 0.4.4!?
-=======
     if (nVersion > CTransaction::CURRENT_VERSION_of_Tx_for_yac_new) // same as in 0.4.4!?
->>>>>>> 93b14180
     {                                                   // if we test differently,
         strReason = "version(in 0.4.4)";                // then shouldn't 0.4.5 be 
         return false;                                   // different?
@@ -3164,11 +3156,7 @@
         	// 1) At the time installing yacoind 1.0.0
         	// 2) At the time happening hardfork
         	// Need update this line at next yacoin version
-<<<<<<< HEAD
-            if (pindex->nVersion > VERSION_of_block_for_time_extension)
-=======
             if (pindex->nVersion > VERSION_of_block_for_yac_05x_new)
->>>>>>> 93b14180
                 ++nUpgraded;
             pindex = pindex->pprev;
         }
@@ -4064,8 +4052,6 @@
     if( 
        !IsProofOfStake()    // i.e PoW then immaterial what version!
        ||
-       (VERSION_of_block_for_time_extension == nVersion)
-       ||
        (VERSION_of_block_for_yac_05x_new == nVersion)
        ||
        (VERSION_of_block_for_yac_05x_new == nVersion)
@@ -4408,11 +4394,7 @@
         block.vtx.push_back(txNew);
         block.hashPrevBlock = 0;
         block.hashMerkleRoot = block.BuildMerkleTree();
-<<<<<<< HEAD
-        block.nVersion = CURRENT_VERSION_of_block;  // was 1; which is strange?
-=======
         block.nVersion = 1;  // was 1; which is strange?
->>>>>>> 93b14180
         block.nTime    = (::uint32_t)( fTestNet?
                                        nChainStartTimeTestNet + 20: 
                                        nChainStartTime + 20 
