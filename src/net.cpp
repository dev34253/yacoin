// Copyright (c) 2009-2010 Satoshi Nakamoto
// Copyright (c) 2009-2012 The Bitcoin developers
// Distributed under the MIT/X11 software license, see the accompanying
// file COPYING or http://www.opensource.org/licenses/mit-license.php.
#ifdef _MSC_VER
    #include <stdint.h>

    #include "msvc_warnings.push.h"
#endif

#ifndef BITCOIN_IRC_H
 #include "irc.h"
#endif

#ifndef BITCOIN_DB_H
 #include "db.h"
#endif

#ifndef BITCOIN_NET_H
 #include "net.h"
#endif

#ifndef BITCOIN_INIT_H
 #include "init.h"
#endif

#ifndef BITCOIN_STRLCPY_H
 #include "strlcpy.h"
#endif

#ifndef NOVACOIN_MINER_H
 #include "miner.h"
#endif

#include <vector>
#ifdef WIN32
#include <string.h>
#endif

#ifdef USE_UPNP
#include <miniupnpc/miniupnpc.h>
//#include <miniwget.h> 
#include <miniupnpc/upnpcommands.h>
#include <miniupnpc/upnperrors.h>
#endif

using namespace boost;

using std::map;
using std::string;
using std::runtime_error;
using std::vector;
using std::deque;
using std::max;
using std::min;
using std::pair;
using std::list;
using std::set;

const unsigned int 
    nStakeMaxAge = 90 * nSecondsPerDay,             //60 * 60 * 24 * 90; // 90 days as full weight
    nOnedayOfAverageBlocks = (nSecondsPerDay / nStakeTargetSpacing)/10;  // the old 144
    //nOnedayOfAverageBlocks = nSecondsPerDay / nStakeTargetSpacing;  // should be 144 if it's BTC!
unsigned int 
    nStakeMinAge = 30 * nSecondsPerDay,             //60 * 60 * 24 * 30; // 30 days as zero time weight
    nStakeTargetSpacing = 1 * nSecondsperMinute,    //1 * 60; // 1-minute stake spacing
// MODIFIER_INTERVAL: time to elapse before new modifier is computed
//extern unsigned int nModifierInterval;
    nModifierInterval = 6 * nSecondsPerHour;        //6 * 60 * 60; 
                        // time (in seconds????)to elapse before new modifier is computed
                        // i.e 6 hours?????
                        // or is the INTENT 360 blocks??????????????????
                        // another way to put it is, WHAT ARE THE UNITS, seconds or blocks??????????
                        // so I guess it IS seconds, actually 6 hours.

static const int 
#ifdef WIN32
    nDEFAULT_BAN_SCORE = 1000,
    nDEFAULT_BAN_TIME_in_seconds = 3 * nSecondsperMinute;
#else
    nDEFAULT_BAN_SCORE = 100,
    nDEFAULT_BAN_TIME_in_seconds = nHoursPerDay * nSecondsPerHour;  // one day
#endif

// WM - static const int MAX_OUTBOUND_CONNECTIONS = 8;
static const int DEFAULT_MAX_CONNECTIONS        = 125;    // WM - Default value for -maxconnections= parameter.
static const int MIN_CONNECTIONS                = 8;      // WM - Lowest value we allow for -maxconnections= (never ever set less than 2!).
static const int MAX_CONNECTIONS                = 1000;   // WM - Max allowed value for -maxconnections= parameter.  Getting kinda excessive, eh?

static const int DEFAULT_OUTBOUND_CONNECTIONS   = 8;      // WM - Reasonable default of 8 outbound connections for -maxoutbound= parameter.
static const int MIN_OUTBOUND_CONNECTIONS       = 4;      // WM - Lowest we allow for -maxoutbound= parameter shall be 4 connections (never ever set below 2).
static const int MAX_OUTBOUND_CONNECTIONS       = 100;    // WM - This no longer means what it used to.  Outbound conn count now runtime configurable.
//static const int MAX_OUTBOUND_CONNECTIONS = 16;

void ThreadMessageHandler2(void* parg);
void ThreadSocketHandler2(void* parg);
void ThreadOpenConnections2(void* parg);
void ThreadOpenAddedConnections2(void* parg);
#ifdef USE_UPNP
//void ThreadMapPort2(void* parg);
#endif
void ThreadDNSAddressSeed2(void* parg);

struct LocalServiceInfo {
    int nScore;
    int nPort;
};

//
// Global state variables
//
bool fClient = false;
bool fDiscover = true;
bool fUseUPnP = false;
::uint64_t nLocalServices = (fClient ? 0 : NODE_NETWORK);
static CCriticalSection cs_mapLocalHost;
static map<CNetAddr, LocalServiceInfo> mapLocalHost;
static bool vfReachable[NET_MAX] = {};
static bool vfLimited[NET_MAX] = {};
static CNode* pnodeLocalHost = NULL;
static CNode* pnodeSync = NULL;
CAddress addrSeenByPeer(CService("0.0.0.0", 0), nLocalServices);
::uint64_t nLocalHostNonce = 0;
boost::array<int, THREAD_MAX> vnThreadsRunning;
static std::vector<SOCKET> vhListenSocket;
CAddrMan addrman;

vector<CNode*> vNodes;
vector<std::string> vAddedNodes;
map<CInv, CDataStream> mapRelay;
map<CInv, ::int64_t> mapAlreadyAskedFor;
deque<pair< ::int64_t, CInv> > vRelayExpiration;
static deque<string> vOneShots;
set<CNetAddr> setservAddNodeAddresses;

CCriticalSection cs_vNodes;
CCriticalSection cs_mapRelay;
CCriticalSection cs_vOneShots;
CCriticalSection cs_setservAddNodeAddresses;
CCriticalSection cs_vAddedNodes;

static CSemaphore *semOutbound = NULL;

void AddOneShot(string strDest)
{
    LOCK(cs_vOneShots);
    vOneShots.push_back(strDest);
}

unsigned short GetListenPort()
{
    return (unsigned short)(GetArg("-port", GetDefaultPort()));
}

int GetMaxConnections()
{
    int count;

    // Config'eth away..
    count = GetArg( "-maxconnections", DEFAULT_MAX_CONNECTIONS );
    
    // Ensure some level of sanity amount the max connection count.
    count = max( count, MIN_CONNECTIONS );
    count = min( count, MAX_CONNECTIONS );
    
    //printf( "GetMaxConnections() = %d\n", count );

    return count;
}

static int GetMaxOutboundConnections()
{
    int count;

    // What sayeth the config parameters?
    count = GetArg( "-maxoutbound", DEFAULT_OUTBOUND_CONNECTIONS );
    
    // Did someone set it too low or too high?  Shame, shame..
    count = max( count, MIN_OUTBOUND_CONNECTIONS );
    count = min( count, MAX_OUTBOUND_CONNECTIONS );
    count = min( count, GetMaxConnections() );

    //printf( "GetMaxOutboundConnections() = %d\n", count );
    
    return count;
}

void CNode::PushGetBlocks(CBlockIndex* pindexBegin, uint256 hashEnd)
{
    // Filter out duplicate requests
    if (pindexBegin == pindexLastGetBlocksBegin && hashEnd == hashLastGetBlocksEnd)
        return;
    pindexLastGetBlocksBegin = pindexBegin;
    hashLastGetBlocksEnd = hashEnd;

    PushMessage("getblocks", CBlockLocator(pindexBegin), hashEnd);
}

// find 'best' local address for a particular peer
bool GetLocal(CService& addr, const CNetAddr *paddrPeer)
{
    if (fNoListen)
        return false;

    int nBestScore = -1;
    int nBestReachability = -1;
    {
        LOCK(cs_mapLocalHost);
        for (
            map<CNetAddr, LocalServiceInfo>::iterator it = mapLocalHost.begin(); 
            it != mapLocalHost.end(); 
            ++it
            )
        {
            int nScore = (*it).second.nScore;
            int nReachability = (*it).first.GetReachabilityFrom(paddrPeer);
            if (
                (nReachability > nBestReachability) || 
                ((nReachability == nBestReachability) && (nScore > nBestScore))
               )
            {
                addr = CService((*it).first, (*it).second.nPort);
                nBestReachability = nReachability;
                nBestScore = nScore;
            }
        }
    }
    return nBestScore >= 0;
}

// get best local address for a particular peer as a CAddress
CAddress GetLocalAddress(const CNetAddr *paddrPeer)
{
    CAddress ret(CService("0.0.0.0",0),0);
    CService addr;
    if (GetLocal(addr, paddrPeer))
    {
        ret = CAddress(addr);
        ret.nServices = nLocalServices;
        ret.nTime = GetAdjustedTime();
    }
    return ret;
}

void
    clearLocalSocketError( SOCKET hSocket )
{
#ifdef WIN32
    int
        nRet,
        nRetSize = sizeof( nRet );
    if ( SOCKET_ERROR == getsockopt(hSocket, SOL_SOCKET, SO_ERROR, (char*)(&nRet), &nRetSize) )
    {
        printf(
                "getsockopt( SO_ERROR ) failed with error code = %i\n",
                WSAGetLastError()
              );
    }
#else
    // now all the clearLocalSocketError can be unguarded
#endif
}

bool RecvLine(SOCKET hSocket, string& strLine)
{
    strLine = "";
    while (true)
    {
        char c;
        int nBytes = recv(hSocket, &c, 1, 0);
        if (nBytes > 0)
        {
            if (c == '\n')
                continue;
            if (c == '\r')
                return true;
            strLine += c;
            if (strLine.size() >= 9000)
                return true;
        }
        else if (nBytes <= 0)
        {
            if (fShutdown)
                return false;
            if (nBytes < 0)
            {
                int 
                    nErr = WSAGetLastError();

                if (nErr == WSAEMSGSIZE)
                {
                    continue;
                }
                if (
                    (nErr == WSAEWOULDBLOCK) || 
                    (nErr == WSAEINTR) || 
                    (nErr == WSAEINPROGRESS)
                   )
                {
                    Sleep( nTenMilliseconds );      // needed? Or not? Why? How much? Calculated how? Guess?
                    continue;
                }
            }
            if (!strLine.empty())
                return true;
            if (nBytes == 0)
            {
                // socket closed
                printf("socket closed\n");
                return false;
            }
            else
            {
                // socket error
                int 
                    nErr = WSAGetLastError();

                printf("recv failed: %d\n", nErr);
                clearLocalSocketError( hSocket );
                return false;
            }
        }
    }
}

// used when scores of local addresses may have changed
// pushes better local address to peers
void static AdvertizeLocal()
{
    LOCK(cs_vNodes);
    BOOST_FOREACH(CNode* pnode, vNodes)
    {
        if (pnode->fSuccessfullyConnected)
        {
            CAddress addrLocal = GetLocalAddress(&pnode->addr);
            if (
                addrLocal.IsRoutable() && 
                ((CService)addrLocal != (CService)pnode->addrLocal)
               )
            {
                pnode->PushAddress(addrLocal);
                pnode->addrLocal = addrLocal;
            }
        }
    }
}

void SetReachable(enum Network net, bool fFlag)
{
    LOCK(cs_mapLocalHost);
    vfReachable[net] = fFlag;
    if (net == NET_IPV6 && fFlag)
        vfReachable[NET_IPV4] = true;
}

// learn a new local address
bool AddLocal(const CService& addr, int nScore)
{
    if (!addr.IsRoutable())
        return false;

    if (
        !fDiscover && 
        (nScore < LOCAL_MANUAL)
       )
        return false;

    if (IsLimited(addr))
        return false;

    printf("AddLocal(%s,%i)\n", addr.ToString().c_str(), nScore);

    {
        LOCK(cs_mapLocalHost);

        bool 
            fAlready = (mapLocalHost.count(addr) > 0);

        LocalServiceInfo 
            &info = mapLocalHost[addr];

        if (
            (!fAlready) || 
            (nScore >= info.nScore)
           ) 
        {
            info.nScore = nScore + (fAlready ? 1 : 0);
            info.nPort = addr.GetPort();
        }
        SetReachable(addr.GetNetwork());
    }

    AdvertizeLocal();

    return true;
}

bool AddLocal(const CNetAddr &addr, int nScore)
{
    return AddLocal(CService(addr, GetListenPort()), nScore);
}

/** Make a particular network entirely off-limits (no automatic connects to it) */
void SetLimited(enum Network net, bool fLimited)
{
    if (net == NET_UNROUTABLE)
        return;
    LOCK(cs_mapLocalHost);
    vfLimited[net] = fLimited;
}

bool IsLimited(enum Network net)
{
    LOCK(cs_mapLocalHost);
    return vfLimited[net];
}

bool IsLimited(const CNetAddr &addr)
{
    return IsLimited(addr.GetNetwork());
}

/** vote for a local address */
bool SeenLocal(const CService& addr)
{
    {
        LOCK(cs_mapLocalHost);
        if (mapLocalHost.count(addr) == 0)
            return false;
        mapLocalHost[addr].nScore++;
    }

    AdvertizeLocal();

    return true;
}

/** check whether a given address is potentially local */
bool IsLocal(const CService& addr)
{
    LOCK(cs_mapLocalHost);
    return (mapLocalHost.count(addr) > 0);
}

/** check whether a given address is in a network we can probably connect to */
bool IsReachable(const CNetAddr& addr)
{
    LOCK(cs_mapLocalHost);

    enum Network 
        net = addr.GetNetwork();

    return (vfReachable[net] && !vfLimited[net]);
}

extern int GetExternalIPbySTUN(::uint64_t rnd, struct sockaddr_in *mapped, const char **srv);

// We now get our external IP from the IRC server first and only use this as a backup
bool GetMyExternalIP(CNetAddr& ipRet)
{
    struct sockaddr_in 
        mapped;

    ::uint64_t 
        rnd = GetRand(~0LL);

    const char 
        *srv;

    int 
        rc = GetExternalIPbySTUN(rnd, &mapped, &srv);

    if(rc >= 0) 
    {
        ipRet = CNetAddr(mapped.sin_addr);
        printf("GetExternalIPbySTUN(%" PRIu64 ") returned %s in attempt %d; Server=%s\n", 
                rnd, 
                ipRet.ToStringIP().c_str(), 
                rc, 
                srv
              );
        return true;
    }
    return false;
}

void ThreadGetMyExternalIP(void* parg)
{
    // Make this thread recognisable as the external IP detection thread
    RenameThread("yacoin-ext-ip");

    CNetAddr 
        addrLocalHost;

    if (GetMyExternalIP(addrLocalHost))
    {
        printf("GetMyExternalIP() returned %s\n", addrLocalHost.ToStringIP().c_str());
        AddLocal(addrLocalHost, LOCAL_HTTP);
    }
}





void AddressCurrentlyConnected(const CService& addr)
{
    addrman.Connected(addr);
}




::uint64_t 
    CNode::nTotalBytesRecv = 0;
::uint64_t 
    CNode::nTotalBytesSent = 0;
CCriticalSection 
    CNode::cs_totalBytesRecv;
CCriticalSection 
    CNode::cs_totalBytesSent;

static CNode* FindNode(const CNetAddr& ip)
{
    LOCK(cs_vNodes);
    BOOST_FOREACH(CNode* pnode, vNodes)
    {
        if ((CNetAddr)pnode->addr == ip)
            return (pnode);
    }
    return NULL;
}

static CNode* FindNode(std::string addrName)
{
    LOCK(cs_vNodes);
    BOOST_FOREACH(CNode* pnode, vNodes)
    {
        if (pnode->addrName == addrName)
            return (pnode);
    }
    return NULL;
}

static CNode* FindNode(const CService& addr)
{
    LOCK(cs_vNodes);
    BOOST_FOREACH(CNode* pnode, vNodes)
    {
        if ((CService)pnode->addr == addr)
            return (pnode);
    }
    return NULL;
}

CNode* ConnectNode(CAddress addrConnect, const char *pszDest, ::int64_t nTimeout)
{
    if (pszDest == NULL) 
    {
        if (IsLocal(addrConnect))
            return NULL;

        // Look for an existing connection
        CNode
            * pnode = FindNode((CService)addrConnect);

        if (pnode)
        {
            if (nTimeout != 0)
                pnode->AddRef(nTimeout);
            else
                pnode->AddRef();
            return pnode;
        }
    }


    /// debug print
    if (fDebug)
    {
        printf( "trying connection " );
        if( pszDest )
        {
            printf( "%s\n", pszDest );
        }
        else
        {
            printf( "%s\n", 
                strprintf( " %s, last seen = %s",
                           addrConnect.ToString().c_str(),
                           ((double)(GetAdjustedTime() - addrConnect.nTime)/3600.0 > 24)?
                           "days":
                           strprintf( "%.1lfhrs", 
                                      (double)(GetAdjustedTime() - addrConnect.nTime)/3600.0
                                    ).c_str()
                         ).c_str()
                  );
            //printf( "%s lastseen=%.1fhrs\n", addrConnect.ToString().c_str(), (double)(GetAdjustedTime() - addrConnect.nTime)/3600.0 > 24 );
        }
    }
    // Connect
    SOCKET hSocket;
    if (
        pszDest ? ConnectSocketByName(
                                      addrConnect, 
                                      hSocket, 
                                      pszDest, 
                                      GetDefaultPort()
                                     ) : ConnectSocket(addrConnect, hSocket)
       )
    {
        addrman.Attempt(addrConnect);

        /// debug print
        printf("connected %s\n", pszDest ? pszDest : addrConnect.ToString().c_str());

        // Set to non-blocking
#ifdef WIN32
        u_long nOne = 1;
        if (SOCKET_ERROR == ioctlsocket(hSocket, FIONBIO, &nOne) )
        {
            printf("ConnectSocket() : ioctlsocket non-blocking setting failed, error %d\n", 
                    WSAGetLastError()
                  );
            clearLocalSocketError( hSocket );
        }
#else
        if (fcntl(hSocket, F_SETFL, O_NONBLOCK) == SOCKET_ERROR)
            printf("ConnectSocket() : fcntl non-blocking setting failed, error %d\n", errno);
#endif

        // Add node
        CNode
            * pnode = new CNode(hSocket, addrConnect, pszDest ? pszDest : "", false);

        if (nTimeout != 0)
            pnode->AddRef(nTimeout);
        else
            pnode->AddRef();

        {{
            LOCK(cs_vNodes);
            vNodes.push_back(pnode);
        }}

        pnode->nTimeConnected = GetTime();
        return pnode;
    }
    else
    {
        return NULL;
    }
}

#ifdef WIN32
//_____________________________________________________________________________
char* iGetLastErrorText(DWORD nErrorCode)
{
    char* msg;
    // Ask Windows to prepare a standard message for a GetLastError() code:
    if( 
        FormatMessageA(
                       FORMAT_MESSAGE_ALLOCATE_BUFFER | 
                        FORMAT_MESSAGE_FROM_SYSTEM | 
                        FORMAT_MESSAGE_IGNORE_INSERTS,
                        NULL, 
                        nErrorCode, 
                        MAKELANGID(LANG_NEUTRAL, SUBLANG_DEFAULT), 
                        (LPSTR)&msg, 
                        0, 
                        NULL
                      )
      ) // OK
    {
        return(msg);
    }
    else
    {
        return(char *)("Error failed to deliver text????\n");
    }
}
//_____________________________________________________________________________
#endif
void CNode::CloseSocketDisconnect()
{
    fDisconnect = true;
    if (hSocket != INVALID_SOCKET)
    {
        int
            nErr = closesocket(hSocket);

        printf( 
                "disconnecting node %s", 
                addrName.c_str()
              );
        if( nErr )
        {   // close socket errored!
            nErr = WSAGetLastError();
#ifdef WIN32
            char
                *pc = iGetLastErrorText( nErr );

            switch( nErr )
            {
                case WSANOTINITIALISED:
                    //A successful WSAStartup call must occur before using this function.

                case WSAENETDOWN:
                    //The network subsystem has failed.

                case WSAENOTSOCK:   //<<<<<<<<<<
                    //The descriptor is not a socket.

                case WSAEINPROGRESS:
                    //A blocking Windows Sockets 1.1 call is in progress, or 
                    //the service provider is still processing a callback function.

                case WSAEINTR:
                    //The (blocking) Windows Socket 1.1 call was canceled through WSACancelBlockingCall.

                case WSAEWOULDBLOCK:
                    //The socket is marked as nonblocking, but the l_onoff
                    //member of the linger structure is                     :

                    printf( "(%s)", pc );
                    break;
                default:
                    break;
            }
#endif
        }
        printf( "\n" );
        clearLocalSocketError( hSocket );
        hSocket = INVALID_SOCKET;
        vRecv.clear();
    }

    // in case this fails, we'll empty the recv buffer when the CNode is deleted
    TRY_LOCK(cs_vRecv, lockRecv);
    if (lockRecv)
        vRecv.clear();

    // if this was the sync node, we'll need a new one
    if (this == pnodeSync)
        pnodeSync = NULL;
}

void CNode::Cleanup()
{
}


void CNode::PushVersion()
{
    /// when NTP implemented, change to just nTime = GetAdjustedTime()
    ::int64_t 
        nTime = (fInbound ? GetAdjustedTime() : GetTime());

    CAddress 
        addrYou, 
        addrMe;

    bool 
        fHidden = false;

    if (addr.IsTor()) 
    {
        if (mapArgs.count("-torname")) 
        {
            // Our hidden service address
            CService addrTorName(mapArgs["-torname"], GetListenPort());

            if (addrTorName.IsValid()) 
            {
                addrYou = addr;
                addrMe = CAddress(addrTorName);
                fHidden = true;
            }
        }
    }

    if (!fHidden) 
    {
        addrYou = (
                    addr.IsRoutable() && !IsProxy(addr) ? 
                    addr : 
                    CAddress( CService("0.0.0.0",0) )
                  );
        addrMe = GetLocalAddress( &addr );
    }

    RAND_bytes((unsigned char*)&nLocalHostNonce, sizeof(nLocalHostNonce));
    printf(
            "send version message: "
            "version %d, blocks=%d, us=%s, them=%s, peer=%s\n", 
            PROTOCOL_VERSION, 
            nBestHeight, 
            addrMe.ToString().c_str(), 
            addrYou.ToString().c_str(), 
            addr.ToString().c_str()
          );
    PushMessage(
                "version", 
                PROTOCOL_VERSION, 
                nLocalServices, 
                nTime, addrYou, 
                addrMe,
                nLocalHostNonce, 
                FormatSubVersion(CLIENT_NAME, CLIENT_VERSION, std::vector<string>()), 
                nBestHeight
               );
}





std::map<CNetAddr, ::int64_t> 
    CNode::setBanned;

CCriticalSection 
    CNode::cs_setBanned;

void CNode::ClearBanned()
{
    setBanned.clear();
}

bool CNode::IsBanned(CNetAddr ip)
{
    bool fResult = false;
    {
        LOCK(cs_setBanned);

        std::map<CNetAddr, ::int64_t>::iterator 
            i = setBanned.find(ip);

        if (i != setBanned.end())
        {
            ::int64_t t = (*i).second;
            if (GetTime() < t)
                fResult = true;
        }
    }
    return fResult;
}

bool CNode::Misbehaving(int howmuch)    // banned if banscore  exceeeded
{
    if (addr.IsLocal())
    {
        printf("Warning: Local node %s misbehaving (delta: %d)!\n", addrName.c_str(), howmuch);
        return false;
    }

    nMisbehavior += howmuch;
    printf("Misbehaving: %s (%d -> %d)",
            addr.ToString().c_str(), 
            nMisbehavior-howmuch, 
            nMisbehavior
           );
    if (nMisbehavior >= GetArg("-banscore", nDEFAULT_BAN_SCORE))
    {
      //::int64_t banTime = GetTime()+GetArg("-bantime", 60*60*24);  // Default 24-hour ban
                                        //YOU CAN MAKE THIS CLEAR WITHOUT A COMMENT!!

        ::int64_t banTime = GetTime()+GetArg("-bantime", nDEFAULT_BAN_TIME_in_seconds);

        printf( " DISCONNECTING" );
        {
            LOCK(cs_setBanned);
            if (setBanned[addr] < banTime)
                setBanned[addr] = banTime;
        }
        CloseSocketDisconnect();
        return true;
    }
    printf( "\n" );
    return false;
}

#undef X
#define X(name) stats.name = name
void CNode::copyStats(CNodeStats &stats)
{
    X(nServices);
    X(nLastSend);
    X(nLastRecv);
    X(nTimeConnected);
    X(addrName);
    X(nVersion);
    X(strSubVer);
    X(fInbound);
    X(nReleaseTime);
    X(nStartingHeight);
    X(nMisbehavior);
    X(nSendBytes);
    X(nRecvBytes);
    stats.fSyncNode = (this == pnodeSync);
}
#undef X










void ThreadSocketHandler(void* parg)
{
    // Make this thread recognisable as the networking thread
    RenameThread("yacoin-net");

    try
    {
        ++vnThreadsRunning[THREAD_SOCKETHANDLER];
        ThreadSocketHandler2(parg);
        --vnThreadsRunning[THREAD_SOCKETHANDLER];
    }
    catch (std::exception& e) 
    {
        --vnThreadsRunning[THREAD_SOCKETHANDLER];
        PrintException(&e, "ThreadSocketHandler()");
    } 
    catch (...) 
    {
        --vnThreadsRunning[THREAD_SOCKETHANDLER];
        throw; // support pthread_cancel()
    }
    printf("ThreadSocketHandler exited\n");
}

static void updatePreviousNodecountIf( 
                                      vector<CNode*> & vNodes, 
                                      unsigned int & nPrevNodeCount
                                     )
{
    if (vNodes.size() != nPrevNodeCount)
    {
        unsigned int
            nNewSize = (unsigned int)vNodes.size();
        string
            sWhichWay = "";
        if( nPrevNodeCount > nNewSize ) // going down
            sWhichWay = "down";
        if( nPrevNodeCount < nNewSize ) // going up
            sWhichWay = "up";

#ifdef _MSC_VER
        (void)printf(
                    "\n"
                    "connection count %s from %d to %d"
                    "\n"
                    "\n"
                    "", 
                    sWhichWay.c_str(),
                    nPrevNodeCount, 
                    nNewSize
                   );
#endif
        nPrevNodeCount = nNewSize;
        uiInterface.NotifyNumConnectionsChanged(nNewSize);
//MB_OK                 0x00000000L The sound specified as the Windows Default Beep sound.
//MB_ICONSTOP           0x00000010L See MB_ICONERROR.
//MB_ICONERROR          0x00000010L The sound specified as the Windows Critical Stop sound.
//MB_ICONHAND           0x00000010L See MB_ICONERROR.
//MB_ICONQUESTION       0x00000020L The sound specified as the Windows Question sound.
//MB_ICONWARNING        0x00000030L The sound specified as the Windows Exclamation sound.
//MB_ICONEXCLAMATION    0x00000030L See MB_ICONWARNING.
//MB_ICONINFORMATION    0x00000040L The sound specified as the Windows Asterisk sound.
//MB_ICONASTERISK       0x00000040L See MB_ICONINFORMATION.
//                      0xFFFFFFFF  A simple beep. If the sound card is not available, the sound is generated using the speaker.
        // unsigned int
            // nUpSound = MB_ICONINFORMATION,
            // nDownSound = MB_ICONERROR;
        if( "down" == sWhichWay )
        {
            //(void)MessageBeep( nDownSound );
        }
        else
        {
            //(void)MessageBeep( nUpSound );
        }
        if( "down" == sWhichWay )
        {
            if(
               (0 == nNewSize) 
               //|| 
               //(1 == nNewSize) 
              )
            {   // things are pretty bleak, so we could shut down and restart?
                // just while we are testing
#ifdef _MSC_VER
    #ifdef _DEBUG
                //StartShutdown();
    #else
                //StartShutdown();
    #endif
#endif
            }
        }
    }
}


void ThreadSocketHandler2(void* parg)
{
    printf("ThreadSocketHandler2 started\n");

    list<CNode*> 
        vNodesDisconnected;

    unsigned int 
        nPrevNodeCount = 0;
    //const int
        //nOneMinuteInSeconds = 60,  //nSecondsperMinute
        //nOneMillisecond = 1,    //
        //nTenMilliseconds = 10,
        //nOneHundredMilliseconds = 100;
    while (true)
    {
        if( fDebug )
            (void)printf( "ThreadSocketHandler2 is looping"
                          "\n"
                        );
        //
        // Disconnect nodes
        //
        {{
            LOCK(cs_vNodes);    //<<<<<<<<<<<<<<<<<<<<<<<<<<<<<<<  seems OK
            // Disconnect unused nodes
            vector<CNode*> 
                vNodesCopy = vNodes;

            BOOST_FOREACH(CNode* pnode, vNodesCopy)
            {
                if (
                    pnode->fDisconnect ||
                    (
                     pnode->GetRefCount() <= 0 && 
                     pnode->vRecv.empty() && 
                     pnode->vSend.empty()
                    )
                   )
                {   // remove from vNodes using the standard C++ idiom          
                    vNodes.erase(                 
                                 remove(  
                                        vNodes.begin(), 
                                        vNodes.end(), 
                                        pnode
                                       )
                                       , 
                                 vNodes.end()
                                )
                                  ;

                    // release outbound grant (if any)
                    pnode->grantOutbound.Release();

                    pnode->CloseSocketDisconnect();
                    pnode->Cleanup();

                    // hold in disconnected pool until all refs are released
                    pnode->nReleaseTime = max(
                                              pnode->nReleaseTime, 
                                              GetTime() + (15 * nOneMinuteInSeconds)   // Is it 15 minutes???
                                                                    // If so, WHY?????????
                                             );

                    if (                        // what is this testing for, and WHY????
                        pnode->fNetworkNode || 
                        pnode->fInbound
                       )
                        pnode->Release();
                    vNodesDisconnected.push_back(pnode);
                }
            //Sleep( nOneMillisecond ); //Sleep( nOneHundredMilliseconds );
            }

            // Delete disconnected nodes
            list<CNode*> vNodesDisconnectedCopy = vNodesDisconnected;
            BOOST_FOREACH(CNode* pnode, vNodesDisconnectedCopy)
            {
                // wait until threads are done using it
                if (pnode->GetRefCount() <= 0)
                {
                    bool fDelete = false;
                    {
                        TRY_LOCK(pnode->cs_vSend, lockSend);
                        if (lockSend)
                        {
                            TRY_LOCK(pnode->cs_vRecv, lockRecv);
                            if (lockRecv)
                            {
                                TRY_LOCK(pnode->cs_mapRequests, lockReq);
                                if (lockReq)
                                {
                                    TRY_LOCK(pnode->cs_inventory, lockInv);
                                    if (lockInv)
                                        fDelete = true;
                                }
                            }
                        }
                    }
                    if (fDelete)
                    {
                        vNodesDisconnected.remove(pnode);
                        delete pnode;
                    }
                }
            //Sleep( nOneMillisecond ); //Sleep( nOneHundredMilliseconds );
            }
            updatePreviousNodecountIf( vNodes, nPrevNodeCount );
        }}   // end of LOCK(cs_vNodes)

        //
        // Find which sockets have data to receive
        //
        const int
            n50msInMicroseconds = 50000;
        struct timeval 
            timeout;

        timeout.tv_sec  = 0;
        timeout.tv_usec = n50msInMicroseconds; // frequency to poll pnode->vSend
                        // Isn't this the period, not the frequency?
                        // and why 50,000

        fd_set fdsetRecv;   // an array of 64 sockets!
        fd_set fdsetSend;
        fd_set fdsetError;

        FD_ZERO(&fdsetRecv);
        FD_ZERO(&fdsetSend);
        FD_ZERO(&fdsetError);
        SOCKET 
            hSocketMax = 0;
        bool 
            have_fds = false;

        BOOST_FOREACH(SOCKET hListenSocket, vhListenSocket) 
        {
            FD_SET(hListenSocket, &fdsetRecv);
            hSocketMax = max(hSocketMax, hListenSocket);
            have_fds = true;
        }
        {
            LOCK(cs_vNodes);    //<<<<<<<<<<<<<<<<<<<<<<<<<<<<<<<
            BOOST_FOREACH(CNode* pnode, vNodes)
            {
                if (pnode->hSocket == INVALID_SOCKET)
                    continue;
                FD_SET(pnode->hSocket, &fdsetRecv);
                FD_SET(pnode->hSocket, &fdsetError);
                hSocketMax = max(hSocketMax, pnode->hSocket);
                have_fds = true;
                {
                    TRY_LOCK(pnode->cs_vSend, lockSend);
                    if (lockSend && !pnode->vSend.empty())
                        FD_SET(pnode->hSocket, &fdsetSend);
                }
            Sleep( nOneMillisecond ); //nTenMilliseconds );  // try this instead of //Sleep( nOneHundredMilliseconds );
            }
        }

        --vnThreadsRunning[THREAD_SOCKETHANDLER];
        int 
            nSelect = select(
                             have_fds ? hSocketMax + 1 : 0,
                             &fdsetRecv, 
                             &fdsetSend, 
                             &fdsetError, 
                             &timeout
                            );
        ++vnThreadsRunning[THREAD_SOCKETHANDLER];
        if (fShutdown)
            return;
        if (nSelect == SOCKET_ERROR)
        {
            if (have_fds)
            {
                int 
                    nErr = WSAGetLastError();
                printf("socket select error %d\n", nErr);

                for (unsigned int i = 0; i <= hSocketMax; ++i)
                    FD_SET(i, &fdsetRecv);
            }
            FD_ZERO(&fdsetSend);
            FD_ZERO(&fdsetError);
            Sleep(timeout.tv_usec/nMillisecondsPerSecond);    // what is this sleep amount & what is it for??????
        }

        //
        // Accept new connections
        //
        BOOST_FOREACH(SOCKET hListenSocket, vhListenSocket)
        {
            if (hListenSocket != INVALID_SOCKET && FD_ISSET(hListenSocket, &fdsetRecv))
            {
#ifdef USE_IPV6
                struct sockaddr_storage sockaddr;
#else
                struct sockaddr sockaddr;
#endif
                socklen_t 
                    len = sizeof(sockaddr);

                SOCKET 
                    hSocket = accept(hListenSocket, (struct sockaddr*)&sockaddr, &len);

                CAddress 
                    addr;

                if (hSocket != INVALID_SOCKET)
                {
                    if (!addr.SetSockAddr((const struct sockaddr*)&sockaddr))
                        printf("Warning: Unknown socket family\n");
                }

                int 
                    nInbound = 0;       // does this mean false? Or something else??

                {
                    LOCK(cs_vNodes);    //this one seems OK <<<<<<<<<<<<<<<<<<<<<<<<<<<<<<<
                    BOOST_FOREACH(CNode* pnode, vNodes)
                        if (pnode->fInbound)
                            ++nInbound;
                }

                if (hSocket == INVALID_SOCKET)
                {
                    int 
                        nErr = WSAGetLastError();

                    if (nErr != WSAEWOULDBLOCK)
                    {
                        printf("socket error accept failed: %d\n", nErr);
                        clearLocalSocketError( hSocket );
                    }
                }
                else
                {
                  //if (nInbound >= GetArg("-maxconnections", 125) - MAX_OUTBOUND_CONNECTIONS)
                    if ( nInbound >= GetMaxConnections() - GetMaxOutboundConnections() )
                    {
                        {
                            LOCK(cs_setservAddNodeAddresses);
                            if (!setservAddNodeAddresses.count(addr))
                                closesocket(hSocket);
                        }
                    }
                    else
                    {
                        if (CNode::IsBanned(addr))
                        {
                            printf("connection from %s dropped (banned)\n", addr.ToString().c_str());
                            closesocket(hSocket);
                        }
                        else
                        {
                            printf("accepted connection %s\n", addr.ToString().c_str());
                            CNode* pnode = new CNode(hSocket, addr, "", true);
                            pnode->AddRef();
                            {
                                LOCK(cs_vNodes);    //this one seems OK <<<<<<<<<<<<<<<<<<<<<<<<<<<<<<<
                                vNodes.push_back(pnode);
                                updatePreviousNodecountIf( vNodes, nPrevNodeCount );
                            }
                        }
                    }
                }
            }
        }
        //
        // Service each socket
        //
        vector<CNode*> 
            vNodesCopy;
        {{
            LOCK(cs_vNodes);    //<<<<<<<<<<<<<<<<<<<<<<<<<<<<<<<
            vNodesCopy = vNodes;
            BOOST_FOREACH(CNode* pnode, vNodesCopy)
            {
                pnode->AddRef();
                //Sleep( nOneMillisecond );   //nOneHundredMilliseconds );
            }
        }}
        BOOST_FOREACH(CNode* pnode, vNodesCopy)
        {
            if (fShutdown)
                return;

            //
            // Receive
            //
            if (pnode->hSocket == INVALID_SOCKET)
                continue;
            if (
                FD_ISSET(pnode->hSocket, &fdsetRecv) || 
                FD_ISSET(pnode->hSocket, &fdsetError)
               )
            {
                TRY_LOCK(pnode->cs_vRecv, lockRecv);
                if (lockRecv)
                {
                    LOCK(cs_vNodes);
        
                    CDataStream
                        & vRecv = pnode->vRecv;

                    ::uint64_t 
                        nPos = vRecv.size();

                    if (nPos > ReceiveBufferSize()) 
                    {
                        if (!pnode->fDisconnect)
                            printf("socket recv flood control disconnect (%" PRIszu " bytes)\n", 
                                    vRecv.size()
                                  );
                        pnode->CloseSocketDisconnect();
                    }
                    else 
                    {
                        // typical socket buffer is 8K-64K
                        char 
                            pchBuf[0x10000];   // so what is this, 64K??? WHY??

                        int 
                            nBytes = recv(pnode->hSocket, pchBuf, sizeof(pchBuf), MSG_DONTWAIT);

                        if (nBytes > 0)
                        {
                            vRecv.resize(nPos + nBytes);
                            memcpy(&vRecv[nPos], pchBuf, nBytes);
                            pnode->nLastRecv = GetTime();
                            pnode->nRecvBytes += nBytes;
                            pnode->RecordBytesRecv(nBytes);
                        }
                        else
                        {
                            if (nBytes == 0)
                            {   // socket closed gracefully
                                if (!pnode->fDisconnect)
                                    printf("socket closed\n");
                                pnode->CloseSocketDisconnect();
                            }
                            else
                            {
                                if (nBytes < 0) // MUST THIS BE THE CASE????
                                {   // error
                                    if( SOCKET_ERROR != nBytes )
                                    {
                                        // now here we have something really interesting!
                                        printf("socket recv return error code %d\n", nBytes);
                                    }
                                    int 
                                        nErr = WSAGetLastError();

                                    if (
                                        nErr != WSAEWOULDBLOCK && 
                                                    //The socket is marked as nonblocking and the 
                                                    //receive operation would block.

                                        nErr != WSAEMSGSIZE && 
                                                    //The message was too large to fit into the 
                                                    //specified buffer and was truncated.

                                        nErr != WSAEINTR && 
                                                    //The (blocking) call was canceled through 
                                                    //WSACancelBlockingCall.

                                        nErr != WSAEINPROGRESS
                                                    //A blocking Windows Sockets 1.1 call 
                                                    //is in progress, or the service provider 
                                                    //is still processing a callback function.
                                       )
                                    {
                                        if (!pnode->fDisconnect)    //socket recv error 10054
                                        {
#ifdef WIN32
                                            printf(
                                                    "socket recv error %d (%s)\n", 
                                                    nErr
                                                    , iGetLastErrorText( nErr )
                                                  ); //<<<<<<<<<<<<<<<<<< this was the only unguarded
                                            // these are the error codes that cause a disconnect
                                            switch( nErr )
                                            {
                                                case WSANOTINITIALISED:
                                                    //A successful WSAStartup call must occur 
                                                    //before using this function.

                                                case WSAENETDOWN:
                                                    //The network subsystem has failed.

                                                case WSAEFAULT:
                                                    //The buf parameter is not completely contained in a 
                                                    //valid part of the user address space.

                                                case WSAENOTCONN:
                                                    //The socket is not connected.

                                                case WSAENETRESET:
                                                    //For a connection-oriented socket, 
                                                    //this error indicates that the connection 
                                                    //has been broken due to keep-alive activity 
                                                    //that detected a failure while the operation 
                                                    //was in progress. For a datagram socket, 
                                                    //this error indicates that the time to live 
                                                    //has expired.

                                                case WSAENOTSOCK:   //<<<<<<<<
                                                    //The descriptor is not a socket.

                                                case WSAEOPNOTSUPP:
                                                    //MSG_OOB was specified, but the socket 
                                                    //is not stream-style such as type SOCK_STREAM, 
                                                    //OOB data is not supported in the communication 
                                                    //domain associated with this socket, 
                                                    //or the socket is unidirectional and supports 
                                                    //only send operations.

                                                case WSAESHUTDOWN:
                                                    //The socket has been shut down; it is not 
                                                    //possible to receive on a socket after shutdown 
                                                    //has been invoked with how set to SD_RECEIVE 
                                                    //or SD_BOTH.

                                                case WSAEINVAL:
                                                    //The socket has not been bound with bind, 
                                                    //or an unknown flag was specified, 
                                                    //or MSG_OOB was specified for a socket 
                                                    //with SO_OOBINLINE enabled or (for byte 
                                                    //stream sockets only) len was zero or negative.

                                                case WSAECONNABORTED:
                                                    //The virtual circuit was terminated due to 
                                                    //a time-out or other failure. The application 
                                                    //should close the socket as it is no longer usable.

                                                case WSAETIMEDOUT:
                                                    //The connection has been dropped because of a 
                                                    //network failure or because the peer system 
                                                    //failed to respond.

                                                case WSAECONNRESET:
                                                    //The virtual circuit was reset by 
                                                    //the remote side executing a hard or 
                                                    //abortive close. The application should 
                                                    //close the socket as it is no longer usable. 
                                                    //On a UDP-datagram socket, this error would 
                                                    //indicate that a previous send operation 
                                                    //resulted in an ICMP "Port Unreachable" message.

                                                    // this is an error that does happen

                                                    break;
                                                default:
                                                    break;
                                            }
#endif
                                        }
                                        pnode->CloseSocketDisconnect();
                                    }
                                    // the implication here is
                                    //else
                                    //{
                                    //    continue as if nothing happened?

                                    // these are the error codes that cause a disconnect
                                    /***************************
                                    WSANOTINITIALISED //A successful WSAStartup call must occur 
                                                      //before using this function.
                                    
                                    WSAENETDOWN //The network subsystem has failed.

                                    WSAEFAULT   //The buf parameter is not completely contained in a 
                                                //valid part of the user address space.

                                    WSAENOTCONN //The socket is not connected.


                                    WSAENETRESET    //For a connection-oriented socket, 
                                                    //this error indicates that the connection 
                                                    //has been broken due to keep-alive activity 
                                                    //that detected a failure while the operation 
                                                    //was in progress. For a datagram socket, 
                                                    //this error indicates that the time to live 
                                                    //has expired.

                                    WSAENOTSOCK     //The descriptor is not a socket. <<<<<<<<<<<

                                    WSAEOPNOTSUPP   //MSG_OOB was specified, but the socket 
                                                    //is not stream-style such as type SOCK_STREAM, 
                                                    //OOB data is not supported in the communication 
                                                    //domain associated with this socket, 
                                                    //or the socket is unidirectional and supports 
                                                    //only send operations.

                                    WSAESHUTDOWN    //The socket has been shut down; it is not 
                                                    //possible to receive on a socket after shutdown 
                                                    //has been invoked with how set to SD_RECEIVE 
                                                    //or SD_BOTH.

                                    WSAEINVAL       //The socket has not been bound with bind, 
                                                    //or an unknown flag was specified, 
                                                    //or MSG_OOB was specified for a socket 
                                                    //with SO_OOBINLINE enabled or (for byte 
                                                    //stream sockets only) len was zero or negative.

                                    WSAECONNABORTED //The virtual circuit was terminated due to 
                                                    //a time-out or other failure. The application 
                                                    //should close the socket as it is no longer usable.

                                    WSAETIMEDOUT    //The connection has been dropped because of a 
                                                    //network failure or because the peer system 
                                                    //failed to respond.

                                    WSAECONNRESET   //The virtual circuit was reset by 
                                                    //the remote side executing a hard or 
                                                    //abortive close. The application should 
                                                    //close the socket as it is no longer usable. 
                                                    //On a UDP-datagram socket, this error would 
                                                    //indicate that a previous send operation 
                                                    //resulted in an ICMP "Port Unreachable" message.
                                    ***************************/
                                    //}
                                }
                            }
                        }
                    }
                }
            }

            //
            // Send
            //
            if (pnode->hSocket == INVALID_SOCKET)
                continue;
            if (FD_ISSET(pnode->hSocket, &fdsetSend))
            {
                TRY_LOCK(pnode->cs_vSend, lockSend);
                if (lockSend)
                {
                    LOCK(cs_vNodes);

                    CDataStream& vSend = pnode->vSend;
                    if (!vSend.empty())
                    {
                        int nBytes = send(pnode->hSocket, &vSend[0], vSend.size(), MSG_NOSIGNAL | MSG_DONTWAIT);
                        if (nBytes > 0)
                        {
                            vSend.erase(vSend.begin(), vSend.begin() + nBytes);
                            pnode->nLastSend = GetTime();
                            pnode->nSendBytes += nBytes;
                            pnode->RecordBytesSent(nBytes);
                        }
                        else if (nBytes < 0)
                        {
                            // error
                            int nErr = WSAGetLastError();
                            if (
                                (nErr != WSAEWOULDBLOCK) && 
                                (nErr != WSAEMSGSIZE) && 
                                (nErr != WSAEINTR) && 
                                (nErr != WSAEINPROGRESS)
                               )
                            {
                                printf("socket send error %d\n", nErr);
                                clearLocalSocketError( pnode->hSocket );
                                pnode->CloseSocketDisconnect();
                            }
                        }
                    }
                }
            }

            //
            // Inactivity checking
            //
            {
                LOCK(cs_vNodes);

                if (pnode->vSend.empty())
                    pnode->nLastSendEmpty = GetTime();
              //if ((GetTime() - pnode->nTimeConnected) > 60) // what is this here? Seconds??  Why???
                if ((GetTime() - pnode->nTimeConnected) > 3 * nOneMinuteInSeconds) // test<<<<<<<<<<< try 3 minutes
                {
                    if (pnode->nLastRecv == 0 || pnode->nLastSend == 0)
                    {
                        printf("socket no message in first 60 seconds, %d %d\n", 
                               pnode->nLastRecv != 0, 
                               pnode->nLastSend != 0
                              );
                        pnode->fDisconnect = true;
                    }
                    else
                    {
                        if (
                            GetTime() - pnode->nLastSend > (90 * 60) &&     // OK, what are these magic #s???
                            GetTime() - pnode->nLastSendEmpty > (90 * 60)   // "
                            )
                        {
                            printf("socket not sending\n");
                            pnode->fDisconnect = true;
                        }
                        else 
                        {
                            if (GetTime() - pnode->nLastRecv > (90 * 60))  // is this 90 minutes?
                            {
                                printf("socket inactivity timeout\n");
                                pnode->fDisconnect = true;
                            }
                        }
                    }
                }
            }
        }
        {{
            LOCK(cs_vNodes);    //<<<<<<<<<<<<<<<<<<<<<<<<<<<<<<<
            BOOST_FOREACH(CNode* pnode, vNodesCopy)
            {
                pnode->Release();
                //Sleep( nOneMillisecond );   //nOneHundredMilliseconds );
            }
        }}

      //Sleep( nOneMillisecond );  // let's try some other value? 
      //Sleep( nTenMilliseconds );  // is this 10 ms required? A guess? 
                    // Related to some other constant? Or variable?...???
        Sleep( 2* nMillisecondsPerSecond ); 
    }
}

#ifdef USE_UPNP
void ThreadMapPort2(void* parg)
{
    printf("ThreadMapPort started\n");

    std::string port = strprintf("%u", GetListenPort());
    const char * multicastif = 0;
    const char * minissdpdpath = 0;
    struct UPNPDev * devlist = 0;
    char lanaddr[64];

#ifndef UPNPDISCOVER_SUCCESS
    /* miniupnpc 1.5 */
    devlist = upnpDiscover(2000, multicastif, minissdpdpath, 0);
#else
    /* miniupnpc 1.6 */
    int error = 0;
    devlist = upnpDiscover(2000, multicastif, minissdpdpath, 0, 0, &error);
#endif

    struct UPNPUrls urls;
    struct IGDdatas data;
    int r;

    r = UPNP_GetValidIGD(devlist, &urls, &data, lanaddr, sizeof(lanaddr));
    if (r == 1)
    {
        if (fDiscover) {
            char externalIPAddress[40];
            r = UPNP_GetExternalIPAddress(urls.controlURL, data.first.servicetype, externalIPAddress);
            if(r != UPNPCOMMAND_SUCCESS)
                printf("UPnP: GetExternalIPAddress() returned %d\n", r);
            else
            {
                if(externalIPAddress[0])
                {
                    printf("UPnP: ExternalIPAddress = %s\n", externalIPAddress);
                    AddLocal(CNetAddr(externalIPAddress), LOCAL_UPNP);
                }
                else
                    printf("UPnP: GetExternalIPAddress failed.\n");
            }
        }

        string strDesc = "Yacoin " + FormatFullVersion();
#ifndef UPNPDISCOVER_SUCCESS
        /* miniupnpc 1.5 */
        r = UPNP_AddPortMapping(urls.controlURL, data.first.servicetype,
                            port.c_str(), port.c_str(), lanaddr, strDesc.c_str(), "TCP", 0);
#else
        /* miniupnpc 1.6 */
        r = UPNP_AddPortMapping(urls.controlURL, data.first.servicetype,
                            port.c_str(), port.c_str(), lanaddr, strDesc.c_str(), "TCP", 0, "0");
#endif

        if(r!=UPNPCOMMAND_SUCCESS)
            printf("AddPortMapping(%s, %s, %s) failed with code %d (%s)\n",
                port.c_str(), port.c_str(), lanaddr, r, strupnperror(r));
        else
            printf("UPnP Port Mapping successful.\n");
        int i = 1;
        while (true)
        {
            if (fShutdown || !fUseUPnP)
            {
                r = UPNP_DeletePortMapping(urls.controlURL, data.first.servicetype, port.c_str(), "TCP", 0);
                printf("UPNP_DeletePortMapping() returned : %d\n", r);
                freeUPNPDevlist(devlist); devlist = 0;
                FreeUPNPUrls(&urls);
                return;
            }
            if (i % 600 == 0) // Refresh every 20 minutes
            {
#ifndef UPNPDISCOVER_SUCCESS
                /* miniupnpc 1.5 */
                r = UPNP_AddPortMapping(urls.controlURL, data.first.servicetype,
                                    port.c_str(), port.c_str(), lanaddr, strDesc.c_str(), "TCP", 0);
#else
                /* miniupnpc 1.6 */
                r = UPNP_AddPortMapping(urls.controlURL, data.first.servicetype,
                                    port.c_str(), port.c_str(), lanaddr, strDesc.c_str(), "TCP", 0, "0");
#endif

                if(r!=UPNPCOMMAND_SUCCESS)
                    printf("AddPortMapping(%s, %s, %s) failed with code %d (%s)\n",
                        port.c_str(), port.c_str(), lanaddr, r, strupnperror(r));
                else
                    printf("UPnP Port Mapping successful.\n");;
            }
            Sleep(2000);
            i++;
        }
    } else {
        printf("No valid UPnP IGDs found\n");
        freeUPNPDevlist(devlist); devlist = 0;
        if (r != 0)
            FreeUPNPUrls(&urls);
        while (true)
        {
            if (fShutdown || !fUseUPnP)
                return;
            Sleep(2000);
        }
    }
}

void ThreadMapPort(void* parg)
{
    // Make this thread recognisable as the UPnP thread
    RenameThread("yacoin-UPnP");

    try
    {
        vnThreadsRunning[THREAD_UPNP]++;
        ThreadMapPort2(parg);
        vnThreadsRunning[THREAD_UPNP]--;
    }
    catch (std::exception& e) {
        vnThreadsRunning[THREAD_UPNP]--;
        PrintException(&e, "ThreadMapPort()");
    } catch (...) {
        vnThreadsRunning[THREAD_UPNP]--;
        PrintException(NULL, "ThreadMapPort()");
    }
    printf("ThreadMapPort exited\n");
}


void MapPort()
{
    if (fUseUPnP && vnThreadsRunning[THREAD_UPNP] < 1)
    {
        if (!NewThread(ThreadMapPort, NULL))
            printf("Error: ThreadMapPort(ThreadMapPort) failed\n");
    }
}
#else
void MapPort()
{
    // Intentionally left blank.
}
#endif

// DNS seeds
// Each pair gives a source name and a seed name.
// The first name is used as information source for addrman.
// The second name should resolve to a list of seed addresses.

// YACOIN TODO NEED TO IMPLEMENT
static const char *strDNSSeed[][2] = {
#ifdef _MSC_VER
    "", ""
#else
    //{"yacoin.org", "seed.yacoin.org"},
#endif    //{"yacoin.org", "seed.yacoin.org"},
};

void ThreadDNSAddressSeed(void* parg)
{
    // Make this thread recognisable as the DNS seeding thread
    RenameThread("yacoin-dnsseed");

    try
    {
        ++vnThreadsRunning[THREAD_DNSSEED];
        ThreadDNSAddressSeed2(parg);
        --vnThreadsRunning[THREAD_DNSSEED];
    }
    catch (std::exception& e) 
    {
        --vnThreadsRunning[THREAD_DNSSEED];
        PrintException(&e, "ThreadDNSAddressSeed()");
    } 
    catch (...) 
    {
        --vnThreadsRunning[THREAD_DNSSEED];
        throw; // support pthread_cancel()
    }
    printf("ThreadDNSAddressSeed exited\n");
}

void ThreadDNSAddressSeed2(void* parg)
{
    printf("ThreadDNSAddressSeed2 started\n");
    int found = 0;

    if (!fTestNet)
    {
        printf("Loading addresses from DNS seeds (could take a while)\n");
        
        size_t
            Length = ARRAYLEN(strDNSSeed);

      //for (unsigned int seed_idx = 0; seed_idx < ARRAYLEN(strDNSSeed); seed_idx++) 
        for (unsigned int seed_idx = 0; seed_idx < Length; ++seed_idx) 
        {
            if (HaveNameProxy()) 
            {
                AddOneShot(strDNSSeed[seed_idx][1]);
            } 
            else 
            {
                vector<CNetAddr> vaddr;
                vector<CAddress> vAdd;
                if (LookupHost(strDNSSeed[seed_idx][1], vaddr))
                {
                    BOOST_FOREACH(CNetAddr& ip, vaddr)
                    {
                        int nOneDay = 24*3600;
                        CAddress addr = CAddress(CService(ip, GetDefaultPort()));
                        addr.nTime = GetTime() - 3*nOneDay - GetRand(4*nOneDay); // use a random age between 3 and 7 days old
                        vAdd.push_back(addr);
                        ++found;
                    }
                }
                addrman.Add(vAdd, CNetAddr(strDNSSeed[seed_idx][0], true));
            }
        }
    }

    printf("%d addresses found from DNS seeds\n", found);
}











//YACOIN TODO update seeds
::uint32_t pnSeed[] =
{
    0x555b7158, 0x8ef3dfdd, 0x276a5248, 0xcda67076, 0x36c4515f, 0x4ad54bb8, 0x913e884f, 0x3829c6c3,
    0x78fda1d8, 0xc0d97550, 0x1cd138b7, 0xb9e18377, 0x18407076, 0x028b77b6, 0xb2e3344e, 0xc0fd6605,
    0xa42a7d0e, 0x666e8e71, 0xbddf4bda, 0xe7d1d3d5, 0x228f02af, 0x36485e71, 0x132a1418, 0x30375665,
    0x72c0e662, 0x31542551, 0x9ed1dd0e, 0xb285f355, 0x75815e31, 0x555b21be, 0x376b045e, 0x0f04a4cd,
    0x7cc4a17b, 0x1b82e5c5, 0x77037b70, 0xadeb856c, 0x64e1fdb2, 0x360460d0, 0x363c03da, 0x357de072,
    0x6519d25b, 0xd894437a, 0x33f1c851, 0x0c3c0a2e, 0x475a565d, 0xb163526e, 0xd3857247, 0x93b3fa76,
    0x0c267977, 0xd640bccf, 0x15b057cb, 0x6f782942, 0x15e4d4de, 0x03720205, 0xbcd1048e, 0x0242d80c,
    0xc2f25a75, 0x09e13aad, 0x5b8c587a, 0x6851995a, 0x9deaf7de, 0x93508bae, 0x71cd32c3, 0xe9eb856c,
    0x6783223b, 0x4aba54c6, 0xe4abbfde, 0x4c4e03b7, 0x1ee0fd74, 0x2b382753, 0x63218977, 0x9ab8cd71,
    0x2a8703b9, 0xfa75ae52, 0xcefe4771, 0x026ea2dc, 0x02754e4d, 0x6a2dd53a, 0x5dabf2de, 0x0cb08dca,
    0x99798459, 0x1d2e597c, 0xa430203b, 0x64c34b25, 0x237ab751, 0x2616a371, 0x4a41a17b, 0x7f954d5c,
    0x85d62678, 0x519659ba, 0x22d2aa43, 0x256b7277, 0x97d8f1c0, 0xa487e15f, 0xcd4dbb25, 0xfda65b71,
    0xe04f303a, 0xbd14e559, 0x2e99940e, 0xf8b7f805, 0x155baf43, 0x6aede65e, 0xcc5620c4, 0xc830c373,
    0x663ede0e, 0x483f2c4f, 0x5c1ebd71, 0x542cdc5d, 0xfb959a0e, 0xbcab5a75, 0x5eff3956, 0xfaee8951,
    0x550689db, 0x994986b6, 0x568710b2, 0x2e6d3f73, 0x6ef9f8b7, 0x21bf1a75, 0x5ce0304e, 0x25774ebc,
    0x50adb6d4, 0x207d565d, 0x5862af89, 0xd2934a5c, 0x98fc1bae, 0x3f544e58, 0x6552d85e, 0x059bcbda,
    0x4175d972, 0x34d4c875, 0x2b0ae662, 0x7e9aa971, 0x8d63a570, 0xe070543e, 0x5489cc62, 0x3a63bbc0,
    0x82ab8ddb, 0x6557cf79, 0xa67a2444, 0x804cf16e, 0x225b865d, 0x8c5f56be, 0x7f1a6f57, 0xc8064f5f,
    0xf22f347a, 0x9f212477, 0xa371fe96, 0x4686f9ad, 0x98ad4f5f, 0x899dafaf, 0x019acdbb, 0x235c48de,
    0xb71ee044, 0xc2e76456, 0x534ba171, 0x8e0b7a7d, 0x856f1c79, 0x20f1ca01, 0x452ce08c, 0x028987d1,
    0xc41de563, 0xd148657b, 0x532a412e, 0x0fe0036c, 0xe933d773, 0x99e7507d, 0x3611f170, 0x74a77076,
    0x48d8566a, 0xb7d8fa76, 0x18fc4771, 0xe84ef27a, 0x305a8177, 0x2bfbae6f, 0xf5c1e854, 0xc31060b7,
    0x8f06974f, 0x7b466817, 0xdd81f371, 0x9a0ca7b7, 0xaecfa405, 0x7715bd1b, 0x2206e42e, 0x13089b6e,
    0x803bbc71, 0x5cef293b, 0xe46ecb45, 0xde215771, 0xa6ed3fda, 0x692d65b6, 0x85c27254, 0x6ee32e53,
    0xd4b121b2, 0xb4004ea6, 0xba67c454, 0x42779a42, 0xe58e19bc, 0x9bb8216e, 0x6eb54105, 0x1184e079,
    0x759610b7, 0x8918597b, 0x2b6cadb4, 0x464717c6, 0xf6caa8b4, 0x54e4b2de, 0xbfe9b8b2, 0x5da925b7,
    0xe34699bb, 0xde171fbc, 0xd6643074, 0x49a6b777, 0x4ec50ec3, 0x61704cde, 0xd09ffa76, 0x897f8932,
    0xc5ac9b6e, 0x0207d8ab, 0x9428dfb2, 0xdc7c47b7, 0x6450357b, 0x8ce677b0, 0xa769a75d, 0xa64a02b7,
    0x03dfd85e, 0xdc60a6df, 0x98167c40, 0x1cdbe77a, 0xcfd0a52e, 0xf4a2f17a, 0x9c1981b6, 0xc1cb10b7,
    0xa078a6dc, 0x05353705, 0xca1df4dc, 0x1dc982b6, 0xe4cfbd41, 0xf18f6bbc, 0x31a9d074, 0x442c5d71,
    0xa63a4d6f, 0x6a353677, 0xddbe4205, 0x4234135f, 0xcc84aac1, 0x53a55cb7, 0x58791779, 0x7b77557d,
    0xfef6147b, 0xea7f4abe, 0x67ef07dd, 0xef63554d, 0x780bf37a, 0xe93a1c75, 0x0415203b, 0x570f3e54,
    0x7105b03c, 0x5bf45ec3, 0xa6e250b7, 0x469938da, 0x5962293b, 0xab16e47c, 0x08c0835d, 0xd37fe97a,
    0x462b7857, 0xbb46f37a, 0x7747e55c, 0xea01da0e, 0xd115d03a, 0xbb9ab777, 0xeb2f6b0e, 0xea53b64d,
    0xa2cf11da, 0xd2888ab6, 0xe83a624e, 0xa7208c3d, 0xcacbbc56, 0x92275bdf, 0xfee3c07a, 0xbc934558,
    0xe5ce8777, 0x05d75971, 0x6edc512a, 0xc5070165, 0x26083905, 0x0ebd9f6e, 0x44a956d9, 0x7f5f930e,
    0x6ba694af, 0x7cf29773, 0x9b545378, 0x2a36b977, 0x24202477, 0x0151014d, 0x18534b3d, 0x5a54047a,
    0x414ab776, 0x9619345c, 0x92065e71, 0x8e4ad5ab, 0xa95c735d, 0xabe4a93e, 0x04644e48, 0x2372a9b4,
    0x4d81a84f, 0xc5d76672, 0x88eaa6cb, 0xe052e774, 0x172fca78, 0x3cfe9d9f, 0xebb40b53, 0x169c557d,
    0xab7a1f50, 0x3f21ac42, 0x51d8ec97, 0x2c51e662, 0xc43602bc, 0x91e7be71, 0xaf88f402, 0x5222b03c,
    0x67939d4f, 0x35f09562, 0xb986e45c, 0x98752f3b, 0xa3b3143c, 0x6c04ff62, 0x48902db7, 0xa83659c7,
    0x75378529, 0x33be5971, 0xf9c2304e, 0x80ee8472, 0x5fb30db7, 0xba55b2dc, 0x7af86bb6, 0x378b0b6c,
    0x71c0fcde, 0xc8609cd5, 0x1068ed8d, 0xa3ee517a, 0x3ab213b2, 0x47c7eb7a, 0xd652f460, 0x696994b6,
    0x79b0c373, 0x21e40d5e, 0xb4756171, 0xca4aed8d, 0x2ac04959, 0x21fc2e24, 0xe7bc7f3b, 0xd5f70b79,
    0xa82b77d9, 0xee2219bc, 0xbe26d36e, 0xae43aa7c, 0x80237da3, 0xbd505224, 0xfcbde570, 0x5e35ec02,
    0x54f564bc, 0xc1a6026a, 0x6ec0255b, 0xc7e91c41, 0x6a09314e, 0x3785f7be, 0x7b044565, 0x50ce51bc,
    0x37c48c3d, 0x51a30fb7, 0x91ed273a, 0x8f4a5302, 0xe3692d05, 0xbc431274, 0xbdecc3be, 0x3d3e1dc2,
    0x6754d85e, 0xb39ff42e, 0xc2d64bb8, 0xfe78ce73, 0xc0c5f9b7, 0x8fee5d7b, 0xe7fa715c, 0x948017b2,
    0x2a6c8ade, 0x98dfe062, 0x657aa17b, 0xee61fc5e, 0xeb3e754a, 0x3af33f6c, 0x56684b5c, 0x159d50b7,
    0xee389b3d, 0x3511be6d, 0xecd3147b, 0x22c6515f, 0xc766a23d, 0x5c731732, 0x50ff3365, 0x8eca7552,
    0xe5aa40b6, 0x3effe37a, 0x152e9673, 0x9ff2c36e, 0x5cb1d41b, 0x255d7777, 0xb786df80, 0xbceba971,
    0x6602acd5, 0x5738ff77, 0x0ec805d4, 0x0b340070, 0x2dda0356, 0xc394a555, 0x1dbf0a70, 0x1acc5361,
    0xef93bf58, 0x916fd90e, 0x68303bb7, 0x667c7fce, 0x08c39e4e, 0xa18f5d71, 0x19b12a1f, 0xe6a42d4e,
    0x291c9b0e, 0x296a366c, 0x62a8fe3a, 0x6f8e5ebc, 0x171c5e17, 0x9cf5cbbe, 0x9d28ce59, 0x12d572d9,
    0xe62bc573, 0xdac86bca, 0x1434b2b4, 0x9256cb51, 0x6d476870, 0xda10e27a, 0x07d00477, 0xbe5f6176,
    0x021f67bc, 0xc9a90cb7, 0x1006a84b, 0x7d24ce5c, 0x82543cbe, 0x1083b0c9, 0x3c73705e, 0x51348dd1,
    0x27beba3d, 0x1373373b, 0xd94f51bc, 0x2f180070, 0xea36d33a, 0x901b27ab, 0xc3294fb2, 0x20764e5b,
    0x25640353, 0x149f495c, 0x9164d550, 0x4a33767d, 0x7890d31b, 0x2bf12a4e, 0xe5aa69b8, 0x70731732,
    0x5687fe05, 0x9a3dda47, 0x6964e87a, 0xa2368d29, 0xf1932845, 0xd0f0ce79, 0x5e0a5e70, 0x462b0574,
    0x8f2839da, 0xa25c8753, 0x869f92db, 0xe47d15af, 0xe2324c71, 0x3e133501, 0x19f69e7b, 0xeedda048,
    0xc251da0e, 0xc3565545, 0x5d94e152, 0x1ecfd43e, 0xc84543d5, 0x321c5e70, 0xa2b5f74d, 0x28469473,
    0x9b2a5201, 0x81c6e977, 0x8c76724f, 0x05f5ec69, 0xce6fea7c, 0x6b7c39da, 0x09fdaa7b, 0xb006d080,
    0xb22cc2dd, 0xa032fb6e, 0xa7173805, 0x078b1654, 0xa260e26d, 0x10d5a57c, 0xdc260774, 0xc30d993d,
    0x7b104dde, 0x2fe4f972, 0x46e65dde, 0x8f18a07b, 0x3835bb57, 0x422c5e70, 0x2adf4bb8, 0xa56ad076,
    0xa31fd254, 0xccdee77a, 0x932cd073, 0xf6a74476, 0xa7a50558, 0xb8cadfb2, 0x9be19a5e, 0x44cc487c,
    0x8380187d, 0x09aae659, 0xd02bc136, 0x652c717d, 0x9f9dff6d, 0x618ced72, 0x047eb5dc, 0x82f0f071,
    0x37fed7de, 0xd4c4e273, 0x8fd1048e, 0x38810c7b, 0x916691c9, 0x8c3b3492, 0x0736b84f, 0x0d3f8dd1,
    0xb5e4d373, 0xfb02a277, 0x4d46a23c, 0x85883c01, 0xa2beea7a, 0xb8cda952, 0xfa6d4b5c, 0xf8a0df72,
    0xa799f0df, 0xee5e45de, 0xb7cb70ab, 0xd99a53bc, 0x7d8e684a, 0x0ded517a, 0xbb0c5e70, 0x5aa78cdb,
};

//YACOIN TODO 
const char* pchTorSeed[] = 
{
#ifdef _MSC_VER
    ""
#else
   // "needtoimplement.onion",
#endif
};

static void DumpAddresses()
{
    ::int64_t nStart = GetTimeMillis();

    CAddrDB adb;    // does a GetDataDir() in ctor for "peers.dat"
    adb.Write(addrman);

    if (fDebug)
        printf("Flushed %d addresses to peers.dat  %" PRId64 "ms\n",
               addrman.size(), 
               GetTimeMillis() - nStart
              );
}

void ThreadDumpAddress2(void* parg)
{
    ++vnThreadsRunning[THREAD_DUMPADDRESS];
    while (!fShutdown)
    {
        if( fDebug )
            (void)printf( "ThreadDumpAddress2 is looping"
                         "\n"
                        );
        DumpAddresses();
        --vnThreadsRunning[THREAD_DUMPADDRESS];
        Sleep(1 * nSecondsperMinute * nMillisecondsPerSecond);  // try this arbitrary value
        ++vnThreadsRunning[THREAD_DUMPADDRESS];
    }
    --vnThreadsRunning[THREAD_DUMPADDRESS];
}

void ThreadDumpAddress(void* parg)
{
    // Make this thread recognisable as the address dumping thread
    RenameThread("yacoin-adrdump");

    try
    {
        ThreadDumpAddress2(parg);
    }
    catch (std::exception& e) {
        PrintException(&e, "ThreadDumpAddress()");
    }
    printf("ThreadDumpAddress exited\n");
}

void ThreadOpenConnections(void* parg)
{
    // Make this thread recognisable as the connection opening thread
    RenameThread("yacoin-opencon");

    try
    {
        ++vnThreadsRunning[THREAD_OPENCONNECTIONS];
        ThreadOpenConnections2(parg);
        --vnThreadsRunning[THREAD_OPENCONNECTIONS];
    }
    catch (std::exception& e) 
    {
        --vnThreadsRunning[THREAD_OPENCONNECTIONS];
        PrintException(&e, "ThreadOpenConnections()");
    } 
    catch (...) 
    {
        --vnThreadsRunning[THREAD_OPENCONNECTIONS];
        PrintException(NULL, "ThreadOpenConnections()");
    }
    printf("ThreadOpenConnections exited\n");
}

void static ProcessOneShot()
{
    string strDest;
    {
        LOCK(cs_vOneShots);
        if (vOneShots.empty())
            return;
        strDest = vOneShots.front();
        vOneShots.pop_front();
    }
    CAddress 
        addr;
    CSemaphoreGrant 
        grant(*semOutbound, true);
    if (grant) 
    {
        if (!OpenNetworkConnection(addr, &grant, strDest.c_str(), true))
            AddOneShot(strDest);
    }
}

// ppcoin: stake minter thread
void static ThreadStakeMinter(void* parg)
{
    printf("ThreadStakeMinter started\n");
    CWallet* pwallet = (CWallet*)parg;
    try
    {
        ++vnThreadsRunning[THREAD_MINTER];
        StakeMinter(pwallet);
        --vnThreadsRunning[THREAD_MINTER];
    }
    catch (std::exception& e) 
    {
        --vnThreadsRunning[THREAD_MINTER];
        PrintException(&e, "ThreadStakeMinter()");
    } 
    catch (...) 
    {
        --vnThreadsRunning[THREAD_MINTER];
        PrintException(NULL, "ThreadStakeMinter()");
    }
    printf("ThreadStakeMinter exiting, %d threads remaining\n", vnThreadsRunning[THREAD_MINTER]);
}

void ThreadOpenConnections2(void* parg)
{
    printf("ThreadOpenConnections started\n");

    // Connect to specific addresses  How???

    // what does this do with this weird unbounded for loop, I wonder?
    // what did it intend to do???????????
    if (mapArgs.count("-connect") && mapMultiArgs["-connect"].size() > 0)
    {
        for (::int64_t nLoop = 0;; ++nLoop) // can overflow??
        {
            ProcessOneShot();
            BOOST_FOREACH(string strAddr, mapMultiArgs["-connect"])
            {
                CAddress 
                    addr;
              //OpenNetworkConnection(addr, NULL, strAddr.c_str());
                bool
                    fConnected;
                fConnected = OpenNetworkConnection(addr, NULL, strAddr.c_str());
                if( fConnected )
                {
                    printf(" connected\n");
                }
                else
                {
                    printf(" not connected\n");
                }
                for (int i = 0; (i < 10) && (i < nLoop); ++i)
                {
                    Sleep( 0 );
                  //Sleep( nOneMillisecond );
                  //Sleep(500);     // Again, what is the intent and requirement here, if any?
                  //Sleep(5 * nOneHundredMilliseconds);

                    if (fShutdown)
                        return;
                }
            }
          //Sleep(500);             // ditto
            //Sleep(5 * nOneHundredMilliseconds);
        }
    }

    // Initiate network connections
    ::int64_t nStart = GetTime();
    int
        nLoopCounter = 0;
    while (true)
    {
        if( fDebug )
        {
            if( 0== (++nLoopCounter % 10) )
                (void)printf(
                             "ThreadOpenConnections2 is looping"
                             "\n"
                            );
        }
        ProcessOneShot();

        --vnThreadsRunning[THREAD_OPENCONNECTIONS];
      //Sleep(500);                 // Is this by any chance(???) related to the above??? Or not????
        Sleep( nOneMillisecond );
      //Sleep(5 * nOneHundredMilliseconds);
        ++vnThreadsRunning[THREAD_OPENCONNECTIONS];
        if (fShutdown)
            return;


        --vnThreadsRunning[THREAD_OPENCONNECTIONS];
        CSemaphoreGrant grant(*semOutbound);
        ++vnThreadsRunning[THREAD_OPENCONNECTIONS];
        if (fShutdown)
            return;

        // Add seed nodes if IRC isn't working        
        if ( false && // AO: Don't add seed nodes for evaluating tests.
            !IsLimited(NET_IPV4) && 
            addrman.size()==0 && 
            (GetTime() - nStart > 60) &&    // why 60? 60 what?
            !fTestNet
           )
        {
            std::vector<CAddress> vAdd;
            for (unsigned int i = 0; i < ARRAYLEN(pnSeed); ++i)
            {
                // It'll only connect to one or two seed nodes because once it connects,
                // it'll get a pile of addresses with newer timestamps.
                // Seed nodes are given a random 'last seen time' of between one and two
                // weeks ago.
                const 
                    ::int64_t nOneWeek = 7*24*60*60;    // in seconds I presume?????????????????????

                struct in_addr 
                    ip;

                memcpy(&ip, &pnSeed[i], sizeof(ip));

                CAddress addr(CService(ip, GetDefaultPort()));

                addr.nTime = GetTime()-GetRand(nOneWeek)-nOneWeek;
                vAdd.push_back(addr);
            }
            addrman.Add(vAdd, CNetAddr("127.0.0.1"));
        }

        // Add Tor nodes if we have connection with onion router
        if (mapArgs.count("-tor"))
        {
            size_t
                Length = ARRAYLEN(pchTorSeed);

            std::vector<CAddress> vAdd;
         // for (unsigned int i = 0; i < ARRAYLEN(pchTorSeed); ++i)
            for (unsigned int i = 0; i < Length; ++i)
            {
                const ::int64_t nOneWeek = 7*24*60*60;
                CAddress addr(CService(pchTorSeed[i], GetDefaultPort()));
                addr.nTime = GetTime()-GetRand(nOneWeek)-nOneWeek;
                vAdd.push_back(addr);
            }
            addrman.Add(vAdd, CNetAddr("dummyaddress.onion"));
        }

        //
        // Choose an address to connect to based on most recently seen
        //
        CAddress addrConnect;

        // Only connect out to one peer per network group (/16 for IPv4).
        // Do this here so we don't have to critsect vNodes inside mapAddresses critsect.
        int 
            nOutbound = 0;

        set<vector<unsigned char> > setConnected;
        {{
            LOCK(cs_vNodes);    //<<<<<<<<<<<<<<<<<<<<<<<<<<<<<<<
            BOOST_FOREACH(CNode* pnode, vNodes) 
            {
                if (!pnode->fInbound) 
                {
                    setConnected.insert(pnode->addr.GetGroup());
                    ++nOutbound;
                }
            }
        }}

        ::int64_t 
            nANow = GetAdjustedTime();

        int 
            nTries = 0;

        while (true)
        {
            // use an nUnkBias between 10 (no outgoing connections) and 90 (8 outgoing connections)
            // meaning what exactly?????????????????????????????????????????????????

            CAddress addr = addrman.Select(10 + min(nOutbound,8)*10);   // meaning what?????

            // if we selected an invalid address, restart
            // restart what exactly, by breaking here?????????????????????????????????????????

            if (
                !addr.IsValid() || 
                setConnected.count(addr.GetGroup()) || 
                IsLocal(addr)
               )
                break;

            // If we didn't find an appropriate destination after trying 
            // 100 addresses fetched from addrman, stop this loop, 
            // and let the outer loop run again (which sleeps, adds 
            // seed nodes, recalculates already-connected network ranges, 
            // ...) before trying new addrman addresses.
            ++nTries;
            Sleep( nOneHundredMilliseconds );   //<<<<<<<<<<< test
            if (nTries > 100)
                break;  // can this leave addrConnect uninitialized??????

            if (IsLimited(addr))
                continue;

            // only consider very recently tried nodes after 30 failed attempts
            // define very recently????????????? 
            // what is the magic # 600????????????????????????
            // Is it ten minutes?????????????????????????
            // If so, why?????????????????????????????????

            if (
                nANow - addr.nLastTry < 600 && 
                nTries < 30
               )
                continue;

            // do not allow non-default ports, unless after 50 invalid addresses selected already
            // Better English, please?????????????????????????
            if (
                addr.GetPort() != GetDefaultPort() && 
                nTries < 50
               )
                continue;

            addrConnect = addr;
            break;
        }
        if (addrConnect.IsValid())
        {
            bool
                fConnected;
          //OpenNetworkConnection(addrConnect, &grant);
            fConnected = OpenNetworkConnection(addrConnect, &grant);
        }
        Sleep( 5 * nOneHundredMilliseconds );   //<<<<<<<<<<< test 1/2 second
    }
}

void ThreadOpenAddedConnections(void* parg)
{
    // Make this thread recognisable as the connection opening thread
    RenameThread("yacoin-open added connections started");

    try
    {
        ++vnThreadsRunning[THREAD_ADDEDCONNECTIONS];
        ThreadOpenAddedConnections2(parg);
        --vnThreadsRunning[THREAD_ADDEDCONNECTIONS];
    }
    catch (std::exception& e) 
    {
        --vnThreadsRunning[THREAD_ADDEDCONNECTIONS];
        PrintException(&e, "ThreadOpenAddedConnections()");
    } 
    catch (...) 
    {
        --vnThreadsRunning[THREAD_ADDEDCONNECTIONS];
        PrintException(NULL, "ThreadOpenAddedConnections()");
    }
    printf("ThreadOpenAddedConnections exited\n");
}

void ThreadOpenAddedConnections2(void* parg)
{
    printf("ThreadOpenAddedConnections2 started\n");

    {
        LOCK(cs_vAddedNodes);
        vAddedNodes = mapMultiArgs["-addnode"];
    }

    if (HaveNameProxy()) 
    {
        while(!fShutdown) 
        {
            list<string> lAddresses(0);
            {
                LOCK(cs_vAddedNodes);
                BOOST_FOREACH(string& strAddNode, vAddedNodes)
                    lAddresses.push_back(strAddNode);
            }
            BOOST_FOREACH(string& strAddNode, lAddresses) 
            {
                CAddress addr;
                CSemaphoreGrant grant(*semOutbound);
                bool
                    fConnected;
                fConnected = OpenNetworkConnection(addr, &grant, strAddNode.c_str());
              //Sleep(500);     // again, what, why, etc....?
                Sleep(5 * nOneHundredMilliseconds);
            }
            --vnThreadsRunning[THREAD_ADDEDCONNECTIONS];
          //Sleep(120000); // Retry every 2 minutes
                            // why??? Is this related to any other magic #?????????????????????????
            Sleep(2 * nSecondsperMinute * nMillisecondsPerSecond);
            ++vnThreadsRunning[THREAD_ADDEDCONNECTIONS];
        }
        return;
    }

    for (::uint32_t i = 0; true; ++i)   // for ever
    {
        if( fDebug )
            (void)printf(
                         "ThreadOpenAddedConnections2 is looping"
                         "\n"
                        );
        list<string> lAddresses(0);
        {
            LOCK(cs_vAddedNodes);
            BOOST_FOREACH(string& strAddNode, vAddedNodes)
                lAddresses.push_back(strAddNode);
        }

        list<vector<CService> > lservAddressesToAdd(0);
        BOOST_FOREACH(string& strAddNode, lAddresses)
        {
            vector<CService> vservNode(0);
            if (Lookup(strAddNode.c_str(), vservNode, GetDefaultPort(), fNameLookup, 0))
            {
                lservAddressesToAdd.push_back(vservNode);
                {
                    LOCK(cs_setservAddNodeAddresses);
                    BOOST_FOREACH(CService& serv, vservNode)
                        setservAddNodeAddresses.insert(serv);
                }
            }
        }
        // Attempt to connect to each IP for each addnode entry until at least one 
        // is successful per addnode entry (keeping in mind that addnode entries 
        // can have many IPs if fNameLookup)
        {{
            LOCK(cs_vNodes);
            BOOST_FOREACH(CNode* pnode, vNodes)
            {
                for (list<vector<CService> >::iterator it = lservAddressesToAdd.begin(); 
                     it != lservAddressesToAdd.end(); 
                     //it++
                     ++it
                    )
                {
                    BOOST_FOREACH(CService& addrNode, *(it))
                    {
#ifndef _MSC_VER
                        if (pnode->addr == addrNode)
                        {
                            it = lservAddressesToAdd.erase(it);
                            if(it != lservAddressesToAdd.begin())
                                it--;
                            break;
                        }
                    }
#else
                        if (pnode->addr == addrNode)
                        {
                            it = lservAddressesToAdd.erase(it);
                            // now it gets tricky!
                            if( lservAddressesToAdd.empty() )
                                break;          // can't --it, nor ++it
                            // else it's not empty, so
                            if (it == lservAddressesToAdd.begin())
                                break;          // can't --it
                            --it;               // finally, a legal place!!    
                            break;
                        }
                        // else we stay in the inner BOOST_FOREACH() loop
                    }
                    if( lservAddressesToAdd.empty() )
                        break;      // can't do a ++it
#endif
                    if (it == lservAddressesToAdd.end())
                        break;
                }
            }
        }}
        BOOST_FOREACH(vector<CService>& vserv, lservAddressesToAdd)
        {
            if (vserv.size() == 0)
                continue;
            CSemaphoreGrant grant(*semOutbound);
            bool
                fConnected;

            fConnected = OpenNetworkConnection(CAddress(vserv[i % vserv.size()]), &grant);
            if (!fShutdown)
            {
              //Sleep(6 * nMillisecondsPerSecond);  // is this related to nConnectTimeout?
                Sleep( nConnectTimeout );  // just trying to get rid of these magic #s
            }
            else
            {
                return;
            }
        }
        if (fShutdown)
            return;
        else
        {
            --vnThreadsRunning[THREAD_ADDEDCONNECTIONS];
            if ( !fShutdown)
            {
                //Sleep(120000); // Retry every 2 minutes
                //Sleep(30 * nMillisecondsPerSecond); // let's try every 30 seconds
                Sleep( 2* nSecondsperMinute * nMillisecondsPerSecond);
            }
            ++vnThreadsRunning[THREAD_ADDEDCONNECTIONS];
        }
        if (fShutdown)
        {
            return;
        }
    }
}

// if successful, this moves the passed grant to the constructed node
bool OpenNetworkConnection(
                           const CAddress& addrConnect, 
                           CSemaphoreGrant *grantOutbound, 
                           const char *strDest, 
                           bool fOneShot
                          )
{
    //
    // Initiate outbound network connection
    //
    if (fShutdown)
        return false;
    if (!strDest)
    {
        if (IsLocal(addrConnect) ||
            FindNode((CNetAddr)addrConnect) || 
            CNode::IsBanned(addrConnect) ||
            FindNode(addrConnect.ToStringIPPort().c_str())
           )
            return false;
    }
    if (strDest && FindNode(strDest))
        return false;

    --vnThreadsRunning[THREAD_OPENCONNECTIONS];

    CNode
        * pnode = ConnectNode(addrConnect, strDest);

    ++vnThreadsRunning[THREAD_OPENCONNECTIONS];

    Sleep(5 * nOneHundredMilliseconds); //<<<<<<<<<<<<<<< test
    if (fShutdown)
        return false;
    if (!pnode)
        return false;
    if (grantOutbound)
        grantOutbound->MoveTo(pnode->grantOutbound);
    pnode->fNetworkNode = true;
    if (fOneShot)
        pnode->fOneShot = true;

    return true;
}

// for now, use a very simple selection metric: the node from which we received
// most recently
double static NodeSyncScore(const CNode *pnode) 
{
    return -pnode->nLastRecv;
}

void static StartSync(const vector<CNode*> &vNodes) 
{
    CNode *pnodeNewSync = NULL;
    double dBestScore = 0;

    {
        LOCK(cs_vNodes);    //this seems OK<<<<<<<<<<<<<<<<<<<<<<<<<<<<<<<
        // Iterate over all nodes
        BOOST_FOREACH(CNode* pnode, vNodes) 
        {
            // check preconditions for allowing a sync
            if (!pnode->fClient && 
                !pnode->fOneShot &&
                !pnode->fDisconnect && 
                pnode->fSuccessfullyConnected &&
              //(pnode->nStartingHeight > (nBestHeight - 144)) &&   // within one day if BTC !!!???
                (pnode->nStartingHeight > (nBestHeight - (int)nOnedayOfAverageBlocks)) &&   // perhaps
                (
                 (pnode->nVersion < NOBLKS_VERSION_START) || // why <60002 || >= 60005
                 (pnode->nVersion >= NOBLKS_VERSION_END)    // why are 60002, 3, 4 taboo?
                )
               ) 
            {   // if ok, compare node's score with the best so far
                double dScore = NodeSyncScore(pnode);
                if (
                    pnodeNewSync == NULL || 
                    (dScore > dBestScore) 
                   )
                {
                    pnodeNewSync = pnode;
                    dBestScore = dScore;
                }
            }
        }
        // if a new sync candidate was found, start sync!
        if (pnodeNewSync) 
        {
            pnodeNewSync->fStartSync = true;
            pnodeSync = pnodeNewSync;
        }
    }
}

void ThreadMessageHandler(void* parg)
{
    // Make this thread recognisable as the message handling thread
    RenameThread("yacoin-msghand");

    try
    {
        ++vnThreadsRunning[THREAD_MESSAGEHANDLER];
        ThreadMessageHandler2(parg);
        --vnThreadsRunning[THREAD_MESSAGEHANDLER];
    }
    catch (std::exception& e) 
    {
        --vnThreadsRunning[THREAD_MESSAGEHANDLER];
        PrintException(&e, "ThreadMessageHandler()");
    } catch (...) 
    {
        --vnThreadsRunning[THREAD_MESSAGEHANDLER];
        PrintException(NULL, "ThreadMessageHandler()");
    }
    printf("ThreadMessageHandler exited\n");
}

void ThreadMessageHandler2(void* parg)
{
    printf("ThreadMessageHandler2 started\n");
    SetThreadPriority(THREAD_PRIORITY_BELOW_NORMAL);
    int nLoopCounter = 0;
    while (!fShutdown)
    {        
        if( fDebug && nLoopCounter%100 == 0) {
            printf("ThreadMessageHandler2 is looping\n");
        }
        nLoopCounter++;
        bool fHaveSyncNode = false;
        vector<CNode*> vNodesCopy;
        {
            {
            LOCK(cs_vNodes);    //<<<<<<<<<<<<<<<<<<<<<<<<<<<<<<<
                vNodesCopy = vNodes;
                BOOST_FOREACH(CNode* pnode, vNodesCopy) 
                {
                    pnode->AddRef();
                    if (pnode == pnodeSync)
                        fHaveSyncNode = true;
                }
            }
        }
/*******************
        if (!fHaveSyncNode)
            StartSync(vNodesCopy);
*******************/
        // Poll the connected nodes for messages
        CNode* pnodeTrickle = NULL;

        if (!vNodesCopy.empty())
            pnodeTrickle = vNodesCopy[GetRand(vNodesCopy.size())];

        BOOST_FOREACH(CNode* pnode, vNodesCopy)
        {   // Receive messages
            {
                TRY_LOCK(pnode->cs_vRecv, lockRecv);
                if (lockRecv)
                    ProcessMessages(pnode);
            }
            if (fShutdown)
            {
                if( fDebug )
                {
                    (void)printf(
                                 "ThreadMessageHandler2 is exiting(at 1)"
                                 "\n"
                                );
                }
                return;
            }
            // Send messages
            {
                TRY_LOCK(pnode->cs_vSend, lockSend);
                if (lockSend)
                    SendMessages(pnode, pnode == pnodeTrickle);
            }
            if (fShutdown)
            {
                if( fDebug )
                {
                    (void)printf(
                                 "ThreadMessageHandler2 is exiting(at 2)"
                                 "\n"
                                );
                }
                return;
            }
        }

        {
            {
            LOCK(cs_vNodes);    //<<<<<<<<<<<<<<<<<<<<<<<<<<<<<<<
                BOOST_FOREACH(CNode* pnode, vNodesCopy)
                    pnode->Release();
            }
        }

        // Wait and allow messages to bunch up.
        // Reduce vnThreadsRunning so StopNode has permission to exit while
        // we're sleeping, but we must always check fShutdown after doing this.
        --vnThreadsRunning[THREAD_MESSAGEHANDLER];
        if (fRequestShutdown)
            StartShutdown();
        //Sleep( nOneHundredMilliseconds );         // again, ????
        ++vnThreadsRunning[THREAD_MESSAGEHANDLER];
        if (fShutdown)
        {
            if( fDebug )
            {
                (void)printf(
                             "ThreadMessageHandler2 is exiting(at 3)"
                             "\n"
                            );
            }
            return;
        }
<<<<<<< HEAD
        Sleep( nOneHundredMilliseconds );
=======
        Sleep( nMillisecondsPerSecond );
>>>>>>> c06084b7
    }
    if( fDebug )
    {
        (void)printf(
                     "ThreadMessageHandler2 is exiting"
                     "\n"
                    );
    }
}


bool BindListenPort(const CService &addrBind, string& strError)
{
    LOCK(cs_net);
    {
    strError = "";
    u_long
        nOne = 1;

#ifdef WIN32
    // Initialize Windows Sockets
    WSADATA 
        wsadata;

    int 
        ret = WSAStartup(MAKEWORD(2,2), &wsadata);

    if (ret != NO_ERROR)
    {
        strError = strprintf("Error: TCP/IP socket library failed to start (WSAStartup returned error %d)", ret);
        printf("%s\n", strError.c_str());
        return false;
    }
#endif

    // Create socket for listening for incoming connections
#ifdef USE_IPV6
    struct sockaddr_storage sockaddr;
#else
    struct sockaddr sockaddr;
#endif
    socklen_t len = sizeof(sockaddr);
    if (!addrBind.GetSockAddr((struct sockaddr*)&sockaddr, &len))
    {
        strError = strprintf("Error: bind address family for %s not supported", 
                            addrBind.ToString().c_str()
                            );
        printf("%s\n", strError.c_str());
        return false;
    }

    SOCKET hListenSocket = socket(((struct sockaddr*)&sockaddr)->sa_family, SOCK_STREAM, IPPROTO_TCP);
    if (hListenSocket == INVALID_SOCKET)
    {
        strError = strprintf("Error: Couldn't open socket for incoming connections (socket returned error %d)", 
                             WSAGetLastError()
                            );
        printf("%s\n", strError.c_str());
        clearLocalSocketError( hListenSocket );
        return false;
    }

#ifdef SO_NOSIGPIPE
    // Different way of disabling SIGPIPE on BSD
    setsockopt(hListenSocket, SOL_SOCKET, SO_NOSIGPIPE, (void*)&nOne, sizeof(int));
#endif

#ifndef WIN32
    // Allow binding if the port is still in TIME_WAIT state after
    // the program was closed and restarted.  Not an issue on windows.
    setsockopt(hListenSocket, SOL_SOCKET, SO_REUSEADDR, (void*)&nOne, sizeof(int));
#endif


#ifdef WIN32
    // Set to non-blocking, incoming connections will also inherit this
    if (ioctlsocket(hListenSocket, FIONBIO, &nOne) == SOCKET_ERROR)
#else
    if (fcntl(hListenSocket, F_SETFL, O_NONBLOCK) == SOCKET_ERROR)
#endif
    {
        strError = strprintf("Error: Couldn't set properties on socket for incoming connections (error %d)", 
                            WSAGetLastError()
                            );
        printf("%s\n", strError.c_str());
        clearLocalSocketError( hListenSocket );
        return false;
    }

#ifdef USE_IPV6
    // some systems don't have IPV6_V6ONLY but are always v6only; others do have the option
    // and enable it by default or not. Try to enable it, if possible.
    if (addrBind.IsIPv6()) 
    {
#ifdef IPV6_V6ONLY
#ifdef WIN32
        setsockopt(hListenSocket, IPPROTO_IPV6, IPV6_V6ONLY, (const char*)&nOne, sizeof(int));
#else
        setsockopt(hListenSocket, IPPROTO_IPV6, IPV6_V6ONLY, (void*)&nOne, sizeof(int));
#endif
#endif
#ifdef WIN32
        int nProtLevel = 10 /* PROTECTION_LEVEL_UNRESTRICTED */;
        int nParameterId = 23 /* IPV6_PROTECTION_LEVEl */;
        // this call is allowed to fail
        setsockopt(hListenSocket, IPPROTO_IPV6, nParameterId, (const char*)&nProtLevel, sizeof(int));
#endif
    }
#endif

    if (::bind(hListenSocket, (struct sockaddr*)&sockaddr, len) == SOCKET_ERROR)
    {
        int nErr = WSAGetLastError();
        if (nErr == WSAEADDRINUSE)
            strError = strprintf(
                                _("Unable to bind to %s on this computer. Yacoin is probably already running."), 
                                addrBind.ToString().c_str()
                                );
        else
            strError = strprintf(
                                _("Unable to bind to %s on this computer (bind returned error %d, %s)"), 
                                addrBind.ToString().c_str(), nErr, strerror(nErr)
                                );
        printf("%s\n", strError.c_str());
        clearLocalSocketError( hListenSocket );
        return false;
    }
    printf("Bound to %s\n", addrBind.ToString().c_str());

    // Listen for incoming connections
    if (listen(hListenSocket, SOMAXCONN) == SOCKET_ERROR)
    {
        strError = strprintf(
                            "Error: Listening for incoming connections failed (listen returned error %d)", 
                            WSAGetLastError()
                            );
        printf("%s\n", strError.c_str());
        clearLocalSocketError( hListenSocket );
        return false;
    }

    vhListenSocket.push_back(hListenSocket);

    if (addrBind.IsRoutable() && fDiscover)
        AddLocal(addrBind, LOCAL_BIND);

    printf("Socket %s initialized\n",  addrBind.ToString().c_str());
    return true;
    }
}

void static Discover()
{
    if (!fDiscover)
        return;

#ifdef WIN32
    // Get local host IP
    char pszHostName[1000] = "";
    if (gethostname(pszHostName, sizeof(pszHostName)) != SOCKET_ERROR)
    {
        vector<CNetAddr> vaddr;
        if (LookupHost(pszHostName, vaddr))
        {
            BOOST_FOREACH (const CNetAddr &addr, vaddr)
            {
                AddLocal(addr, LOCAL_IF);
            }
        }
    }
#else
    // Get local host ip
    struct ifaddrs* myaddrs;
    if (getifaddrs(&myaddrs) == 0)
    {
        for (struct ifaddrs* ifa = myaddrs; ifa != NULL; ifa = ifa->ifa_next)
        {
            if (ifa->ifa_addr == NULL) continue;
            if ((ifa->ifa_flags & IFF_UP) == 0) continue;
            if (strcmp(ifa->ifa_name, "lo") == 0) continue;
            if (strcmp(ifa->ifa_name, "lo0") == 0) continue;
            if (ifa->ifa_addr->sa_family == AF_INET)
            {
                struct sockaddr_in* s4 = (struct sockaddr_in*)(ifa->ifa_addr);
                CNetAddr addr(s4->sin_addr);
                if (AddLocal(addr, LOCAL_IF))
                    printf("IPv4 %s: %s\n", ifa->ifa_name, addr.ToString().c_str());
            }
#ifdef USE_IPV6
            else if (ifa->ifa_addr->sa_family == AF_INET6)
            {
                struct sockaddr_in6* s6 = (struct sockaddr_in6*)(ifa->ifa_addr);
                CNetAddr addr(s6->sin6_addr);
                if (AddLocal(addr, LOCAL_IF))
                    printf("IPv6 %s: %s\n", ifa->ifa_name, addr.ToString().c_str());
            }
#endif
        }
        freeifaddrs(myaddrs);
    }
#endif

    // Don't use external IPv4 discovery, when -onlynet="IPv6"
    if (!IsLimited(NET_IPV4))
        NewThread(ThreadGetMyExternalIP, NULL);
}

void StartNode(void* parg)
{
    // Make this thread recognisable as the startup thread
    RenameThread("yacoin-start");

#ifdef WIN32
    // Enable away mode and prevent the sleep idle time-out.
    SetThreadExecutionState(
                            ES_CONTINUOUS 
                            | ES_SYSTEM_REQUIRED
    #ifdef _MSC_VER
                            | ES_AWAYMODE_REQUIRED
    #endif
                           );
#endif

    if (semOutbound == NULL) 
    {
        // initialize semaphore
      //int nMaxOutbound = min(MAX_OUTBOUND_CONNECTIONS, (int)GetArg("-maxconnections", 125));
        int nMaxOutbound = min( GetMaxOutboundConnections(), GetMaxConnections() );
        semOutbound = new CSemaphore(nMaxOutbound);
    }

    if (pnodeLocalHost == NULL)
        pnodeLocalHost = new CNode(INVALID_SOCKET, CAddress(CService("127.0.0.1", 0), nLocalServices));

    Discover();

    //
    // Start threads
    //

    if (!GetBoolArg("-dnsseed", true))
        printf("DNS seeding disabled\n");
    else
        if (!NewThread(ThreadDNSAddressSeed, NULL))
            printf("Error: NewThread(ThreadDNSAddressSeed) failed\n");

    // Map ports with UPnP
    if (!fUseUPnP)
        printf("UPNP port mapping is disabled\n");
    else
        MapPort();

    // Get addresses from IRC and advertise ours
    if (!GetBoolArg("-irc", true))
        printf("IRC seeding disabled\n");
    else
        if (!NewThread(ThreadIRCSeed, NULL))
            printf("Error: NewThread(ThreadIRCSeed) failed\n");

    // Send and receive from sockets, accept connections
    if (!NewThread(ThreadSocketHandler, NULL))
        printf("Error: NewThread(ThreadSocketHandler) failed\n");

    // Initiate outbound connections from -addnode
    if (!NewThread(ThreadOpenAddedConnections, NULL))
        printf("Error: NewThread(ThreadOpenAddedConnections) failed\n");

    // Initiate outbound connections
    if (!NewThread(ThreadOpenConnections, NULL))
        printf("Error: NewThread(ThreadOpenConnections) failed\n");

    // Process messages
    if (!NewThread(ThreadMessageHandler, NULL))
        printf("Error: NewThread(ThreadMessageHandler) failed\n");

    // Dump network addresses
    if (!NewThread(ThreadDumpAddress, NULL))
        printf("Error; NewThread(ThreadDumpAddress) failed\n");

#if !defined(Yac1dot0)
    // ppcoin: mint proof-of-stake blocks in the background
    if (!NewThread(ThreadStakeMinter, pwalletMain))
        printf("Error: NewThread(ThreadStakeMinter) failed\n");
#endif

    // Generate coins in the background
    GenerateYacoins(GetBoolArg("-gen", false), pwalletMain);
}

bool StopNode()
{
    if (fDebug)
        printf("StopNode()\n");
    fShutdown = true;

#ifdef WIN32
    // Clear EXECUTION_STATE flags to disable away mode and allow the system to idle to sleep normally.
    SetThreadExecutionState(ES_CONTINUOUS);
#endif

    ++nTransactionsUpdated;
    ::int64_t 
        nStart = GetTime();
    {{
        LOCK(cs_main);  //<<<<<<<<<<<<<<<<<<<<<<<<<<<<<<< seems OK
        ThreadScriptCheckQuit();
    }}
    if (semOutbound)
    {
        for (int i = 0; i < GetMaxOutboundConnections(); ++i)
        {
            semOutbound->post();
        }
    }
    do
    {
        int 
            nThreadsRunning = 0;

        for (int n = 0; n < THREAD_MAX; ++n)
            nThreadsRunning += vnThreadsRunning[n];
        if (nThreadsRunning == 0)
            break;
        if (GetTime() - nStart > 20) // if it takes more than 20 seconds then break?  Why
            break;
      //Sleep(20);                   // wait 20ms, then break, why?
        Sleep(2 * nTenMilliseconds);
    } while(true);

    if (vnThreadsRunning[THREAD_SOCKETHANDLER] > 0) 
        printf("ThreadSocketHandler still running\n");

    if (vnThreadsRunning[THREAD_OPENCONNECTIONS] > 0) 
        printf("ThreadOpenConnections still running\n");

    if (vnThreadsRunning[THREAD_MESSAGEHANDLER] > 0) 
        printf("ThreadMessageHandler still running\n");

    if (vnThreadsRunning[THREAD_RPCLISTENER] > 0) 
        printf("ThreadRPCListener still running\n");

    if (vnThreadsRunning[THREAD_RPCHANDLER] > 0) 
        printf("ThreadsRPCServer still running\n");
#ifdef USE_UPNP
    if (vnThreadsRunning[THREAD_UPNP] > 0) 
        printf("ThreadMapPort still running\n");
#endif

    if (vnThreadsRunning[THREAD_DNSSEED] > 0) 
        printf("ThreadDNSAddressSeed still running\n");

    if (vnThreadsRunning[THREAD_ADDEDCONNECTIONS] > 0) 
        printf("ThreadOpenAddedConnections still running\n");

    if (vnThreadsRunning[THREAD_DUMPADDRESS] > 0) 
        printf("ThreadDumpAddresses still running\n");

    if (vnThreadsRunning[THREAD_MINTER] > 0) 
        printf("ThreadStakeMinter still running\n");

    if (vnThreadsRunning[THREAD_SCRIPTCHECK] > 0) 
        printf("ThreadScriptCheck still running\n");

    while (
        (vnThreadsRunning[THREAD_MESSAGEHANDLER] > 0) || 
        (vnThreadsRunning[THREAD_RPCHANDLER] > 0) || 
        (vnThreadsRunning[THREAD_SCRIPTCHECK] > 0) ||
        (vnThreadsRunning[THREAD_ADDEDCONNECTIONS] > 0)
          )
      //Sleep(20);      // again, related to above?  Or not? Or ...???
        Sleep(2 * nTenMilliseconds);      // again, related to above?  Or not? Or ...???

  //Sleep(50);
    Sleep(5 * nTenMilliseconds);
    DumpAddresses();
    return true;    // it seems it can only return true, so why not void!?
}

class CNetCleanup
{
public:
    CNetCleanup()
    {
    }
    ~CNetCleanup()
    {
        if (fDebug)
        {
#ifdef _MSC_VER
            (void)printf(
                        "~CNetCleanup() destructor called..."
                       );
#endif
        }
        // Close sockets
        BOOST_FOREACH(CNode* pnode, vNodes)
        {
            if (pnode->hSocket != INVALID_SOCKET)
            {
                closesocket(pnode->hSocket);
            }
        }
        BOOST_FOREACH(SOCKET hListenSocket, vhListenSocket)
        {
            if (hListenSocket != INVALID_SOCKET)
            {
                if (closesocket(hListenSocket) == SOCKET_ERROR)
                {
                    printf("closesocket(hListenSocket) failed with error %d\n", WSAGetLastError());
                    clearLocalSocketError( hListenSocket ); //<<<<<<<<<<<<<only unguarded
                }
            }
        }
#ifdef WIN32
        // Shutdown Windows Sockets
        if( 
            (0 != vhListenSocket.size()) ||
            (0 != vNodes.size())
          )
        {
            WSACleanup();
        }
#endif
        if (fDebug)
        {
#ifdef _MSC_VER
            (void)printf( " done\n" );
#endif
            Sleep( 2 * nMillisecondsPerSecond );    // 2 seconds just to see the 
                                                    //message of who is the slowest to close
        }
    }
} instance_of_cnetcleanup;

void RelayTransaction(const CTransaction& tx, const uint256& hash)
{
    CDataStream ss(SER_NETWORK, PROTOCOL_VERSION);
    ss.reserve(10000);
    ss << tx;
    RelayTransaction(tx, hash, ss);
}

void RelayTransaction(const CTransaction& tx, const uint256& hash, const CDataStream& ss)
{
    CInv inv(MSG_TX, hash);
    {
        LOCK(cs_mapRelay);
        // Expire old relay messages
        while (
               !vRelayExpiration.empty() && 
               (vRelayExpiration.front().first < GetTime())
              )
        {
            mapRelay.erase(vRelayExpiration.front().second);
            vRelayExpiration.pop_front();
        }

        // Save original serialized message so newer versions are preserved
        mapRelay.insert(std::make_pair(inv, ss));
        vRelayExpiration.push_back(std::make_pair(GetTime() + 15 * 60, inv));
    }

    RelayInventory(inv);
}

void CNode::RecordBytesRecv(::uint64_t bytes)
{
    LOCK(cs_totalBytesRecv);
    nTotalBytesRecv += bytes;
}

void CNode::RecordBytesSent(::uint64_t bytes)
{
    LOCK(cs_totalBytesSent);
    nTotalBytesSent += bytes;
}

::uint64_t CNode::GetTotalBytesRecv()
{
    LOCK(cs_totalBytesRecv);
    return nTotalBytesRecv;
}

::uint64_t CNode::GetTotalBytesSent()
{
    LOCK(cs_totalBytesSent);
    return nTotalBytesSent;
}
#ifdef _MSC_VER
    #include "msvc_warnings.pop.h"
#endif<|MERGE_RESOLUTION|>--- conflicted
+++ resolved
@@ -2680,11 +2680,7 @@
             }
             return;
         }
-<<<<<<< HEAD
-        Sleep( nOneHundredMilliseconds );
-=======
         Sleep( nMillisecondsPerSecond );
->>>>>>> c06084b7
     }
     if( fDebug )
     {
