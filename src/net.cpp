--- conflicted
+++ resolved
@@ -2118,11 +2118,7 @@
         ProcessOneShot();
 
         ++vnThreadsRunning[THREAD_OPENCONNECTIONS];
-<<<<<<< HEAD
-        //Sleep(500);                 // Is this by any chance(???) related to the above??? Or not????
-=======
       //Sleep(500);                 // Is this by any chance(???) related to the above??? Or not????
->>>>>>> 588aea3e
         Sleep( nOneMillisecond );
         --vnThreadsRunning[THREAD_OPENCONNECTIONS];
         if (fShutdown)
