// Copyright (c) 2009-2010 Satoshi Nakamoto
// Copyright (c) 2009-2012 The Bitcoin developers
// Distributed under the MIT/X11 software license, see the accompanying
// file COPYING or http://www.opensource.org/licenses/mit-license.php.
#ifdef _MSC_VER
    #include <stdint.h>

    #include "msvc_warnings.push.h"
#endif

#ifndef BITCOIN_IRC_H
 #include "irc.h"
#endif

#ifndef BITCOIN_DB_H
 #include "db.h"
#endif

#ifndef BITCOIN_NET_H
 #include "net.h"
#endif

#ifndef BITCOIN_INIT_H
 #include "init.h"
#endif

#ifndef BITCOIN_STRLCPY_H
 #include "strlcpy.h"
#endif

#ifndef NOVACOIN_MINER_H
 #include "miner.h"
#endif

#include <vector>
#ifdef WIN32
#include <string.h>
#endif

#ifdef USE_UPNP
#include <miniupnpc/miniupnpc.h>
//#include <miniwget.h> 
#include <miniupnpc/upnpcommands.h>
#include <miniupnpc/upnperrors.h>
#endif

using namespace boost;

using std::map;
using std::string;
using std::runtime_error;
using std::vector;
using std::deque;
using std::max;
using std::min;
using std::pair;
using std::list;
using std::set;

const unsigned int 
    nStakeMaxAge = 90 * nSecondsPerDay,             //60 * 60 * 24 * 90; // 90 days as full weight
    nOnedayOfAverageBlocks = (nSecondsPerDay / nStakeTargetSpacing)/10;  // the old 144
    //nOnedayOfAverageBlocks = nSecondsPerDay / nStakeTargetSpacing;  // should be 144 if it's BTC!
unsigned int 
    nStakeMinAge = 30 * nSecondsPerDay,             //60 * 60 * 24 * 30; // 30 days as zero time weight
    nStakeTargetSpacing = 1 * nSecondsperMinute,    //1 * 60; // 1-minute stake spacing
// MODIFIER_INTERVAL: time to elapse before new modifier is computed
//extern unsigned int nModifierInterval;
    nModifierInterval = 6 * nSecondsPerHour;        //6 * 60 * 60; 
                        // time (in seconds????)to elapse before new modifier is computed
                        // i.e 6 hours?????
                        // or is the INTENT 360 blocks??????????????????
                        // another way to put it is, WHAT ARE THE UNITS, seconds or blocks??????????
                        // so I guess it IS seconds, actually 6 hours.

static const int 
#ifdef WIN32
    nDEFAULT_BAN_SCORE = 1000,
    nDEFAULT_BAN_TIME_in_seconds = 3 * nSecondsperMinute;
#else
    nDEFAULT_BAN_SCORE = 100,
    nDEFAULT_BAN_TIME_in_seconds = nHoursPerDay * nSecondsPerHour;  // one day
#endif

// WM - static const int MAX_OUTBOUND_CONNECTIONS = 8;
static const int DEFAULT_MAX_CONNECTIONS        = 125;    // WM - Default value for -maxconnections= parameter.
static const int MIN_CONNECTIONS                = 8;      // WM - Lowest value we allow for -maxconnections= (never ever set less than 2!).
static const int MAX_CONNECTIONS                = 1000;   // WM - Max allowed value for -maxconnections= parameter.  Getting kinda excessive, eh?

static const int DEFAULT_OUTBOUND_CONNECTIONS   = 8;      // WM - Reasonable default of 8 outbound connections for -maxoutbound= parameter.
static const int MIN_OUTBOUND_CONNECTIONS       = 4;      // WM - Lowest we allow for -maxoutbound= parameter shall be 4 connections (never ever set below 2).
static const int MAX_OUTBOUND_CONNECTIONS       = 100;    // WM - This no longer means what it used to.  Outbound conn count now runtime configurable.
//static const int MAX_OUTBOUND_CONNECTIONS = 16;

void ThreadMessageHandler2(void* parg);
void ThreadSocketHandler2(void* parg);
void ThreadOpenConnections2(void* parg);
void ThreadOpenAddedConnections2(void* parg);
#ifdef USE_UPNP
//void ThreadMapPort2(void* parg);
#endif
void ThreadDNSAddressSeed2(void* parg);

struct LocalServiceInfo {
    int nScore;
    int nPort;
};

//
// Global state variables
//
bool fClient = false;
bool fDiscover = true;
bool fUseUPnP = false;
::uint64_t nLocalServices = (fClient ? 0 : NODE_NETWORK);
static CCriticalSection cs_mapLocalHost;
static map<CNetAddr, LocalServiceInfo> mapLocalHost;
static bool vfReachable[NET_MAX] = {};
static bool vfLimited[NET_MAX] = {};
static CNode* pnodeLocalHost = NULL;
static CNode* pnodeSync = NULL;
CAddress addrSeenByPeer(CService("0.0.0.0", 0), nLocalServices);
::uint64_t nLocalHostNonce = 0;
boost::array<int, THREAD_MAX> vnThreadsRunning;
static std::vector<SOCKET> vhListenSocket;
CAddrMan addrman;

vector<CNode*> vNodes;
vector<std::string> vAddedNodes;
map<CInv, CDataStream> mapRelay;
map<CInv, ::int64_t> mapAlreadyAskedFor;
deque<pair< ::int64_t, CInv> > vRelayExpiration;
static deque<string> vOneShots;
set<CNetAddr> setservAddNodeAddresses;

CCriticalSection cs_vNodes;
CCriticalSection cs_mapRelay;
CCriticalSection cs_vOneShots;
CCriticalSection cs_setservAddNodeAddresses;
CCriticalSection cs_vAddedNodes;

static CSemaphore *semOutbound = NULL;

void AddOneShot(string strDest)
{
    LOCK(cs_vOneShots);
    vOneShots.push_back(strDest);
}

unsigned short GetListenPort()
{
    return (unsigned short)(GetArg("-port", GetDefaultPort()));
}

int GetMaxConnections()
{
    int count;

    // Config'eth away..
    count = GetArg( "-maxconnections", DEFAULT_MAX_CONNECTIONS );
    
    // Ensure some level of sanity amount the max connection count.
    count = max( count, MIN_CONNECTIONS );
    count = min( count, MAX_CONNECTIONS );
    
    //printf( "GetMaxConnections() = %d\n", count );

    return count;
}

static int GetMaxOutboundConnections()
{
    int count;

    // What sayeth the config parameters?
    count = GetArg( "-maxoutbound", DEFAULT_OUTBOUND_CONNECTIONS );
    
    // Did someone set it too low or too high?  Shame, shame..
    count = max( count, MIN_OUTBOUND_CONNECTIONS );
    count = min( count, MAX_OUTBOUND_CONNECTIONS );
    count = min( count, GetMaxConnections() );

    //printf( "GetMaxOutboundConnections() = %d\n", count );
    
    return count;
}

void CNode::PushGetBlocks(CBlockIndex* pindexBegin, uint256 hashEnd)
{
    // Filter out duplicate requests
    if (pindexBegin == pindexLastGetBlocksBegin && hashEnd == hashLastGetBlocksEnd)
        return;
    pindexLastGetBlocksBegin = pindexBegin;
    hashLastGetBlocksEnd = hashEnd;

    PushMessage("getblocks", CBlockLocator(pindexBegin), hashEnd);
}

// find 'best' local address for a particular peer
bool GetLocal(CService& addr, const CNetAddr *paddrPeer)
{
    if (fNoListen)
        return false;

    int nBestScore = -1;
    int nBestReachability = -1;
    {
        LOCK(cs_mapLocalHost);
        for (
            map<CNetAddr, LocalServiceInfo>::iterator it = mapLocalHost.begin(); 
            it != mapLocalHost.end(); 
            ++it
            )
        {
            int nScore = (*it).second.nScore;
            int nReachability = (*it).first.GetReachabilityFrom(paddrPeer);
            if (
                (nReachability > nBestReachability) || 
                ((nReachability == nBestReachability) && (nScore > nBestScore))
               )
            {
                addr = CService((*it).first, (*it).second.nPort);
                nBestReachability = nReachability;
                nBestScore = nScore;
            }
        }
    }
    return nBestScore >= 0;
}

// get best local address for a particular peer as a CAddress
CAddress GetLocalAddress(const CNetAddr *paddrPeer)
{
    CAddress ret(CService("0.0.0.0",0),0);
    CService addr;
    if (GetLocal(addr, paddrPeer))
    {
        ret = CAddress(addr);
        ret.nServices = nLocalServices;
        ret.nTime = GetAdjustedTime();
    }
    return ret;
}

void
    clearLocalSocketError( SOCKET hSocket )
{
#ifdef WIN32
    int
        nRet,
        nRetSize = sizeof( nRet );
    if ( SOCKET_ERROR == getsockopt(hSocket, SOL_SOCKET, SO_ERROR, (char*)(&nRet), &nRetSize) )
    {
        printf(
                "getsockopt( SO_ERROR ) failed with error code = %i\n",
                WSAGetLastError()
              );
    }
#else
    // now all the clearLocalSocketError can be unguarded
#endif
}

bool RecvLine(SOCKET hSocket, string& strLine)
{
    strLine = "";
    while (true)
    {
        char c;
        int nBytes = recv(hSocket, &c, 1, 0);
        if (nBytes > 0)
        {
            if (c == '\n')
                continue;
            if (c == '\r')
                return true;
            strLine += c;
            if (strLine.size() >= 9000)
                return true;
        }
        else if (nBytes <= 0)
        {
            if (fShutdown)
                return false;
            if (nBytes < 0)
            {
                int 
                    nErr = WSAGetLastError();

                if (nErr == WSAEMSGSIZE)
                {
                    continue;
                }
                if (
                    (nErr == WSAEWOULDBLOCK) || 
                    (nErr == WSAEINTR) || 
                    (nErr == WSAEINPROGRESS)
                   )
                {
                    Sleep( nTenMilliseconds );      // needed? Or not? Why? How much? Calculated how? Guess?
                    continue;
                }
            }
            if (!strLine.empty())
                return true;
            if (nBytes == 0)
            {
                // socket closed
                printf("socket closed\n");
                return false;
            }
            else
            {
                // socket error
                int 
                    nErr = WSAGetLastError();

                printf("recv failed: %d\n", nErr);
                clearLocalSocketError( hSocket );
                return false;
            }
        }
    }
}

// used when scores of local addresses may have changed
// pushes better local address to peers
void static AdvertizeLocal()
{
    LOCK(cs_vNodes);
    BOOST_FOREACH(CNode* pnode, vNodes)
    {
        if (pnode->fSuccessfullyConnected)
        {
            CAddress addrLocal = GetLocalAddress(&pnode->addr);
            if (
                addrLocal.IsRoutable() && 
                ((CService)addrLocal != (CService)pnode->addrLocal)
               )
            {
                pnode->PushAddress(addrLocal);
                pnode->addrLocal = addrLocal;
            }
        }
    }
}

void SetReachable(enum Network net, bool fFlag)
{
    LOCK(cs_mapLocalHost);
    vfReachable[net] = fFlag;
    if (net == NET_IPV6 && fFlag)
        vfReachable[NET_IPV4] = true;
}

// learn a new local address
bool AddLocal(const CService& addr, int nScore)
{
    if (!addr.IsRoutable())
        return false;

    if (
        !fDiscover && 
        (nScore < LOCAL_MANUAL)
       )
        return false;

    if (IsLimited(addr))
        return false;

    printf("AddLocal(%s,%i)\n", addr.ToString().c_str(), nScore);

    {
        LOCK(cs_mapLocalHost);

        bool 
            fAlready = (mapLocalHost.count(addr) > 0);

        LocalServiceInfo 
            &info = mapLocalHost[addr];

        if (
            (!fAlready) || 
            (nScore >= info.nScore)
           ) 
        {
            info.nScore = nScore + (fAlready ? 1 : 0);
            info.nPort = addr.GetPort();
        }
        SetReachable(addr.GetNetwork());
    }

    AdvertizeLocal();

    return true;
}

bool AddLocal(const CNetAddr &addr, int nScore)
{
    return AddLocal(CService(addr, GetListenPort()), nScore);
}

/** Make a particular network entirely off-limits (no automatic connects to it) */
void SetLimited(enum Network net, bool fLimited)
{
    if (net == NET_UNROUTABLE)
        return;
    LOCK(cs_mapLocalHost);
    vfLimited[net] = fLimited;
}

bool IsLimited(enum Network net)
{
    LOCK(cs_mapLocalHost);
    return vfLimited[net];
}

bool IsLimited(const CNetAddr &addr)
{
    return IsLimited(addr.GetNetwork());
}

/** vote for a local address */
bool SeenLocal(const CService& addr)
{
    {
        LOCK(cs_mapLocalHost);
        if (mapLocalHost.count(addr) == 0)
            return false;
        mapLocalHost[addr].nScore++;
    }

    AdvertizeLocal();

    return true;
}

/** check whether a given address is potentially local */
bool IsLocal(const CService& addr)
{
    LOCK(cs_mapLocalHost);
    return (mapLocalHost.count(addr) > 0);
}

/** check whether a given address is in a network we can probably connect to */
bool IsReachable(const CNetAddr& addr)
{
    LOCK(cs_mapLocalHost);

    enum Network 
        net = addr.GetNetwork();

    return (vfReachable[net] && !vfLimited[net]);
}

extern int GetExternalIPbySTUN(::uint64_t rnd, struct sockaddr_in *mapped, const char **srv);

// We now get our external IP from the IRC server first and only use this as a backup
bool GetMyExternalIP(CNetAddr& ipRet)
{
    struct sockaddr_in 
        mapped;

    ::uint64_t 
        rnd = GetRand(~0LL);

    const char 
        *srv;

    int 
        rc = GetExternalIPbySTUN(rnd, &mapped, &srv);

    if(rc >= 0) 
    {
        ipRet = CNetAddr(mapped.sin_addr);
        printf("GetExternalIPbySTUN(%" PRIu64 ") returned %s in attempt %d; Server=%s\n", 
                rnd, 
                ipRet.ToStringIP().c_str(), 
                rc, 
                srv
              );
        return true;
    }
    return false;
}

void ThreadGetMyExternalIP(void* parg)
{
    // Make this thread recognisable as the external IP detection thread
    RenameThread("yacoin-ext-ip");

    CNetAddr 
        addrLocalHost;

    if (GetMyExternalIP(addrLocalHost))
    {
        printf("GetMyExternalIP() returned %s\n", addrLocalHost.ToStringIP().c_str());
        AddLocal(addrLocalHost, LOCAL_HTTP);
    }
}





void AddressCurrentlyConnected(const CService& addr)
{
    addrman.Connected(addr);
}




::uint64_t 
    CNode::nTotalBytesRecv = 0;
::uint64_t 
    CNode::nTotalBytesSent = 0;
CCriticalSection 
    CNode::cs_totalBytesRecv;
CCriticalSection 
    CNode::cs_totalBytesSent;

static CNode* FindNode(const CNetAddr& ip)
{
    LOCK(cs_vNodes);
    BOOST_FOREACH(CNode* pnode, vNodes)
    {
        if ((CNetAddr)pnode->addr == ip)
            return (pnode);
    }
    return NULL;
}

static CNode* FindNode(std::string addrName)
{
    LOCK(cs_vNodes);
    BOOST_FOREACH(CNode* pnode, vNodes)
    {
        if (pnode->addrName == addrName)
            return (pnode);
    }
    return NULL;
}

static CNode* FindNode(const CService& addr)
{
    LOCK(cs_vNodes);
    BOOST_FOREACH(CNode* pnode, vNodes)
    {
        if ((CService)pnode->addr == addr)
            return (pnode);
    }
    return NULL;
}

CNode* ConnectNode(CAddress addrConnect, const char *pszDest, ::int64_t nTimeout)
{
    if (pszDest == NULL) 
    {
        if (IsLocal(addrConnect))
            return NULL;

        // Look for an existing connection
        CNode
            * pnode = FindNode((CService)addrConnect);

        if (pnode)
        {
            if (nTimeout != 0)
                pnode->AddRef(nTimeout);
            else
                pnode->AddRef();
            return pnode;
        }
    }


    /// debug print
    if (fDebug)
    {
        printf( "trying connection " );
        if( pszDest )
        {
            printf( "%s\n", pszDest );
        }
        else
        {
            printf( "%s\n", 
                strprintf( " %s, last seen = %s",
                           addrConnect.ToString().c_str(),
                           ((double)(GetAdjustedTime() - addrConnect.nTime)/3600.0 > 24)?
                           "days":
                           strprintf( "%.1lfhrs", 
                                      (double)(GetAdjustedTime() - addrConnect.nTime)/3600.0
                                    ).c_str()
                         ).c_str()
                  );
            //printf( "%s lastseen=%.1fhrs\n", addrConnect.ToString().c_str(), (double)(GetAdjustedTime() - addrConnect.nTime)/3600.0 > 24 );
        }
    }
    // Connect
    SOCKET hSocket;
    if (
        pszDest ? ConnectSocketByName(
                                      addrConnect, 
                                      hSocket, 
                                      pszDest, 
                                      GetDefaultPort()
                                     ) : ConnectSocket(addrConnect, hSocket)
       )
    {
        addrman.Attempt(addrConnect);

        /// debug print
        printf("connected %s\n", pszDest ? pszDest : addrConnect.ToString().c_str());

        // Set to non-blocking
#ifdef WIN32
        u_long nOne = 1;
        if (SOCKET_ERROR == ioctlsocket(hSocket, FIONBIO, &nOne) )
        {
            printf("ConnectSocket() : ioctlsocket non-blocking setting failed, error %d\n", 
                    WSAGetLastError()
                  );
            clearLocalSocketError( hSocket );
        }
#else
        if (fcntl(hSocket, F_SETFL, O_NONBLOCK) == SOCKET_ERROR)
            printf("ConnectSocket() : fcntl non-blocking setting failed, error %d\n", errno);
#endif

        // Add node
        CNode
            * pnode = new CNode(hSocket, addrConnect, pszDest ? pszDest : "", false);

        if (nTimeout != 0)
            pnode->AddRef(nTimeout);
        else
            pnode->AddRef();

        {{
            LOCK(cs_vNodes);
            vNodes.push_back(pnode);
        }}

        pnode->nTimeConnected = GetTime();
        return pnode;
    }
    else
    {
        return NULL;
    }
}

#ifdef WIN32
//_____________________________________________________________________________
char* iGetLastErrorText(DWORD nErrorCode)
{
    char* msg;
    // Ask Windows to prepare a standard message for a GetLastError() code:
    if( 
        FormatMessageA(
                       FORMAT_MESSAGE_ALLOCATE_BUFFER | 
                        FORMAT_MESSAGE_FROM_SYSTEM | 
                        FORMAT_MESSAGE_IGNORE_INSERTS,
                        NULL, 
                        nErrorCode, 
                        MAKELANGID(LANG_NEUTRAL, SUBLANG_DEFAULT), 
                        (LPSTR)&msg, 
                        0, 
                        NULL
                      )
      ) // OK
    {
        return(msg);
    }
    else
    {
        return(char *)("Error failed to deliver text????\n");
    }
}
//_____________________________________________________________________________
#endif
void CNode::CloseSocketDisconnect()
{
    fDisconnect = true;
    if (hSocket != INVALID_SOCKET)
    {
        int
            nErr = closesocket(hSocket);

        printf( 
                "disconnecting node %s", 
                addrName.c_str()
              );
        if( nErr )
        {   // close socket errored!
            nErr = WSAGetLastError();
#ifdef WIN32
            char
                *pc = iGetLastErrorText( nErr );

            switch( nErr )
            {
                case WSANOTINITIALISED:
                    //A successful WSAStartup call must occur before using this function.

                case WSAENETDOWN:
                    //The network subsystem has failed.

                case WSAENOTSOCK:   //<<<<<<<<<<
                    //The descriptor is not a socket.

                case WSAEINPROGRESS:
                    //A blocking Windows Sockets 1.1 call is in progress, or 
                    //the service provider is still processing a callback function.

                case WSAEINTR:
                    //The (blocking) Windows Socket 1.1 call was canceled through WSACancelBlockingCall.

                case WSAEWOULDBLOCK:
                    //The socket is marked as nonblocking, but the l_onoff
                    //member of the linger structure is                     :

                    printf( "(%s)", pc );
                    break;
                default:
                    break;
            }
#endif
        }
        printf( "\n" );
        clearLocalSocketError( hSocket );
        hSocket = INVALID_SOCKET;
        vRecv.clear();
    }

    // in case this fails, we'll empty the recv buffer when the CNode is deleted
    TRY_LOCK(cs_vRecv, lockRecv);
    if (lockRecv)
        vRecv.clear();

    // if this was the sync node, we'll need a new one
    if (this == pnodeSync)
        pnodeSync = NULL;
}

void CNode::Cleanup()
{
}


void CNode::PushVersion()
{
    /// when NTP implemented, change to just nTime = GetAdjustedTime()
    ::int64_t 
        nTime = (fInbound ? GetAdjustedTime() : GetTime());

    CAddress 
        addrYou, 
        addrMe;

    bool 
        fHidden = false;

    if (addr.IsTor()) 
    {
        if (mapArgs.count("-torname")) 
        {
            // Our hidden service address
            CService addrTorName(mapArgs["-torname"], GetListenPort());

            if (addrTorName.IsValid()) 
            {
                addrYou = addr;
                addrMe = CAddress(addrTorName);
                fHidden = true;
            }
        }
    }

    if (!fHidden) 
    {
        addrYou = (
                    addr.IsRoutable() && !IsProxy(addr) ? 
                    addr : 
                    CAddress( CService("0.0.0.0",0) )
                  );
        addrMe = GetLocalAddress( &addr );
    }

    RAND_bytes((unsigned char*)&nLocalHostNonce, sizeof(nLocalHostNonce));
    printf(
            "send version message: "
            "version %d, blocks=%d, us=%s, them=%s, peer=%s\n", 
            PROTOCOL_VERSION, 
            nBestHeight, 
            addrMe.ToString().c_str(), 
            addrYou.ToString().c_str(), 
            addr.ToString().c_str()
          );
    PushMessage(
                "version", 
                PROTOCOL_VERSION, 
                nLocalServices, 
                nTime, addrYou, 
                addrMe,
                nLocalHostNonce, 
                FormatSubVersion(CLIENT_NAME, CLIENT_VERSION, std::vector<string>()), 
                nBestHeight
               );
}





std::map<CNetAddr, ::int64_t> 
    CNode::setBanned;

CCriticalSection 
    CNode::cs_setBanned;

void CNode::ClearBanned()
{
    setBanned.clear();
}

bool CNode::IsBanned(CNetAddr ip)
{
    bool fResult = false;
    {
        LOCK(cs_setBanned);

        std::map<CNetAddr, ::int64_t>::iterator 
            i = setBanned.find(ip);

        if (i != setBanned.end())
        {
            ::int64_t t = (*i).second;
            if (GetTime() < t)
                fResult = true;
        }
    }
    return fResult;
}

bool CNode::Misbehaving(int howmuch)    // banned if banscore  exceeeded
{
    if (addr.IsLocal())
    {
        printf("Warning: Local node %s misbehaving (delta: %d)!\n", addrName.c_str(), howmuch);
        return false;
    }

    nMisbehavior += howmuch;
    printf("Misbehaving: %s (%d -> %d)",
            addr.ToString().c_str(), 
            nMisbehavior-howmuch, 
            nMisbehavior
           );
    if (nMisbehavior >= GetArg("-banscore", nDEFAULT_BAN_SCORE))
    {
      //::int64_t banTime = GetTime()+GetArg("-bantime", 60*60*24);  // Default 24-hour ban
                                        //YOU CAN MAKE THIS CLEAR WITHOUT A COMMENT!!

        ::int64_t banTime = GetTime()+GetArg("-bantime", nDEFAULT_BAN_TIME_in_seconds);

        printf( " DISCONNECTING" );
        {
            LOCK(cs_setBanned);
            if (setBanned[addr] < banTime)
                setBanned[addr] = banTime;
        }
        CloseSocketDisconnect();
        return true;
    }
    printf( "\n" );
    return false;
}

#undef X
#define X(name) stats.name = name
void CNode::copyStats(CNodeStats &stats)
{
    X(nServices);
    X(nLastSend);
    X(nLastRecv);
    X(nTimeConnected);
    X(addrName);
    X(nVersion);
    X(strSubVer);
    X(fInbound);
    X(nReleaseTime);
    X(nStartingHeight);
    X(nMisbehavior);
    X(nSendBytes);
    X(nRecvBytes);
    stats.fSyncNode = (this == pnodeSync);
}
#undef X










void ThreadSocketHandler(void* parg)
{
    // Make this thread recognisable as the networking thread
    RenameThread("yacoin-net");

    try
    {
        ++vnThreadsRunning[THREAD_SOCKETHANDLER];
        ThreadSocketHandler2(parg);
        --vnThreadsRunning[THREAD_SOCKETHANDLER];
    }
    catch (std::exception& e) 
    {
        --vnThreadsRunning[THREAD_SOCKETHANDLER];
        PrintException(&e, "ThreadSocketHandler()");
    } 
    catch (...) 
    {
        --vnThreadsRunning[THREAD_SOCKETHANDLER];
        throw; // support pthread_cancel()
    }
    printf("ThreadSocketHandler exited\n");
}

static void updatePreviousNodecountIf( 
                                      vector<CNode*> & vNodes, 
                                      unsigned int & nPrevNodeCount
                                     )
{
    if (vNodes.size() != nPrevNodeCount)
    {
        unsigned int
            nNewSize = (unsigned int)vNodes.size();
        string
            sWhichWay = "";
        if( nPrevNodeCount > nNewSize ) // going down
            sWhichWay = "down";
        if( nPrevNodeCount < nNewSize ) // going up
            sWhichWay = "up";

#ifdef _MSC_VER
        (void)printf(
                    "\n"
                    "connection count %s from %d to %d"
                    "\n"
                    "\n"
                    "", 
                    sWhichWay.c_str(),
                    nPrevNodeCount, 
                    nNewSize
                   );
#endif
        nPrevNodeCount = nNewSize;
        uiInterface.NotifyNumConnectionsChanged(nNewSize);
//MB_OK                 0x00000000L The sound specified as the Windows Default Beep sound.
//MB_ICONSTOP           0x00000010L See MB_ICONERROR.
//MB_ICONERROR          0x00000010L The sound specified as the Windows Critical Stop sound.
//MB_ICONHAND           0x00000010L See MB_ICONERROR.
//MB_ICONQUESTION       0x00000020L The sound specified as the Windows Question sound.
//MB_ICONWARNING        0x00000030L The sound specified as the Windows Exclamation sound.
//MB_ICONEXCLAMATION    0x00000030L See MB_ICONWARNING.
//MB_ICONINFORMATION    0x00000040L The sound specified as the Windows Asterisk sound.
//MB_ICONASTERISK       0x00000040L See MB_ICONINFORMATION.
//                      0xFFFFFFFF  A simple beep. If the sound card is not available, the sound is generated using the speaker.
        // unsigned int
            // nUpSound = MB_ICONINFORMATION,
            // nDownSound = MB_ICONERROR;
        if( "down" == sWhichWay )
        {
            //(void)MessageBeep( nDownSound );
        }
        else
        {
            //(void)MessageBeep( nUpSound );
        }
        if( "down" == sWhichWay )
        {
            if(
               (0 == nNewSize) 
               //|| 
               //(1 == nNewSize) 
              )
            {   // things are pretty bleak, so we could shut down and restart?
                // just while we are testing
#ifdef _MSC_VER
    #ifdef _DEBUG
                //StartShutdown();
    #else
                //StartShutdown();
    #endif
#endif
            }
        }
    }
}


void ThreadSocketHandler2(void* parg)
{
    printf("ThreadSocketHandler2 started\n");

    list<CNode*> 
        vNodesDisconnected;

    unsigned int 
        nPrevNodeCount = 0;
    //const int
        //nOneMinuteInSeconds = 60,  //nSecondsperMinute
        //nOneMillisecond = 1,    //
        //nTenMilliseconds = 10,
        //nOneHundredMilliseconds = 100;
    while (true)
    {
        if( fDebug )
            (void)printf( "ThreadSocketHandler2 is looping"
                          "\n"
                        );
        //
        // Disconnect nodes
        //
        {{
            LOCK(cs_vNodes);    //<<<<<<<<<<<<<<<<<<<<<<<<<<<<<<<  seems OK
            // Disconnect unused nodes
            vector<CNode*> 
                vNodesCopy = vNodes;

            BOOST_FOREACH(CNode* pnode, vNodesCopy)
            {
                if (
                    pnode->fDisconnect ||
                    (
                     pnode->GetRefCount() <= 0 && 
                     pnode->vRecv.empty() && 
                     pnode->vSend.empty()
                    )
                   )
                {   // remove from vNodes using the standard C++ idiom          
                    vNodes.erase(                 
                                 remove(  
                                        vNodes.begin(), 
                                        vNodes.end(), 
                                        pnode
                                       )
                                       , 
                                 vNodes.end()
                                )
                                  ;

                    // release outbound grant (if any)
                    pnode->grantOutbound.Release();

                    pnode->CloseSocketDisconnect();
                    pnode->Cleanup();

                    // hold in disconnected pool until all refs are released
                    pnode->nReleaseTime = max(
                                              pnode->nReleaseTime, 
                                              GetTime() + (15 * nOneMinuteInSeconds)   // Is it 15 minutes???
                                                                    // If so, WHY?????????
                                             );

                    if (                        // what is this testing for, and WHY????
                        pnode->fNetworkNode || 
                        pnode->fInbound
                       )
                        pnode->Release();
                    vNodesDisconnected.push_back(pnode);
                }
            //Sleep( nOneMillisecond ); //Sleep( nOneHundredMilliseconds );
            }

            // Delete disconnected nodes
            list<CNode*> vNodesDisconnectedCopy = vNodesDisconnected;
            BOOST_FOREACH(CNode* pnode, vNodesDisconnectedCopy)
            {
                // wait until threads are done using it
                if (pnode->GetRefCount() <= 0)
                {
                    bool fDelete = false;
                    {
                        TRY_LOCK(pnode->cs_vSend, lockSend);
                        if (lockSend)
                        {
                            TRY_LOCK(pnode->cs_vRecv, lockRecv);
                            if (lockRecv)
                            {
                                TRY_LOCK(pnode->cs_mapRequests, lockReq);
                                if (lockReq)
                                {
                                    TRY_LOCK(pnode->cs_inventory, lockInv);
                                    if (lockInv)
                                        fDelete = true;
                                }
                            }
                        }
                    }
                    if (fDelete)
                    {
                        vNodesDisconnected.remove(pnode);
                        delete pnode;
                    }
                }
            //Sleep( nOneMillisecond ); //Sleep( nOneHundredMilliseconds );
            }
            updatePreviousNodecountIf( vNodes, nPrevNodeCount );
        }}   // end of LOCK(cs_vNodes)

        //
        // Find which sockets have data to receive
        //
        const int
            n50msInMicroseconds = 50000;
        struct timeval 
            timeout;

        timeout.tv_sec  = 0;
        timeout.tv_usec = n50msInMicroseconds; // frequency to poll pnode->vSend
                        // Isn't this the period, not the frequency?
                        // and why 50,000

        fd_set fdsetRecv;   // an array of 64 sockets!
        fd_set fdsetSend;
        fd_set fdsetError;

        FD_ZERO(&fdsetRecv);
        FD_ZERO(&fdsetSend);
        FD_ZERO(&fdsetError);
        SOCKET 
            hSocketMax = 0;
        bool 
            have_fds = false;

        BOOST_FOREACH(SOCKET hListenSocket, vhListenSocket) 
        {
            FD_SET(hListenSocket, &fdsetRecv);
            hSocketMax = max(hSocketMax, hListenSocket);
            have_fds = true;
        }
        {
            LOCK(cs_vNodes);    //<<<<<<<<<<<<<<<<<<<<<<<<<<<<<<<
            BOOST_FOREACH(CNode* pnode, vNodes)
            {
                if (pnode->hSocket == INVALID_SOCKET)
                    continue;
                FD_SET(pnode->hSocket, &fdsetRecv);
                FD_SET(pnode->hSocket, &fdsetError);
                hSocketMax = max(hSocketMax, pnode->hSocket);
                have_fds = true;
                {
                    TRY_LOCK(pnode->cs_vSend, lockSend);
                    if (lockSend && !pnode->vSend.empty())
                        FD_SET(pnode->hSocket, &fdsetSend);
                }
            Sleep( nOneMillisecond ); //nTenMilliseconds );  // try this instead of //Sleep( nOneHundredMilliseconds );
            }
        }

        --vnThreadsRunning[THREAD_SOCKETHANDLER];
        int 
            nSelect = select(
                             have_fds ? hSocketMax + 1 : 0,
                             &fdsetRecv, 
                             &fdsetSend, 
                             &fdsetError, 
                             &timeout
                            );
        ++vnThreadsRunning[THREAD_SOCKETHANDLER];
        if (fShutdown)
            return;
        if (nSelect == SOCKET_ERROR)
        {
            if (have_fds)
            {
                int 
                    nErr = WSAGetLastError();
                printf("socket select error %d\n", nErr);

                for (unsigned int i = 0; i <= hSocketMax; ++i)
                    FD_SET(i, &fdsetRecv);
            }
            FD_ZERO(&fdsetSend);
            FD_ZERO(&fdsetError);
            Sleep(timeout.tv_usec/nMillisecondsPerSecond);    // what is this sleep amount & what is it for??????
        }

        //
        // Accept new connections
        //
        BOOST_FOREACH(SOCKET hListenSocket, vhListenSocket)
        {
            if (hListenSocket != INVALID_SOCKET && FD_ISSET(hListenSocket, &fdsetRecv))
            {
#ifdef USE_IPV6
                struct sockaddr_storage sockaddr;
#else
                struct sockaddr sockaddr;
#endif
                socklen_t 
                    len = sizeof(sockaddr);

                SOCKET 
                    hSocket = accept(hListenSocket, (struct sockaddr*)&sockaddr, &len);

                CAddress 
                    addr;

                if (hSocket != INVALID_SOCKET)
                {
                    if (!addr.SetSockAddr((const struct sockaddr*)&sockaddr))
                        printf("Warning: Unknown socket family\n");
                }

                int 
                    nInbound = 0;       // does this mean false? Or something else??

                {
                    LOCK(cs_vNodes);    //this one seems OK <<<<<<<<<<<<<<<<<<<<<<<<<<<<<<<
                    BOOST_FOREACH(CNode* pnode, vNodes)
                        if (pnode->fInbound)
                            ++nInbound;
                }

                if (hSocket == INVALID_SOCKET)
                {
                    int 
                        nErr = WSAGetLastError();

                    if (nErr != WSAEWOULDBLOCK)
                    {
                        printf("socket error accept failed: %d\n", nErr);
                        clearLocalSocketError( hSocket );
                    }
                }
                else
                {
                  //if (nInbound >= GetArg("-maxconnections", 125) - MAX_OUTBOUND_CONNECTIONS)
                    if ( nInbound >= GetMaxConnections() - GetMaxOutboundConnections() )
                    {
                        {
                            LOCK(cs_setservAddNodeAddresses);
                            if (!setservAddNodeAddresses.count(addr))
                                closesocket(hSocket);
                        }
                    }
                    else
                    {
                        if (CNode::IsBanned(addr))
                        {
                            printf("connection from %s dropped (banned)\n", addr.ToString().c_str());
                            closesocket(hSocket);
                        }
                        else
                        {
                            printf("accepted connection %s\n", addr.ToString().c_str());
                            CNode* pnode = new CNode(hSocket, addr, "", true);
                            pnode->AddRef();
                            {
                                LOCK(cs_vNodes);    //this one seems OK <<<<<<<<<<<<<<<<<<<<<<<<<<<<<<<
                                vNodes.push_back(pnode);
                                updatePreviousNodecountIf( vNodes, nPrevNodeCount );
                            }
                        }
                    }
                }
            }
        }
        //
        // Service each socket
        //
        vector<CNode*> 
            vNodesCopy;
        {{
            LOCK(cs_vNodes);    //<<<<<<<<<<<<<<<<<<<<<<<<<<<<<<<
            vNodesCopy = vNodes;
            BOOST_FOREACH(CNode* pnode, vNodesCopy)
            {
                pnode->AddRef();
                //Sleep( nOneMillisecond );   //nOneHundredMilliseconds );
            }
        }}
        BOOST_FOREACH(CNode* pnode, vNodesCopy)
        {
            if (fShutdown)
                return;

            //
            // Receive
            //
            if (pnode->hSocket == INVALID_SOCKET)
                continue;
            if (
                FD_ISSET(pnode->hSocket, &fdsetRecv) || 
                FD_ISSET(pnode->hSocket, &fdsetError)
               )
            {
                TRY_LOCK(pnode->cs_vRecv, lockRecv);
                if (lockRecv)
                {
                    LOCK(cs_vNodes);
        
                    CDataStream
                        & vRecv = pnode->vRecv;

                    ::uint64_t 
                        nPos = vRecv.size();

                    if (nPos > ReceiveBufferSize()) 
                    {
                        if (!pnode->fDisconnect)
                            printf("socket recv flood control disconnect (%" PRIszu " bytes)\n", 
                                    vRecv.size()
                                  );
                        pnode->CloseSocketDisconnect();
                    }
                    else 
                    {
                        // typical socket buffer is 8K-64K
                        char 
                            pchBuf[0x10000];   // so what is this, 64K??? WHY??

                        int 
                            nBytes = recv(pnode->hSocket, pchBuf, sizeof(pchBuf), MSG_DONTWAIT);

                        if (nBytes > 0)
                        {
                            vRecv.resize(nPos + nBytes);
                            memcpy(&vRecv[nPos], pchBuf, nBytes);
                            pnode->nLastRecv = GetTime();
                            pnode->nRecvBytes += nBytes;
                            pnode->RecordBytesRecv(nBytes);
                        }
                        else
                        {
                            if (nBytes == 0)
                            {   // socket closed gracefully
                                if (!pnode->fDisconnect)
                                    printf("socket closed\n");
                                pnode->CloseSocketDisconnect();
                            }
                            else
                            {
                                if (nBytes < 0) // MUST THIS BE THE CASE????
                                {   // error
                                    if( SOCKET_ERROR != nBytes )
                                    {
                                        // now here we have something really interesting!
                                        printf("socket recv return error code %d\n", nBytes);
                                    }
                                    int 
                                        nErr = WSAGetLastError();

                                    if (
                                        nErr != WSAEWOULDBLOCK && 
                                                    //The socket is marked as nonblocking and the 
                                                    //receive operation would block.

                                        nErr != WSAEMSGSIZE && 
                                                    //The message was too large to fit into the 
                                                    //specified buffer and was truncated.

                                        nErr != WSAEINTR && 
                                                    //The (blocking) call was canceled through 
                                                    //WSACancelBlockingCall.

                                        nErr != WSAEINPROGRESS
                                                    //A blocking Windows Sockets 1.1 call 
                                                    //is in progress, or the service provider 
                                                    //is still processing a callback function.
                                       )
                                    {
                                        if (!pnode->fDisconnect)    //socket recv error 10054
                                        {
#ifdef WIN32
                                            printf(
                                                    "socket recv error %d (%s)\n", 
                                                    nErr
                                                    , iGetLastErrorText( nErr )
                                                  ); //<<<<<<<<<<<<<<<<<< this was the only unguarded
                                            // these are the error codes that cause a disconnect
                                            switch( nErr )
                                            {
                                                case WSANOTINITIALISED:
                                                    //A successful WSAStartup call must occur 
                                                    //before using this function.

                                                case WSAENETDOWN:
                                                    //The network subsystem has failed.

                                                case WSAEFAULT:
                                                    //The buf parameter is not completely contained in a 
                                                    //valid part of the user address space.

                                                case WSAENOTCONN:
                                                    //The socket is not connected.

                                                case WSAENETRESET:
                                                    //For a connection-oriented socket, 
                                                    //this error indicates that the connection 
                                                    //has been broken due to keep-alive activity 
                                                    //that detected a failure while the operation 
                                                    //was in progress. For a datagram socket, 
                                                    //this error indicates that the time to live 
                                                    //has expired.

                                                case WSAENOTSOCK:   //<<<<<<<<
                                                    //The descriptor is not a socket.

                                                case WSAEOPNOTSUPP:
                                                    //MSG_OOB was specified, but the socket 
                                                    //is not stream-style such as type SOCK_STREAM, 
                                                    //OOB data is not supported in the communication 
                                                    //domain associated with this socket, 
                                                    //or the socket is unidirectional and supports 
                                                    //only send operations.

                                                case WSAESHUTDOWN:
                                                    //The socket has been shut down; it is not 
                                                    //possible to receive on a socket after shutdown 
                                                    //has been invoked with how set to SD_RECEIVE 
                                                    //or SD_BOTH.

                                                case WSAEINVAL:
                                                    //The socket has not been bound with bind, 
                                                    //or an unknown flag was specified, 
                                                    //or MSG_OOB was specified for a socket 
                                                    //with SO_OOBINLINE enabled or (for byte 
                                                    //stream sockets only) len was zero or negative.

                                                case WSAECONNABORTED:
                                                    //The virtual circuit was terminated due to 
                                                    //a time-out or other failure. The application 
                                                    //should close the socket as it is no longer usable.

                                                case WSAETIMEDOUT:
                                                    //The connection has been dropped because of a 
                                                    //network failure or because the peer system 
                                                    //failed to respond.

                                                case WSAECONNRESET:
                                                    //The virtual circuit was reset by 
                                                    //the remote side executing a hard or 
                                                    //abortive close. The application should 
                                                    //close the socket as it is no longer usable. 
                                                    //On a UDP-datagram socket, this error would 
                                                    //indicate that a previous send operation 
                                                    //resulted in an ICMP "Port Unreachable" message.

                                                    // this is an error that does happen

                                                    break;
                                                default:
                                                    break;
                                            }
#endif
                                        }
                                        pnode->CloseSocketDisconnect();
                                    }
                                    // the implication here is
                                    //else
                                    //{
                                    //    continue as if nothing happened?

                                    // these are the error codes that cause a disconnect
                                    /***************************
                                    WSANOTINITIALISED //A successful WSAStartup call must occur 
                                                      //before using this function.
                                    
                                    WSAENETDOWN //The network subsystem has failed.

                                    WSAEFAULT   //The buf parameter is not completely contained in a 
                                                //valid part of the user address space.

                                    WSAENOTCONN //The socket is not connected.


                                    WSAENETRESET    //For a connection-oriented socket, 
                                                    //this error indicates that the connection 
                                                    //has been broken due to keep-alive activity 
                                                    //that detected a failure while the operation 
                                                    //was in progress. For a datagram socket, 
                                                    //this error indicates that the time to live 
                                                    //has expired.

                                    WSAENOTSOCK     //The descriptor is not a socket. <<<<<<<<<<<

                                    WSAEOPNOTSUPP   //MSG_OOB was specified, but the socket 
                                                    //is not stream-style such as type SOCK_STREAM, 
                                                    //OOB data is not supported in the communication 
                                                    //domain associated with this socket, 
                                                    //or the socket is unidirectional and supports 
                                                    //only send operations.

                                    WSAESHUTDOWN    //The socket has been shut down; it is not 
                                                    //possible to receive on a socket after shutdown 
                                                    //has been invoked with how set to SD_RECEIVE 
                                                    //or SD_BOTH.

                                    WSAEINVAL       //The socket has not been bound with bind, 
                                                    //or an unknown flag was specified, 
                                                    //or MSG_OOB was specified for a socket 
                                                    //with SO_OOBINLINE enabled or (for byte 
                                                    //stream sockets only) len was zero or negative.

                                    WSAECONNABORTED //The virtual circuit was terminated due to 
                                                    //a time-out or other failure. The application 
                                                    //should close the socket as it is no longer usable.

                                    WSAETIMEDOUT    //The connection has been dropped because of a 
                                                    //network failure or because the peer system 
                                                    //failed to respond.

                                    WSAECONNRESET   //The virtual circuit was reset by 
                                                    //the remote side executing a hard or 
                                                    //abortive close. The application should 
                                                    //close the socket as it is no longer usable. 
                                                    //On a UDP-datagram socket, this error would 
                                                    //indicate that a previous send operation 
                                                    //resulted in an ICMP "Port Unreachable" message.
                                    ***************************/
                                    //}
                                }
                            }
                        }
                    }
                }
            }

            //
            // Send
            //
            if (pnode->hSocket == INVALID_SOCKET)
                continue;
            if (FD_ISSET(pnode->hSocket, &fdsetSend))
            {
                TRY_LOCK(pnode->cs_vSend, lockSend);
                if (lockSend)
                {
                    LOCK(cs_vNodes);

                    CDataStream& vSend = pnode->vSend;
                    if (!vSend.empty())
                    {
                        int nBytes = send(pnode->hSocket, &vSend[0], vSend.size(), MSG_NOSIGNAL | MSG_DONTWAIT);
                        if (nBytes > 0)
                        {
                            vSend.erase(vSend.begin(), vSend.begin() + nBytes);
                            pnode->nLastSend = GetTime();
                            pnode->nSendBytes += nBytes;
                            pnode->RecordBytesSent(nBytes);
                        }
                        else if (nBytes < 0)
                        {
                            // error
                            int nErr = WSAGetLastError();
                            if (
                                (nErr != WSAEWOULDBLOCK) && 
                                (nErr != WSAEMSGSIZE) && 
                                (nErr != WSAEINTR) && 
                                (nErr != WSAEINPROGRESS)
                               )
                            {
                                printf("socket send error %d\n", nErr);
                                clearLocalSocketError( pnode->hSocket );
                                pnode->CloseSocketDisconnect();
                            }
                        }
                    }
                }
            }

            //
            // Inactivity checking
            //
            {
                LOCK(cs_vNodes);

                if (pnode->vSend.empty())
                    pnode->nLastSendEmpty = GetTime();
              //if ((GetTime() - pnode->nTimeConnected) > 60) // what is this here? Seconds??  Why???
                if ((GetTime() - pnode->nTimeConnected) > 3 * nOneMinuteInSeconds) // test<<<<<<<<<<< try 3 minutes
                {
                    if (pnode->nLastRecv == 0 || pnode->nLastSend == 0)
                    {
                        printf("socket no message in first 60 seconds, %d %d\n", 
                               pnode->nLastRecv != 0, 
                               pnode->nLastSend != 0
                              );
                        pnode->fDisconnect = true;
                    }
                    else
                    {
                        if (
                            GetTime() - pnode->nLastSend > (90 * 60) &&     // OK, what are these magic #s???
                            GetTime() - pnode->nLastSendEmpty > (90 * 60)   // "
                            )
                        {
                            printf("socket not sending\n");
                            pnode->fDisconnect = true;
                        }
                        else 
                        {
                            if (GetTime() - pnode->nLastRecv > (90 * 60))  // is this 90 minutes?
                            {
                                printf("socket inactivity timeout\n");
                                pnode->fDisconnect = true;
                            }
                        }
                    }
                }
            }
        }
        {{
            LOCK(cs_vNodes);    //<<<<<<<<<<<<<<<<<<<<<<<<<<<<<<<
            BOOST_FOREACH(CNode* pnode, vNodesCopy)
            {
                pnode->Release();
                //Sleep( nOneMillisecond );   //nOneHundredMilliseconds );
            }
        }}

      //Sleep( nOneMillisecond );  // let's try some other value? 
      //Sleep( nTenMilliseconds );  // is this 10 ms required? A guess? 
                    // Related to some other constant? Or variable?...???
        Sleep( 2* nMillisecondsPerSecond ); 
    }
}

#ifdef USE_UPNP
void ThreadMapPort2(void* parg)
{
    printf("ThreadMapPort started\n");

    std::string port = strprintf("%u", GetListenPort());
    const char * multicastif = 0;
    const char * minissdpdpath = 0;
    struct UPNPDev * devlist = 0;
    char lanaddr[64];

#ifndef UPNPDISCOVER_SUCCESS
    /* miniupnpc 1.5 */
    devlist = upnpDiscover(2000, multicastif, minissdpdpath, 0);
#else
    /* miniupnpc 1.6 */
    int error = 0;
    devlist = upnpDiscover(2000, multicastif, minissdpdpath, 0, 0, &error);
#endif

    struct UPNPUrls urls;
    struct IGDdatas data;
    int r;

    r = UPNP_GetValidIGD(devlist, &urls, &data, lanaddr, sizeof(lanaddr));
    if (r == 1)
    {
        if (fDiscover) {
            char externalIPAddress[40];
            r = UPNP_GetExternalIPAddress(urls.controlURL, data.first.servicetype, externalIPAddress);
            if(r != UPNPCOMMAND_SUCCESS)
                printf("UPnP: GetExternalIPAddress() returned %d\n", r);
            else
            {
                if(externalIPAddress[0])
                {
                    printf("UPnP: ExternalIPAddress = %s\n", externalIPAddress);
                    AddLocal(CNetAddr(externalIPAddress), LOCAL_UPNP);
                }
                else
                    printf("UPnP: GetExternalIPAddress failed.\n");
            }
        }

        string strDesc = "Yacoin " + FormatFullVersion();
#ifndef UPNPDISCOVER_SUCCESS
        /* miniupnpc 1.5 */
        r = UPNP_AddPortMapping(urls.controlURL, data.first.servicetype,
                            port.c_str(), port.c_str(), lanaddr, strDesc.c_str(), "TCP", 0);
#else
        /* miniupnpc 1.6 */
        r = UPNP_AddPortMapping(urls.controlURL, data.first.servicetype,
                            port.c_str(), port.c_str(), lanaddr, strDesc.c_str(), "TCP", 0, "0");
#endif

        if(r!=UPNPCOMMAND_SUCCESS)
            printf("AddPortMapping(%s, %s, %s) failed with code %d (%s)\n",
                port.c_str(), port.c_str(), lanaddr, r, strupnperror(r));
        else
            printf("UPnP Port Mapping successful.\n");
        int i = 1;
        while (true)
        {
            if (fShutdown || !fUseUPnP)
            {
                r = UPNP_DeletePortMapping(urls.controlURL, data.first.servicetype, port.c_str(), "TCP", 0);
                printf("UPNP_DeletePortMapping() returned : %d\n", r);
                freeUPNPDevlist(devlist); devlist = 0;
                FreeUPNPUrls(&urls);
                return;
            }
            if (i % 600 == 0) // Refresh every 20 minutes
            {
#ifndef UPNPDISCOVER_SUCCESS
                /* miniupnpc 1.5 */
                r = UPNP_AddPortMapping(urls.controlURL, data.first.servicetype,
                                    port.c_str(), port.c_str(), lanaddr, strDesc.c_str(), "TCP", 0);
#else
                /* miniupnpc 1.6 */
                r = UPNP_AddPortMapping(urls.controlURL, data.first.servicetype,
                                    port.c_str(), port.c_str(), lanaddr, strDesc.c_str(), "TCP", 0, "0");
#endif

                if(r!=UPNPCOMMAND_SUCCESS)
                    printf("AddPortMapping(%s, %s, %s) failed with code %d (%s)\n",
                        port.c_str(), port.c_str(), lanaddr, r, strupnperror(r));
                else
                    printf("UPnP Port Mapping successful.\n");;
            }
            Sleep(2000);
            i++;
        }
    } else {
        printf("No valid UPnP IGDs found\n");
        freeUPNPDevlist(devlist); devlist = 0;
        if (r != 0)
            FreeUPNPUrls(&urls);
        while (true)
        {
            if (fShutdown || !fUseUPnP)
                return;
            Sleep(2000);
        }
    }
}

void ThreadMapPort(void* parg)
{
    // Make this thread recognisable as the UPnP thread
    RenameThread("yacoin-UPnP");

    try
    {
        vnThreadsRunning[THREAD_UPNP]++;
        ThreadMapPort2(parg);
        vnThreadsRunning[THREAD_UPNP]--;
    }
    catch (std::exception& e) {
        vnThreadsRunning[THREAD_UPNP]--;
        PrintException(&e, "ThreadMapPort()");
    } catch (...) {
        vnThreadsRunning[THREAD_UPNP]--;
        PrintException(NULL, "ThreadMapPort()");
    }
    printf("ThreadMapPort exited\n");
}


void MapPort()
{
    if (fUseUPnP && vnThreadsRunning[THREAD_UPNP] < 1)
    {
        if (!NewThread(ThreadMapPort, NULL))
            printf("Error: ThreadMapPort(ThreadMapPort) failed\n");
    }
}
#else
void MapPort()
{
    // Intentionally left blank.
}
#endif

// DNS seeds
// Each pair gives a source name and a seed name.
// The first name is used as information source for addrman.
// The second name should resolve to a list of seed addresses.

// YACOIN TODO NEED TO IMPLEMENT
static const char *strDNSSeed[][2] = {
#ifdef _MSC_VER
    "", ""
#else
    //{"yacoin.org", "seed.yacoin.org"},
#endif    //{"yacoin.org", "seed.yacoin.org"},
};

void ThreadDNSAddressSeed(void* parg)
{
    // Make this thread recognisable as the DNS seeding thread
    RenameThread("yacoin-dnsseed");

    try
    {
        ++vnThreadsRunning[THREAD_DNSSEED];
        ThreadDNSAddressSeed2(parg);
        --vnThreadsRunning[THREAD_DNSSEED];
    }
    catch (std::exception& e) 
    {
        --vnThreadsRunning[THREAD_DNSSEED];
        PrintException(&e, "ThreadDNSAddressSeed()");
    } 
    catch (...) 
    {
        --vnThreadsRunning[THREAD_DNSSEED];
        throw; // support pthread_cancel()
    }
    printf("ThreadDNSAddressSeed exited\n");
}

void ThreadDNSAddressSeed2(void* parg)
{
    printf("ThreadDNSAddressSeed2 started\n");
    int found = 0;

    if (!fTestNet)
    {
        printf("Loading addresses from DNS seeds (could take a while)\n");
        
        size_t
            Length = ARRAYLEN(strDNSSeed);

      //for (unsigned int seed_idx = 0; seed_idx < ARRAYLEN(strDNSSeed); seed_idx++) 
        for (unsigned int seed_idx = 0; seed_idx < Length; ++seed_idx) 
        {
            if (HaveNameProxy()) 
            {
                AddOneShot(strDNSSeed[seed_idx][1]);
            } 
            else 
            {
                vector<CNetAddr> vaddr;
                vector<CAddress> vAdd;
                if (LookupHost(strDNSSeed[seed_idx][1], vaddr))
                {
                    BOOST_FOREACH(CNetAddr& ip, vaddr)
                    {
                        int nOneDay = 24*3600;
                        CAddress addr = CAddress(CService(ip, GetDefaultPort()));
                        addr.nTime = GetTime() - 3*nOneDay - GetRand(4*nOneDay); // use a random age between 3 and 7 days old
                        vAdd.push_back(addr);
                        ++found;
                    }
                }
                addrman.Add(vAdd, CNetAddr(strDNSSeed[seed_idx][0], true));
            }
        }
    }

    printf("%d addresses found from DNS seeds\n", found);
}











//YACOIN TODO update seeds
::uint32_t pnSeed[] =
{
    0x555b7158, 0x8ef3dfdd, 0x276a5248, 0xcda67076, 0x36c4515f, 0x4ad54bb8, 0x913e884f, 0x3829c6c3,
    0x78fda1d8, 0xc0d97550, 0x1cd138b7, 0xb9e18377, 0x18407076, 0x028b77b6, 0xb2e3344e, 0xc0fd6605,
    0xa42a7d0e, 0x666e8e71, 0xbddf4bda, 0xe7d1d3d5, 0x228f02af, 0x36485e71, 0x132a1418, 0x30375665,
    0x72c0e662, 0x31542551, 0x9ed1dd0e, 0xb285f355, 0x75815e31, 0x555b21be, 0x376b045e, 0x0f04a4cd,
    0x7cc4a17b, 0x1b82e5c5, 0x77037b70, 0xadeb856c, 0x64e1fdb2, 0x360460d0, 0x363c03da, 0x357de072,
    0x6519d25b, 0xd894437a, 0x33f1c851, 0x0c3c0a2e, 0x475a565d, 0xb163526e, 0xd3857247, 0x93b3fa76,
    0x0c267977, 0xd640bccf, 0x15b057cb, 0x6f782942, 0x15e4d4de, 0x03720205, 0xbcd1048e, 0x0242d80c,
    0xc2f25a75, 0x09e13aad, 0x5b8c587a, 0x6851995a, 0x9deaf7de, 0x93508bae, 0x71cd32c3, 0xe9eb856c,
    0x6783223b, 0x4aba54c6, 0xe4abbfde, 0x4c4e03b7, 0x1ee0fd74, 0x2b382753, 0x63218977, 0x9ab8cd71,
    0x2a8703b9, 0xfa75ae52, 0xcefe4771, 0x026ea2dc, 0x02754e4d, 0x6a2dd53a, 0x5dabf2de, 0x0cb08dca,
    0x99798459, 0x1d2e597c, 0xa430203b, 0x64c34b25, 0x237ab751, 0x2616a371, 0x4a41a17b, 0x7f954d5c,
    0x85d62678, 0x519659ba, 0x22d2aa43, 0x256b7277, 0x97d8f1c0, 0xa487e15f, 0xcd4dbb25, 0xfda65b71,
    0xe04f303a, 0xbd14e559, 0x2e99940e, 0xf8b7f805, 0x155baf43, 0x6aede65e, 0xcc5620c4, 0xc830c373,
    0x663ede0e, 0x483f2c4f, 0x5c1ebd71, 0x542cdc5d, 0xfb959a0e, 0xbcab5a75, 0x5eff3956, 0xfaee8951,
    0x550689db, 0x994986b6, 0x568710b2, 0x2e6d3f73, 0x6ef9f8b7, 0x21bf1a75, 0x5ce0304e, 0x25774ebc,
    0x50adb6d4, 0x207d565d, 0x5862af89, 0xd2934a5c, 0x98fc1bae, 0x3f544e58, 0x6552d85e, 0x059bcbda,
    0x4175d972, 0x34d4c875, 0x2b0ae662, 0x7e9aa971, 0x8d63a570, 0xe070543e, 0x5489cc62, 0x3a63bbc0,
    0x82ab8ddb, 0x6557cf79, 0xa67a2444, 0x804cf16e, 0x225b865d, 0x8c5f56be, 0x7f1a6f57, 0xc8064f5f,
    0xf22f347a, 0x9f212477, 0xa371fe96, 0x4686f9ad, 0x98ad4f5f, 0x899dafaf, 0x019acdbb, 0x235c48de,
    0xb71ee044, 0xc2e76456, 0x534ba171, 0x8e0b7a7d, 0x856f1c79, 0x20f1ca01, 0x452ce08c, 0x028987d1,
    0xc41de563, 0xd148657b, 0x532a412e, 0x0fe0036c, 0xe933d773, 0x99e7507d, 0x3611f170, 0x74a77076,
    0x48d8566a, 0xb7d8fa76, 0x18fc4771, 0xe84ef27a, 0x305a8177, 0x2bfbae6f, 0xf5c1e854, 0xc31060b7,
    0x8f06974f, 0x7b466817, 0xdd81f371, 0x9a0ca7b7, 0xaecfa405, 0x7715bd1b, 0x2206e42e, 0x13089b6e,
    0x803bbc71, 0x5cef293b, 0xe46ecb45, 0xde215771, 0xa6ed3fda, 0x692d65b6, 0x85c27254, 0x6ee32e53,
    0xd4b121b2, 0xb4004ea6, 0xba67c454, 0x42779a42, 0xe58e19bc, 0x9bb8216e, 0x6eb54105, 0x1184e079,
    0x759610b7, 0x8918597b, 0x2b6cadb4, 0x464717c6, 0xf6caa8b4, 0x54e4b2de, 0xbfe9b8b2, 0x5da925b7,
    0xe34699bb, 0xde171fbc, 0xd6643074, 0x49a6b777, 0x4ec50ec3, 0x61704cde, 0xd09ffa76, 0x897f8932,
    0xc5ac9b6e, 0x0207d8ab, 0x9428dfb2, 0xdc7c47b7, 0x6450357b, 0x8ce677b0, 0xa769a75d, 0xa64a02b7,
    0x03dfd85e, 0xdc60a6df, 0x98167c40, 0x1cdbe77a, 0xcfd0a52e, 0xf4a2f17a, 0x9c1981b6, 0xc1cb10b7,
    0xa078a6dc, 0x05353705, 0xca1df4dc, 0x1dc982b6, 0xe4cfbd41, 0xf18f6bbc, 0x31a9d074, 0x442c5d71,
    0xa63a4d6f, 0x6a353677, 0xddbe4205, 0x4234135f, 0xcc84aac1, 0x53a55cb7, 0x58791779, 0x7b77557d,
    0xfef6147b, 0xea7f4abe, 0x67ef07dd, 0xef63554d, 0x780bf37a, 0xe93a1c75, 0x0415203b, 0x570f3e54,
    0x7105b03c, 0x5bf45ec3, 0xa6e250b7, 0x469938da, 0x5962293b, 0xab16e47c, 0x08c0835d, 0xd37fe97a,
    0x462b7857, 0xbb46f37a, 0x7747e55c, 0xea01da0e, 0xd115d03a, 0xbb9ab777, 0xeb2f6b0e, 0xea53b64d,
    0xa2cf11da, 0xd2888ab6, 0xe83a624e, 0xa7208c3d, 0xcacbbc56, 0x92275bdf, 0xfee3c07a, 0xbc934558,
    0xe5ce8777, 0x05d75971, 0x6edc512a, 0xc5070165, 0x26083905, 0x0ebd9f6e, 0x44a956d9, 0x7f5f930e,
    0x6ba694af, 0x7cf29773, 0x9b545378, 0x2a36b977, 0x24202477, 0x0151014d, 0x18534b3d, 0x5a54047a,
    0x414ab776, 0x9619345c, 0x92065e71, 0x8e4ad5ab, 0xa95c735d, 0xabe4a93e, 0x04644e48, 0x2372a9b4,
    0x4d81a84f, 0xc5d76672, 0x88eaa6cb, 0xe052e774, 0x172fca78, 0x3cfe9d9f, 0xebb40b53, 0x169c557d,
    0xab7a1f50, 0x3f21ac42, 0x51d8ec97, 0x2c51e662, 0xc43602bc, 0x91e7be71, 0xaf88f402, 0x5222b03c,
    0x67939d4f, 0x35f09562, 0xb986e45c, 0x98752f3b, 0xa3b3143c, 0x6c04ff62, 0x48902db7, 0xa83659c7,
    0x75378529, 0x33be5971, 0xf9c2304e, 0x80ee8472, 0x5fb30db7, 0xba55b2dc, 0x7af86bb6, 0x378b0b6c,
    0x71c0fcde, 0xc8609cd5, 0x1068ed8d, 0xa3ee517a, 0x3ab213b2, 0x47c7eb7a, 0xd652f460, 0x696994b6,
    0x79b0c373, 0x21e40d5e, 0xb4756171, 0xca4aed8d, 0x2ac04959, 0x21fc2e24, 0xe7bc7f3b, 0xd5f70b79,
    0xa82b77d9, 0xee2219bc, 0xbe26d36e, 0xae43aa7c, 0x80237da3, 0xbd505224, 0xfcbde570, 0x5e35ec02,
    0x54f564bc, 0xc1a6026a, 0x6ec0255b, 0xc7e91c41, 0x6a09314e, 0x3785f7be, 0x7b044565, 0x50ce51bc,
    0x37c48c3d, 0x51a30fb7, 0x91ed273a, 0x8f4a5302, 0xe3692d05, 0xbc431274, 0xbdecc3be, 0x3d3e1dc2,
    0x6754d85e, 0xb39ff42e, 0xc2d64bb8, 0xfe78ce73, 0xc0c5f9b7, 0x8fee5d7b, 0xe7fa715c, 0x948017b2,
    0x2a6c8ade, 0x98dfe062, 0x657aa17b, 0xee61fc5e, 0xeb3e754a, 0x3af33f6c, 0x56684b5c, 0x159d50b7,
    0xee389b3d, 0x3511be6d, 0xecd3147b, 0x22c6515f, 0xc766a23d, 0x5c731732, 0x50ff3365, 0x8eca7552,
    0xe5aa40b6, 0x3effe37a, 0x152e9673, 0x9ff2c36e, 0x5cb1d41b, 0x255d7777, 0xb786df80, 0xbceba971,
    0x6602acd5, 0x5738ff77, 0x0ec805d4, 0x0b340070, 0x2dda0356, 0xc394a555, 0x1dbf0a70, 0x1acc5361,
    0xef93bf58, 0x916fd90e, 0x68303bb7, 0x667c7fce, 0x08c39e4e, 0xa18f5d71, 0x19b12a1f, 0xe6a42d4e,
    0x291c9b0e, 0x296a366c, 0x62a8fe3a, 0x6f8e5ebc, 0x171c5e17, 0x9cf5cbbe, 0x9d28ce59, 0x12d572d9,
    0xe62bc573, 0xdac86bca, 0x1434b2b4, 0x9256cb51, 0x6d476870, 0xda10e27a, 0x07d00477, 0xbe5f6176,
    0x021f67bc, 0xc9a90cb7, 0x1006a84b, 0x7d24ce5c, 0x82543cbe, 0x1083b0c9, 0x3c73705e, 0x51348dd1,
    0x27beba3d, 0x1373373b, 0xd94f51bc, 0x2f180070, 0xea36d33a, 0x901b27ab, 0xc3294fb2, 0x20764e5b,
    0x25640353, 0x149f495c, 0x9164d550, 0x4a33767d, 0x7890d31b, 0x2bf12a4e, 0xe5aa69b8, 0x70731732,
    0x5687fe05, 0x9a3dda47, 0x6964e87a, 0xa2368d29, 0xf1932845, 0xd0f0ce79, 0x5e0a5e70, 0x462b0574,
    0x8f2839da, 0xa25c8753, 0x869f92db, 0xe47d15af, 0xe2324c71, 0x3e133501, 0x19f69e7b, 0xeedda048,
    0xc251da0e, 0xc3565545, 0x5d94e152, 0x1ecfd43e, 0xc84543d5, 0x321c5e70, 0xa2b5f74d, 0x28469473,
    0x9b2a5201, 0x81c6e977, 0x8c76724f, 0x05f5ec69, 0xce6fea7c, 0x6b7c39da, 0x09fdaa7b, 0xb006d080,
    0xb22cc2dd, 0xa032fb6e, 0xa7173805, 0x078b1654, 0xa260e26d, 0x10d5a57c, 0xdc260774, 0xc30d993d,
    0x7b104dde, 0x2fe4f972, 0x46e65dde, 0x8f18a07b, 0x3835bb57, 0x422c5e70, 0x2adf4bb8, 0xa56ad076,
    0xa31fd254, 0xccdee77a, 0x932cd073, 0xf6a74476, 0xa7a50558, 0xb8cadfb2, 0x9be19a5e, 0x44cc487c,
    0x8380187d, 0x09aae659, 0xd02bc136, 0x652c717d, 0x9f9dff6d, 0x618ced72, 0x047eb5dc, 0x82f0f071,
    0x37fed7de, 0xd4c4e273, 0x8fd1048e, 0x38810c7b, 0x916691c9, 0x8c3b3492, 0x0736b84f, 0x0d3f8dd1,
    0xb5e4d373, 0xfb02a277, 0x4d46a23c, 0x85883c01, 0xa2beea7a, 0xb8cda952, 0xfa6d4b5c, 0xf8a0df72,
    0xa799f0df, 0xee5e45de, 0xb7cb70ab, 0xd99a53bc, 0x7d8e684a, 0x0ded517a, 0xbb0c5e70, 0x5aa78cdb,
};

//YACOIN TODO 
const char* pchTorSeed[] = 
{
#ifdef _MSC_VER
    ""
#else
   // "needtoimplement.onion",
#endif
};

static void DumpAddresses()
{
    ::int64_t nStart = GetTimeMillis();

    CAddrDB adb;    // does a GetDataDir() in ctor for "peers.dat"
    adb.Write(addrman);

    if (fDebug)
        printf("Flushed %d addresses to peers.dat  %" PRId64 "ms\n",
               addrman.size(), 
               GetTimeMillis() - nStart
              );
}

void ThreadDumpAddress2(void* parg)
{
    ++vnThreadsRunning[THREAD_DUMPADDRESS];
    while (!fShutdown)
    {
        if( fDebug )
            (void)printf( "ThreadDumpAddress2 is looping"
                         "\n"
                        );
        DumpAddresses();
        --vnThreadsRunning[THREAD_DUMPADDRESS];
        Sleep(1 * nSecondsperMinute * nMillisecondsPerSecond);  // try this arbitrary value
        ++vnThreadsRunning[THREAD_DUMPADDRESS];
    }
    --vnThreadsRunning[THREAD_DUMPADDRESS];
}

void ThreadDumpAddress(void* parg)
{
    // Make this thread recognisable as the address dumping thread
    RenameThread("yacoin-adrdump");

    try
    {
        ThreadDumpAddress2(parg);
    }
    catch (std::exception& e) {
        PrintException(&e, "ThreadDumpAddress()");
    }
    printf("ThreadDumpAddress exited\n");
}

void ThreadOpenConnections(void* parg)
{
    // Make this thread recognisable as the connection opening thread
    RenameThread("yacoin-opencon");

    try
    {
        ++vnThreadsRunning[THREAD_OPENCONNECTIONS];
        ThreadOpenConnections2(parg);
        --vnThreadsRunning[THREAD_OPENCONNECTIONS];
    }
    catch (std::exception& e) 
    {
        --vnThreadsRunning[THREAD_OPENCONNECTIONS];
        PrintException(&e, "ThreadOpenConnections()");
    } 
    catch (...) 
    {
        --vnThreadsRunning[THREAD_OPENCONNECTIONS];
        PrintException(NULL, "ThreadOpenConnections()");
    }
    printf("ThreadOpenConnections exited\n");
}

void static ProcessOneShot()
{
    string strDest;
    {
        LOCK(cs_vOneShots);
        if (vOneShots.empty())
            return;
        strDest = vOneShots.front();
        vOneShots.pop_front();
    }
    CAddress 
        addr;
    CSemaphoreGrant 
        grant(*semOutbound, true);
    if (grant) 
    {
        if (!OpenNetworkConnection(addr, &grant, strDest.c_str(), true))
            AddOneShot(strDest);
    }
}

// ppcoin: stake minter thread
void static ThreadStakeMinter(void* parg)
{
    printf("ThreadStakeMinter started\n");
    CWallet* pwallet = (CWallet*)parg;
    try
    {
        ++vnThreadsRunning[THREAD_MINTER];
        StakeMinter(pwallet);
        --vnThreadsRunning[THREAD_MINTER];
    }
    catch (std::exception& e) 
    {
        --vnThreadsRunning[THREAD_MINTER];
        PrintException(&e, "ThreadStakeMinter()");
    } 
    catch (...) 
    {
        --vnThreadsRunning[THREAD_MINTER];
        PrintException(NULL, "ThreadStakeMinter()");
    }
    printf("ThreadStakeMinter exiting, %d threads remaining\n", vnThreadsRunning[THREAD_MINTER]);
}

void ThreadOpenConnections2(void* parg)
{
    printf("ThreadOpenConnections started\n");

    // Connect to specific addresses  How???

    // what does this do with this weird unbounded for loop, I wonder?
    // what did it intend to do???????????
    if (mapArgs.count("-connect") && mapMultiArgs["-connect"].size() > 0)
    {
        for (::int64_t nLoop = 0;; ++nLoop) // can overflow??
        {
            ProcessOneShot();
            BOOST_FOREACH(string strAddr, mapMultiArgs["-connect"])
            {
                CAddress 
                    addr;
              //OpenNetworkConnection(addr, NULL, strAddr.c_str());
                bool
                    fConnected;
                fConnected = OpenNetworkConnection(addr, NULL, strAddr.c_str());
                if( fConnected )
                {
                    printf(" connected\n");
                }
                else
                {
                    printf(" not connected\n");
                }
                for (int i = 0; (i < 10) && (i < nLoop); ++i)
                {
                    Sleep( 0 );
                  //Sleep( nOneMillisecond );
                  //Sleep(500);     // Again, what is the intent and requirement here, if any?
                  //Sleep(5 * nOneHundredMilliseconds);

                    if (fShutdown)
                        return;
                }
            }
          //Sleep(500);             // ditto
            //Sleep(5 * nOneHundredMilliseconds);
        }
    }

    // Initiate network connections
    ::int64_t nStart = GetTime();
    int
        nLoopCounter = 0;
    while (true)
    {
        if( fDebug )
        {
            if( 0== (++nLoopCounter % 10) )
                (void)printf(
                             "ThreadOpenConnections2 is looping"
                             "\n"
                            );
        }
        ProcessOneShot();

        --vnThreadsRunning[THREAD_OPENCONNECTIONS];
      //Sleep(500);                 // Is this by any chance(???) related to the above??? Or not????
        Sleep( nOneMillisecond );
      //Sleep(5 * nOneHundredMilliseconds);
        ++vnThreadsRunning[THREAD_OPENCONNECTIONS];
        if (fShutdown)
            return;


        --vnThreadsRunning[THREAD_OPENCONNECTIONS];
        CSemaphoreGrant grant(*semOutbound);
        ++vnThreadsRunning[THREAD_OPENCONNECTIONS];
        if (fShutdown)
            return;

        // Add seed nodes if IRC isn't working        
        if ( false && // AO: Don't add seed nodes for evaluating tests.
            !IsLimited(NET_IPV4) && 
            addrman.size()==0 && 
            (GetTime() - nStart > 60) &&    // why 60? 60 what?
            !fTestNet
           )
        {
            std::vector<CAddress> vAdd;
            for (unsigned int i = 0; i < ARRAYLEN(pnSeed); ++i)
            {
                // It'll only connect to one or two seed nodes because once it connects,
                // it'll get a pile of addresses with newer timestamps.
                // Seed nodes are given a random 'last seen time' of between one and two
                // weeks ago.
                const 
                    ::int64_t nOneWeek = 7*24*60*60;    // in seconds I presume?????????????????????

                struct in_addr 
                    ip;

                memcpy(&ip, &pnSeed[i], sizeof(ip));

                CAddress addr(CService(ip, GetDefaultPort()));

                addr.nTime = GetTime()-GetRand(nOneWeek)-nOneWeek;
                vAdd.push_back(addr);
            }
            addrman.Add(vAdd, CNetAddr("127.0.0.1"));
        }

        // Add Tor nodes if we have connection with onion router
        if (mapArgs.count("-tor"))
        {
            size_t
                Length = ARRAYLEN(pchTorSeed);

            std::vector<CAddress> vAdd;
         // for (unsigned int i = 0; i < ARRAYLEN(pchTorSeed); ++i)
            for (unsigned int i = 0; i < Length; ++i)
            {
                const ::int64_t nOneWeek = 7*24*60*60;
                CAddress addr(CService(pchTorSeed[i], GetDefaultPort()));
                addr.nTime = GetTime()-GetRand(nOneWeek)-nOneWeek;
                vAdd.push_back(addr);
            }
            addrman.Add(vAdd, CNetAddr("dummyaddress.onion"));
        }

        //
        // Choose an address to connect to based on most recently seen
        //
        CAddress addrConnect;

        // Only connect out to one peer per network group (/16 for IPv4).
        // Do this here so we don't have to critsect vNodes inside mapAddresses critsect.
        int 
            nOutbound = 0;

        set<vector<unsigned char> > setConnected;
        {{
            LOCK(cs_vNodes);    //<<<<<<<<<<<<<<<<<<<<<<<<<<<<<<<
            BOOST_FOREACH(CNode* pnode, vNodes) 
            {
                if (!pnode->fInbound) 
                {
                    setConnected.insert(pnode->addr.GetGroup());
                    ++nOutbound;
                }
            }
        }}

        ::int64_t 
            nANow = GetAdjustedTime();

        int 
            nTries = 0;

        while (true)
        {
            // use an nUnkBias between 10 (no outgoing connections) and 90 (8 outgoing connections)
            // meaning what exactly?????????????????????????????????????????????????

            CAddress addr = addrman.Select(10 + min(nOutbound,8)*10);   // meaning what?????

            // if we selected an invalid address, restart
            // restart what exactly, by breaking here?????????????????????????????????????????

            if (
                !addr.IsValid() || 
                setConnected.count(addr.GetGroup()) || 
                IsLocal(addr)
               )
                break;

            // If we didn't find an appropriate destination after trying 
            // 100 addresses fetched from addrman, stop this loop, 
            // and let the outer loop run again (which sleeps, adds 
            // seed nodes, recalculates already-connected network ranges, 
            // ...) before trying new addrman addresses.
            ++nTries;
            Sleep( nOneHundredMilliseconds );   //<<<<<<<<<<< test
            if (nTries > 100)
                break;  // can this leave addrConnect uninitialized??????

            if (IsLimited(addr))
                continue;

            // only consider very recently tried nodes after 30 failed attempts
            // define very recently????????????? 
            // what is the magic # 600????????????????????????
            // Is it ten minutes?????????????????????????
            // If so, why?????????????????????????????????

            if (
                nANow - addr.nLastTry < 600 && 
                nTries < 30
               )
                continue;

            // do not allow non-default ports, unless after 50 invalid addresses selected already
            // Better English, please?????????????????????????
            if (
                addr.GetPort() != GetDefaultPort() && 
                nTries < 50
               )
                continue;

            addrConnect = addr;
            break;
        }
        if (addrConnect.IsValid())
        {
            bool
                fConnected;
          //OpenNetworkConnection(addrConnect, &grant);
            fConnected = OpenNetworkConnection(addrConnect, &grant);
        }
        Sleep( 5 * nOneHundredMilliseconds );   //<<<<<<<<<<< test 1/2 second
    }
}

void ThreadOpenAddedConnections(void* parg)
{
    // Make this thread recognisable as the connection opening thread
    RenameThread("yacoin-open added connections started");

    try
    {
        ++vnThreadsRunning[THREAD_ADDEDCONNECTIONS];
        ThreadOpenAddedConnections2(parg);
        --vnThreadsRunning[THREAD_ADDEDCONNECTIONS];
    }
    catch (std::exception& e) 
    {
        --vnThreadsRunning[THREAD_ADDEDCONNECTIONS];
        PrintException(&e, "ThreadOpenAddedConnections()");
    } 
    catch (...) 
    {
        --vnThreadsRunning[THREAD_ADDEDCONNECTIONS];
        PrintException(NULL, "ThreadOpenAddedConnections()");
    }
    printf("ThreadOpenAddedConnections exited\n");
}

void ThreadOpenAddedConnections2(void* parg)
{
    printf("ThreadOpenAddedConnections2 started\n");

    {
        LOCK(cs_vAddedNodes);
        vAddedNodes = mapMultiArgs["-addnode"];
    }

    if (HaveNameProxy()) 
    {
        while(!fShutdown) 
        {
            list<string> lAddresses(0);
            {
                LOCK(cs_vAddedNodes);
                BOOST_FOREACH(string& strAddNode, vAddedNodes)
                    lAddresses.push_back(strAddNode);
            }
            BOOST_FOREACH(string& strAddNode, lAddresses) 
            {
                CAddress addr;
                CSemaphoreGrant grant(*semOutbound);
                bool
                    fConnected;
                fConnected = OpenNetworkConnection(addr, &grant, strAddNode.c_str());
              //Sleep(500);     // again, what, why, etc....?
                Sleep(5 * nOneHundredMilliseconds);
            }
            --vnThreadsRunning[THREAD_ADDEDCONNECTIONS];
          //Sleep(120000); // Retry every 2 minutes
                            // why??? Is this related to any other magic #?????????????????????????
            Sleep(2 * nSecondsperMinute * nMillisecondsPerSecond);
            ++vnThreadsRunning[THREAD_ADDEDCONNECTIONS];
        }
        return;
    }

    for (::uint32_t i = 0; true; ++i)   // for ever
    {
        if( fDebug )
            (void)printf(
                         "ThreadOpenAddedConnections2 is looping"
                         "\n"
                        );
        list<string> lAddresses(0);
        {
            LOCK(cs_vAddedNodes);
            BOOST_FOREACH(string& strAddNode, vAddedNodes)
                lAddresses.push_back(strAddNode);
        }

        list<vector<CService> > lservAddressesToAdd(0);
        BOOST_FOREACH(string& strAddNode, lAddresses)
        {
            vector<CService> vservNode(0);
            if (Lookup(strAddNode.c_str(), vservNode, GetDefaultPort(), fNameLookup, 0))
            {
                lservAddressesToAdd.push_back(vservNode);
                {
                    LOCK(cs_setservAddNodeAddresses);
                    BOOST_FOREACH(CService& serv, vservNode)
                        setservAddNodeAddresses.insert(serv);
                }
            }
        }
        // Attempt to connect to each IP for each addnode entry until at least one 
        // is successful per addnode entry (keeping in mind that addnode entries 
        // can have many IPs if fNameLookup)
        {{
            LOCK(cs_vNodes);
            BOOST_FOREACH(CNode* pnode, vNodes)
            {
                for (list<vector<CService> >::iterator it = lservAddressesToAdd.begin(); 
                     it != lservAddressesToAdd.end(); 
                     //it++
                     ++it
                    )
                {
                    BOOST_FOREACH(CService& addrNode, *(it))
                    {
#ifndef _MSC_VER
                        if (pnode->addr == addrNode)
                        {
                            it = lservAddressesToAdd.erase(it);
                            if(it != lservAddressesToAdd.begin())
                                it--;
                            break;
                        }
                    }
#else
                        if (pnode->addr == addrNode)
                        {
                            it = lservAddressesToAdd.erase(it);
                            // now it gets tricky!
                            if( lservAddressesToAdd.empty() )
                                break;          // can't --it, nor ++it
                            // else it's not empty, so
                            if (it == lservAddressesToAdd.begin())
                                break;          // can't --it
                            --it;               // finally, a legal place!!    
                            break;
                        }
                        // else we stay in the inner BOOST_FOREACH() loop
                    }
                    if( lservAddressesToAdd.empty() )
                        break;      // can't do a ++it
#endif
                    if (it == lservAddressesToAdd.end())
                        break;
                }
            }
        }}
        BOOST_FOREACH(vector<CService>& vserv, lservAddressesToAdd)
        {
            if (vserv.size() == 0)
                continue;
            CSemaphoreGrant grant(*semOutbound);
            bool
                fConnected;

            fConnected = OpenNetworkConnection(CAddress(vserv[i % vserv.size()]), &grant);
            if (!fShutdown)
            {
              //Sleep(6 * nMillisecondsPerSecond);  // is this related to nConnectTimeout?
                Sleep( nConnectTimeout );  // just trying to get rid of these magic #s
            }
            else
            {
                return;
            }
        }
        if (fShutdown)
            return;
        else
        {
            --vnThreadsRunning[THREAD_ADDEDCONNECTIONS];
            if ( !fShutdown)
            {
                //Sleep(120000); // Retry every 2 minutes
                //Sleep(30 * nMillisecondsPerSecond); // let's try every 30 seconds
                Sleep( 2* nSecondsperMinute * nMillisecondsPerSecond);
            }
            ++vnThreadsRunning[THREAD_ADDEDCONNECTIONS];
        }
        if (fShutdown)
        {
            return;
        }
    }
}

// if successful, this moves the passed grant to the constructed node
bool OpenNetworkConnection(
                           const CAddress& addrConnect, 
                           CSemaphoreGrant *grantOutbound, 
                           const char *strDest, 
                           bool fOneShot
                          )
{
    //
    // Initiate outbound network connection
    //
    if (fShutdown)
        return false;
    if (!strDest)
    {
        if (IsLocal(addrConnect) ||
            FindNode((CNetAddr)addrConnect) || 
            CNode::IsBanned(addrConnect) ||
            FindNode(addrConnect.ToStringIPPort().c_str())
           )
            return false;
    }
    if (strDest && FindNode(strDest))
        return false;

    --vnThreadsRunning[THREAD_OPENCONNECTIONS];

    CNode
        * pnode = ConnectNode(addrConnect, strDest);

    ++vnThreadsRunning[THREAD_OPENCONNECTIONS];

    Sleep(5 * nOneHundredMilliseconds); //<<<<<<<<<<<<<<< test
    if (fShutdown)
        return false;
    if (!pnode)
        return false;
    if (grantOutbound)
        grantOutbound->MoveTo(pnode->grantOutbound);
    pnode->fNetworkNode = true;
    if (fOneShot)
        pnode->fOneShot = true;

    return true;
}

// for now, use a very simple selection metric: the node from which we received
// most recently
double static NodeSyncScore(const CNode *pnode) 
{
    return -pnode->nLastRecv;
}

void static StartSync(const vector<CNode*> &vNodes) 
{
    CNode *pnodeNewSync = NULL;
    double dBestScore = 0;

    {
        LOCK(cs_vNodes);    //this seems OK<<<<<<<<<<<<<<<<<<<<<<<<<<<<<<<
        // Iterate over all nodes
        BOOST_FOREACH(CNode* pnode, vNodes) 
        {
            // check preconditions for allowing a sync
            if (!pnode->fClient && 
                !pnode->fOneShot &&
                !pnode->fDisconnect && 
                pnode->fSuccessfullyConnected &&
              //(pnode->nStartingHeight > (nBestHeight - 144)) &&   // within one day if BTC !!!???
                (pnode->nStartingHeight > (nBestHeight - (int)nOnedayOfAverageBlocks)) &&   // perhaps
                (
                 (pnode->nVersion < NOBLKS_VERSION_START) || // why <60002 || >= 60005
                 (pnode->nVersion >= NOBLKS_VERSION_END)    // why are 60002, 3, 4 taboo?
                )
               ) 
            {   // if ok, compare node's score with the best so far
                double dScore = NodeSyncScore(pnode);
                if (
                    pnodeNewSync == NULL || 
                    (dScore > dBestScore) 
                   )
                {
                    pnodeNewSync = pnode;
                    dBestScore = dScore;
                }
            }
        }
        // if a new sync candidate was found, start sync!
        if (pnodeNewSync) 
        {
            pnodeNewSync->fStartSync = true;
            pnodeSync = pnodeNewSync;
        }
    }
}

void ThreadMessageHandler(void* parg)
{
    // Make this thread recognisable as the message handling thread
    RenameThread("yacoin-msghand");

    try
    {
        ++vnThreadsRunning[THREAD_MESSAGEHANDLER];
        ThreadMessageHandler2(parg);
        --vnThreadsRunning[THREAD_MESSAGEHANDLER];
    }
    catch (std::exception& e) 
    {
        --vnThreadsRunning[THREAD_MESSAGEHANDLER];
        PrintException(&e, "ThreadMessageHandler()");
    } catch (...) 
    {
        --vnThreadsRunning[THREAD_MESSAGEHANDLER];
        PrintException(NULL, "ThreadMessageHandler()");
    }
    printf("ThreadMessageHandler exited\n");
}

void ThreadMessageHandler2(void* parg)
{
    printf("ThreadMessageHandler2 started\n");
    SetThreadPriority(THREAD_PRIORITY_BELOW_NORMAL);
    int nLoopCounter = 0;
    while (!fShutdown)
    {        
        if( fDebug && nLoopCounter%100 == 0) {
            printf("ThreadMessageHandler2 is looping\n");
        }
        nLoopCounter++;
        bool fHaveSyncNode = false;
        vector<CNode*> vNodesCopy;
        {
            {
            LOCK(cs_vNodes);    //<<<<<<<<<<<<<<<<<<<<<<<<<<<<<<<
                vNodesCopy = vNodes;
                BOOST_FOREACH(CNode* pnode, vNodesCopy) 
                {
                    pnode->AddRef();
                    if (pnode == pnodeSync)
                        fHaveSyncNode = true;
                }
            }
        }
/*******************
        if (!fHaveSyncNode)
            StartSync(vNodesCopy);
*******************/
        // Poll the connected nodes for messages
        CNode* pnodeTrickle = NULL;

        if (!vNodesCopy.empty())
            pnodeTrickle = vNodesCopy[GetRand(vNodesCopy.size())];

        BOOST_FOREACH(CNode* pnode, vNodesCopy)
        {   // Receive messages
            {
                TRY_LOCK(pnode->cs_vRecv, lockRecv);
                if (lockRecv)
                    ProcessMessages(pnode);
            }
            if (fShutdown)
            {
                if( fDebug )
                {
                    (void)printf(
                                 "ThreadMessageHandler2 is exiting(at 1)"
                                 "\n"
                                );
                }
                return;
            }
            // Send messages
            {
                TRY_LOCK(pnode->cs_vSend, lockSend);
                if (lockSend)
                    SendMessages(pnode, pnode == pnodeTrickle);
            }
            if (fShutdown)
            {
                if( fDebug )
                {
                    (void)printf(
                                 "ThreadMessageHandler2 is exiting(at 2)"
                                 "\n"
                                );
                }
                return;
            }
        }

        {
            {
            LOCK(cs_vNodes);    //<<<<<<<<<<<<<<<<<<<<<<<<<<<<<<<
                BOOST_FOREACH(CNode* pnode, vNodesCopy)
                    pnode->Release();
            }
        }

        // Wait and allow messages to bunch up.
        // Reduce vnThreadsRunning so StopNode has permission to exit while
        // we're sleeping, but we must always check fShutdown after doing this.
        --vnThreadsRunning[THREAD_MESSAGEHANDLER];
        if (fRequestShutdown)
            StartShutdown();
        //Sleep( nOneHundredMilliseconds );         // again, ????
        ++vnThreadsRunning[THREAD_MESSAGEHANDLER];
        if (fShutdown)
        {
            if( fDebug )
            {
                (void)printf(
                             "ThreadMessageHandler2 is exiting(at 3)"
                             "\n"
                            );
            }
            return;
        }
        Sleep( nMillisecondsPerSecond );
    }
    if( fDebug )
    {
        (void)printf(
                     "ThreadMessageHandler2 is exiting"
                     "\n"
                    );
    }
}


bool BindListenPort(const CService &addrBind, string& strError)
{
    LOCK(cs_net);
    {
    strError = "";
    u_long
        nOne = 1;

#ifdef WIN32
    // Initialize Windows Sockets
    WSADATA 
        wsadata;

    int 
        ret = WSAStartup(MAKEWORD(2,2), &wsadata);

    if (ret != NO_ERROR)
    {
        strError = strprintf("Error: TCP/IP socket library failed to start (WSAStartup returned error %d)", ret);
        printf("%s\n", strError.c_str());
        return false;
    }
#endif

    // Create socket for listening for incoming connections
#ifdef USE_IPV6
    struct sockaddr_storage sockaddr;
#else
    struct sockaddr sockaddr;
#endif
    socklen_t len = sizeof(sockaddr);
    if (!addrBind.GetSockAddr((struct sockaddr*)&sockaddr, &len))
    {
        strError = strprintf("Error: bind address family for %s not supported", 
                            addrBind.ToString().c_str()
                            );
        printf("%s\n", strError.c_str());
        return false;
    }

    SOCKET hListenSocket = socket(((struct sockaddr*)&sockaddr)->sa_family, SOCK_STREAM, IPPROTO_TCP);
    if (hListenSocket == INVALID_SOCKET)
    {
        strError = strprintf("Error: Couldn't open socket for incoming connections (socket returned error %d)", 
                             WSAGetLastError()
                            );
        printf("%s\n", strError.c_str());
        clearLocalSocketError( hListenSocket );
        return false;
    }

#ifdef SO_NOSIGPIPE
    // Different way of disabling SIGPIPE on BSD
    setsockopt(hListenSocket, SOL_SOCKET, SO_NOSIGPIPE, (void*)&nOne, sizeof(int));
#endif

#ifndef WIN32
    // Allow binding if the port is still in TIME_WAIT state after
    // the program was closed and restarted.  Not an issue on windows.
    setsockopt(hListenSocket, SOL_SOCKET, SO_REUSEADDR, (void*)&nOne, sizeof(int));
#endif


#ifdef WIN32
    // Set to non-blocking, incoming connections will also inherit this
    if (ioctlsocket(hListenSocket, FIONBIO, &nOne) == SOCKET_ERROR)
#else
    if (fcntl(hListenSocket, F_SETFL, O_NONBLOCK) == SOCKET_ERROR)
#endif
    {
        strError = strprintf("Error: Couldn't set properties on socket for incoming connections (error %d)", 
                            WSAGetLastError()
                            );
        printf("%s\n", strError.c_str());
        clearLocalSocketError( hListenSocket );
        return false;
    }

#ifdef USE_IPV6
    // some systems don't have IPV6_V6ONLY but are always v6only; others do have the option
    // and enable it by default or not. Try to enable it, if possible.
    if (addrBind.IsIPv6()) 
    {
#ifdef IPV6_V6ONLY
#ifdef WIN32
        setsockopt(hListenSocket, IPPROTO_IPV6, IPV6_V6ONLY, (const char*)&nOne, sizeof(int));
#else
        setsockopt(hListenSocket, IPPROTO_IPV6, IPV6_V6ONLY, (void*)&nOne, sizeof(int));
#endif
#endif
#ifdef WIN32
        int nProtLevel = 10 /* PROTECTION_LEVEL_UNRESTRICTED */;
        int nParameterId = 23 /* IPV6_PROTECTION_LEVEl */;
        // this call is allowed to fail
        setsockopt(hListenSocket, IPPROTO_IPV6, nParameterId, (const char*)&nProtLevel, sizeof(int));
#endif
    }
#endif

    if (::bind(hListenSocket, (struct sockaddr*)&sockaddr, len) == SOCKET_ERROR)
    {
        int nErr = WSAGetLastError();
        if (nErr == WSAEADDRINUSE)
            strError = strprintf(
                                _("Unable to bind to %s on this computer. Yacoin is probably already running."), 
                                addrBind.ToString().c_str()
                                );
        else
            strError = strprintf(
                                _("Unable to bind to %s on this computer (bind returned error %d, %s)"), 
                                addrBind.ToString().c_str(), nErr, strerror(nErr)
                                );
        printf("%s\n", strError.c_str());
        clearLocalSocketError( hListenSocket );
        return false;
    }
    printf("Bound to %s\n", addrBind.ToString().c_str());

    // Listen for incoming connections
    if (listen(hListenSocket, SOMAXCONN) == SOCKET_ERROR)
    {
        strError = strprintf(
                            "Error: Listening for incoming connections failed (listen returned error %d)", 
                            WSAGetLastError()
                            );
        printf("%s\n", strError.c_str());
        clearLocalSocketError( hListenSocket );
        return false;
    }

    vhListenSocket.push_back(hListenSocket);

    if (addrBind.IsRoutable() && fDiscover)
        AddLocal(addrBind, LOCAL_BIND);

    printf("Socket %s initialized\n",  addrBind.ToString().c_str());
    return true;
    }
}

void static Discover()
{
    if (!fDiscover)
        return;

#ifdef WIN32
    // Get local host IP
    char pszHostName[1000] = "";
    if (gethostname(pszHostName, sizeof(pszHostName)) != SOCKET_ERROR)
    {
        vector<CNetAddr> vaddr;
        if (LookupHost(pszHostName, vaddr))
        {
            BOOST_FOREACH (const CNetAddr &addr, vaddr)
            {
                AddLocal(addr, LOCAL_IF);
            }
        }
    }
#else
    // Get local host ip
    struct ifaddrs* myaddrs;
    if (getifaddrs(&myaddrs) == 0)
    {
        for (struct ifaddrs* ifa = myaddrs; ifa != NULL; ifa = ifa->ifa_next)
        {
            if (ifa->ifa_addr == NULL) continue;
            if ((ifa->ifa_flags & IFF_UP) == 0) continue;
            if (strcmp(ifa->ifa_name, "lo") == 0) continue;
            if (strcmp(ifa->ifa_name, "lo0") == 0) continue;
            if (ifa->ifa_addr->sa_family == AF_INET)
            {
                struct sockaddr_in* s4 = (struct sockaddr_in*)(ifa->ifa_addr);
                CNetAddr addr(s4->sin_addr);
                if (AddLocal(addr, LOCAL_IF))
                    printf("IPv4 %s: %s\n", ifa->ifa_name, addr.ToString().c_str());
            }
#ifdef USE_IPV6
            else if (ifa->ifa_addr->sa_family == AF_INET6)
            {
                struct sockaddr_in6* s6 = (struct sockaddr_in6*)(ifa->ifa_addr);
                CNetAddr addr(s6->sin6_addr);
                if (AddLocal(addr, LOCAL_IF))
                    printf("IPv6 %s: %s\n", ifa->ifa_name, addr.ToString().c_str());
            }
#endif
        }
        freeifaddrs(myaddrs);
    }
#endif

    // Don't use external IPv4 discovery, when -onlynet="IPv6"
    if (!IsLimited(NET_IPV4))
        NewThread(ThreadGetMyExternalIP, NULL);
}

void StartNode(void* parg)
{
    // Make this thread recognisable as the startup thread
    RenameThread("yacoin-start");

#ifdef WIN32
    // Enable away mode and prevent the sleep idle time-out.
    SetThreadExecutionState(
                            ES_CONTINUOUS 
                            | ES_SYSTEM_REQUIRED
    #ifdef _MSC_VER
                            | ES_AWAYMODE_REQUIRED
    #endif
                           );
#endif

    if (semOutbound == NULL) 
    {
        // initialize semaphore
      //int nMaxOutbound = min(MAX_OUTBOUND_CONNECTIONS, (int)GetArg("-maxconnections", 125));
        int nMaxOutbound = min( GetMaxOutboundConnections(), GetMaxConnections() );
        semOutbound = new CSemaphore(nMaxOutbound);
    }

    if (pnodeLocalHost == NULL)
        pnodeLocalHost = new CNode(INVALID_SOCKET, CAddress(CService("127.0.0.1", 0), nLocalServices));

    Discover();

    //
    // Start threads
    //

    if (!GetBoolArg("-dnsseed", true))
        printf("DNS seeding disabled\n");
    else
        if (!NewThread(ThreadDNSAddressSeed, NULL))
            printf("Error: NewThread(ThreadDNSAddressSeed) failed\n");

    // Map ports with UPnP
    if (!fUseUPnP)
        printf("UPNP port mapping is disabled\n");
    else
        MapPort();

    // Get addresses from IRC and advertise ours
    if (!GetBoolArg("-irc", true))
        printf("IRC seeding disabled\n");
    else
        if (!NewThread(ThreadIRCSeed, NULL))
            printf("Error: NewThread(ThreadIRCSeed) failed\n");

    // Send and receive from sockets, accept connections
    if (!NewThread(ThreadSocketHandler, NULL))
        printf("Error: NewThread(ThreadSocketHandler) failed\n");

    // Initiate outbound connections from -addnode
    if (!NewThread(ThreadOpenAddedConnections, NULL))
        printf("Error: NewThread(ThreadOpenAddedConnections) failed\n");

    // Initiate outbound connections
    if (!NewThread(ThreadOpenConnections, NULL))
        printf("Error: NewThread(ThreadOpenConnections) failed\n");

    // Process messages
    if (!NewThread(ThreadMessageHandler, NULL))
        printf("Error: NewThread(ThreadMessageHandler) failed\n");

    // Dump network addresses
    if (!NewThread(ThreadDumpAddress, NULL))
        printf("Error; NewThread(ThreadDumpAddress) failed\n");

<<<<<<< HEAD
#if !defined(Yac1dot0)
    // ppcoin: mint proof-of-stake blocks in the background
    if (!NewThread(ThreadStakeMinter, pwalletMain))
        printf("Error: NewThread(ThreadStakeMinter) failed\n");
#endif
=======
    if (!pindexBest || (pindexBest->nHeight + 1) < nMainnetNewLogicBlockNumber)
    {
        // ppcoin: mint proof-of-stake blocks in the background
        if (!NewThread(ThreadStakeMinter, pwalletMain))
            printf("Error: NewThread(ThreadStakeMinter) failed\n");
    }
>>>>>>> 35fdbf13

    // Generate coins in the background
    GenerateYacoins(GetBoolArg("-gen", false), pwalletMain);
}

bool StopNode()
{
    if (fDebug)
        printf("StopNode()\n");
    fShutdown = true;

#ifdef WIN32
    // Clear EXECUTION_STATE flags to disable away mode and allow the system to idle to sleep normally.
    SetThreadExecutionState(ES_CONTINUOUS);
#endif

    ++nTransactionsUpdated;
    ::int64_t 
        nStart = GetTime();
    {{
        LOCK(cs_main);  //<<<<<<<<<<<<<<<<<<<<<<<<<<<<<<< seems OK
        ThreadScriptCheckQuit();
    }}
    if (semOutbound)
    {
        for (int i = 0; i < GetMaxOutboundConnections(); ++i)
        {
            semOutbound->post();
        }
    }
    do
    {
        int 
            nThreadsRunning = 0;

        for (int n = 0; n < THREAD_MAX; ++n)
            nThreadsRunning += vnThreadsRunning[n];
        if (nThreadsRunning == 0)
            break;
        if (GetTime() - nStart > 20) // if it takes more than 20 seconds then break?  Why
            break;
      //Sleep(20);                   // wait 20ms, then break, why?
        Sleep(2 * nTenMilliseconds);
    } while(true);

    if (vnThreadsRunning[THREAD_SOCKETHANDLER] > 0) 
        printf("ThreadSocketHandler still running\n");

    if (vnThreadsRunning[THREAD_OPENCONNECTIONS] > 0) 
        printf("ThreadOpenConnections still running\n");

    if (vnThreadsRunning[THREAD_MESSAGEHANDLER] > 0) 
        printf("ThreadMessageHandler still running\n");

    if (vnThreadsRunning[THREAD_RPCLISTENER] > 0) 
        printf("ThreadRPCListener still running\n");

    if (vnThreadsRunning[THREAD_RPCHANDLER] > 0) 
        printf("ThreadsRPCServer still running\n");
#ifdef USE_UPNP
    if (vnThreadsRunning[THREAD_UPNP] > 0) 
        printf("ThreadMapPort still running\n");
#endif

    if (vnThreadsRunning[THREAD_DNSSEED] > 0) 
        printf("ThreadDNSAddressSeed still running\n");

    if (vnThreadsRunning[THREAD_ADDEDCONNECTIONS] > 0) 
        printf("ThreadOpenAddedConnections still running\n");

    if (vnThreadsRunning[THREAD_DUMPADDRESS] > 0) 
        printf("ThreadDumpAddresses still running\n");

    if (vnThreadsRunning[THREAD_MINTER] > 0) 
        printf("ThreadStakeMinter still running\n");

    if (vnThreadsRunning[THREAD_SCRIPTCHECK] > 0) 
        printf("ThreadScriptCheck still running\n");

    while (
        (vnThreadsRunning[THREAD_MESSAGEHANDLER] > 0) || 
        (vnThreadsRunning[THREAD_RPCHANDLER] > 0) || 
        (vnThreadsRunning[THREAD_SCRIPTCHECK] > 0) ||
        (vnThreadsRunning[THREAD_ADDEDCONNECTIONS] > 0)
          )
      //Sleep(20);      // again, related to above?  Or not? Or ...???
        Sleep(2 * nTenMilliseconds);      // again, related to above?  Or not? Or ...???

  //Sleep(50);
    Sleep(5 * nTenMilliseconds);
    DumpAddresses();
    return true;    // it seems it can only return true, so why not void!?
}

class CNetCleanup
{
public:
    CNetCleanup()
    {
    }
    ~CNetCleanup()
    {
        if (fDebug)
        {
#ifdef _MSC_VER
            (void)printf(
                        "~CNetCleanup() destructor called..."
                       );
#endif
        }
        // Close sockets
        BOOST_FOREACH(CNode* pnode, vNodes)
        {
            if (pnode->hSocket != INVALID_SOCKET)
            {
                closesocket(pnode->hSocket);
            }
        }
        BOOST_FOREACH(SOCKET hListenSocket, vhListenSocket)
        {
            if (hListenSocket != INVALID_SOCKET)
            {
                if (closesocket(hListenSocket) == SOCKET_ERROR)
                {
                    printf("closesocket(hListenSocket) failed with error %d\n", WSAGetLastError());
                    clearLocalSocketError( hListenSocket ); //<<<<<<<<<<<<<only unguarded
                }
            }
        }
#ifdef WIN32
        // Shutdown Windows Sockets
        if( 
            (0 != vhListenSocket.size()) ||
            (0 != vNodes.size())
          )
        {
            WSACleanup();
        }
#endif
        if (fDebug)
        {
#ifdef _MSC_VER
            (void)printf( " done\n" );
#endif
            Sleep( 2 * nMillisecondsPerSecond );    // 2 seconds just to see the 
                                                    //message of who is the slowest to close
        }
    }
} instance_of_cnetcleanup;

void RelayTransaction(const CTransaction& tx, const uint256& hash)
{
    CDataStream ss(SER_NETWORK, PROTOCOL_VERSION);
    ss.reserve(10000);
    ss << tx;
    RelayTransaction(tx, hash, ss);
}

void RelayTransaction(const CTransaction& tx, const uint256& hash, const CDataStream& ss)
{
    CInv inv(MSG_TX, hash);
    {
        LOCK(cs_mapRelay);
        // Expire old relay messages
        while (
               !vRelayExpiration.empty() && 
               (vRelayExpiration.front().first < GetTime())
              )
        {
            mapRelay.erase(vRelayExpiration.front().second);
            vRelayExpiration.pop_front();
        }

        // Save original serialized message so newer versions are preserved
        mapRelay.insert(std::make_pair(inv, ss));
        vRelayExpiration.push_back(std::make_pair(GetTime() + 15 * 60, inv));
    }

    RelayInventory(inv);
}

void CNode::RecordBytesRecv(::uint64_t bytes)
{
    LOCK(cs_totalBytesRecv);
    nTotalBytesRecv += bytes;
}

void CNode::RecordBytesSent(::uint64_t bytes)
{
    LOCK(cs_totalBytesSent);
    nTotalBytesSent += bytes;
}

::uint64_t CNode::GetTotalBytesRecv()
{
    LOCK(cs_totalBytesRecv);
    return nTotalBytesRecv;
}

::uint64_t CNode::GetTotalBytesSent()
{
    LOCK(cs_totalBytesSent);
    return nTotalBytesSent;
}
#ifdef _MSC_VER
    #include "msvc_warnings.pop.h"
#endif<|MERGE_RESOLUTION|>--- conflicted
+++ resolved
@@ -2960,20 +2960,12 @@
     if (!NewThread(ThreadDumpAddress, NULL))
         printf("Error; NewThread(ThreadDumpAddress) failed\n");
 
-<<<<<<< HEAD
-#if !defined(Yac1dot0)
-    // ppcoin: mint proof-of-stake blocks in the background
-    if (!NewThread(ThreadStakeMinter, pwalletMain))
-        printf("Error: NewThread(ThreadStakeMinter) failed\n");
-#endif
-=======
     if (!pindexBest || (pindexBest->nHeight + 1) < nMainnetNewLogicBlockNumber)
     {
         // ppcoin: mint proof-of-stake blocks in the background
         if (!NewThread(ThreadStakeMinter, pwalletMain))
             printf("Error: NewThread(ThreadStakeMinter) failed\n");
     }
->>>>>>> 35fdbf13
 
     // Generate coins in the background
     GenerateYacoins(GetBoolArg("-gen", false), pwalletMain);
