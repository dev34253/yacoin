// Copyright (c) 2009-2010 Satoshi Nakamoto
// Copyright (c) 2009-2012 The Bitcoin developers
// Distributed under the MIT/X11 software license, see the accompanying
// file COPYING or http://www.opensource.org/licenses/mit-license.php.
#ifdef _MSC_VER
    #include <stdint.h>

    #include "msvc_warnings.push.h"
#endif

#ifndef BITCOIN_IRC_H
 #include "irc.h"
#endif

#ifndef BITCOIN_DB_H
 #include "db.h"
#endif

#ifndef BITCOIN_NET_H
 #include "net.h"
#endif

#ifndef BITCOIN_INIT_H
 #include "init.h"
#endif

#ifndef BITCOIN_STRLCPY_H
 #include "strlcpy.h"
#endif

#ifndef NOVACOIN_MINER_H
 #include "miner.h"
#endif

#include <vector>
#ifdef WIN32
#include <string.h>
#endif

#ifdef USE_UPNP
#include <miniupnpc/miniupnpc.h>
//#include <miniwget.h> 
#include <miniupnpc/upnpcommands.h>
#include <miniupnpc/upnperrors.h>
#endif

using namespace boost;

using std::map;
using std::string;
using std::runtime_error;
using std::vector;
using std::deque;
using std::max;
using std::min;
using std::pair;
using std::list;
using std::set;

const unsigned int 
    nStakeMaxAge = 90 * nSecondsPerDay,             //60 * 60 * 24 * 90; // 90 days as full weight
    nOnedayOfAverageBlocks = (nSecondsPerDay / nStakeTargetSpacing)/10;  // the old 144
    //nOnedayOfAverageBlocks = nSecondsPerDay / nStakeTargetSpacing;  // should be 144 if it's BTC!
unsigned int 
    nStakeMinAge = 30 * nSecondsPerDay,             //60 * 60 * 24 * 30; // 30 days as zero time weight
    nStakeTargetSpacing = 1 * nSecondsperMinute,    //1 * 60; // 1-minute stake spacing
// MODIFIER_INTERVAL: time to elapse before new modifier is computed
//extern unsigned int nModifierInterval;
    nModifierInterval = 6 * nSecondsPerHour;        //6 * 60 * 60; 
                        // time (in seconds????)to elapse before new modifier is computed
                        // i.e 6 hours?????
                        // or is the INTENT 360 blocks??????????????????
                        // another way to put it is, WHAT ARE THE UNITS, seconds or blocks??????????
                        // so I guess it IS seconds, actually 6 hours.

static const int 
#ifdef WIN32
    nDEFAULT_BAN_SCORE = 1000,
    nDEFAULT_BAN_TIME_in_seconds = 3 * nSecondsperMinute;
#else
    nDEFAULT_BAN_SCORE = 100,
    nDEFAULT_BAN_TIME_in_seconds = nHoursPerDay * nSecondsPerHour;  // one day
#endif

// WM - static const int MAX_OUTBOUND_CONNECTIONS = 8;
static const int DEFAULT_MAX_CONNECTIONS        = 125;    // WM - Default value for -maxconnections= parameter.
static const int MIN_CONNECTIONS                = 8;      // WM - Lowest value we allow for -maxconnections= (never ever set less than 2!).
static const int MAX_CONNECTIONS                = 1000;   // WM - Max allowed value for -maxconnections= parameter.  Getting kinda excessive, eh?

static const int DEFAULT_OUTBOUND_CONNECTIONS   = 8;      // WM - Reasonable default of 8 outbound connections for -maxoutbound= parameter.
static const int MIN_OUTBOUND_CONNECTIONS       = 4;      // WM - Lowest we allow for -maxoutbound= parameter shall be 4 connections (never ever set below 2).
static const int MAX_OUTBOUND_CONNECTIONS       = 100;    // WM - This no longer means what it used to.  Outbound conn count now runtime configurable.
//static const int MAX_OUTBOUND_CONNECTIONS = 16;

void ThreadMessageHandler2(void* parg);
void ThreadSocketHandler2(void* parg);
void ThreadOpenConnections2(void* parg);
void ThreadOpenAddedConnections2(void* parg);
#ifdef USE_UPNP
//void ThreadMapPort2(void* parg);
#endif
void ThreadDNSAddressSeed2(void* parg);

struct LocalServiceInfo {
    int nScore;
    int nPort;
};

//
// Global state variables
//
bool fClient = false;
bool fDiscover = true;
bool fUseUPnP = false;
::uint64_t nLocalServices = (fClient ? 0 : NODE_NETWORK);
static CCriticalSection cs_mapLocalHost;
static map<CNetAddr, LocalServiceInfo> mapLocalHost;
static bool vfReachable[NET_MAX] = {};
static bool vfLimited[NET_MAX] = {};
static CNode* pnodeLocalHost = NULL;
static CNode* pnodeSync = NULL;
CAddress addrSeenByPeer(CService("0.0.0.0", 0), nLocalServices);
::uint64_t nLocalHostNonce = 0;
boost::array<int, THREAD_MAX> vnThreadsRunning;
static std::vector<SOCKET> vhListenSocket;
CAddrMan addrman;

vector<CNode*> vNodes;
vector<std::string> vAddedNodes;
map<CInv, CDataStream> mapRelay;
map<CInv, ::int64_t> mapAlreadyAskedFor;
deque<pair< ::int64_t, CInv> > vRelayExpiration;
static deque<string> vOneShots;
set<CNetAddr> setservAddNodeAddresses;

CCriticalSection cs_vNodes;
CCriticalSection cs_mapRelay;
CCriticalSection cs_vOneShots;
CCriticalSection cs_setservAddNodeAddresses;
CCriticalSection cs_vAddedNodes;

static CSemaphore *semOutbound = NULL;

void AddOneShot(string strDest)
{
    LOCK(cs_vOneShots);
    vOneShots.push_back(strDest);
}

unsigned short GetListenPort()
{
    return (unsigned short)(GetArg("-port", GetDefaultPort()));
}

int GetMaxConnections()
{
    int count;

    // Config'eth away..
    count = GetArg( "-maxconnections", DEFAULT_MAX_CONNECTIONS );
    
    // Ensure some level of sanity amount the max connection count.
    count = max( count, MIN_CONNECTIONS );
    count = min( count, MAX_CONNECTIONS );
    
    //printf( "GetMaxConnections() = %d\n", count );

    return count;
}

static int GetMaxOutboundConnections()
{
    int count;

    // What sayeth the config parameters?
    count = GetArg( "-maxoutbound", DEFAULT_OUTBOUND_CONNECTIONS );
    
    // Did someone set it too low or too high?  Shame, shame..
    count = max( count, MIN_OUTBOUND_CONNECTIONS );
    count = min( count, MAX_OUTBOUND_CONNECTIONS );
    count = min( count, GetMaxConnections() );

    //printf( "GetMaxOutboundConnections() = %d\n", count );
    
    return count;
}

void CNode::PushGetBlocks(CBlockIndex* pindexBegin, uint256 hashEnd)
{
    // Filter out duplicate requests
    if (pindexBegin == pindexLastGetBlocksBegin && hashEnd == hashLastGetBlocksEnd)
        return;
    pindexLastGetBlocksBegin = pindexBegin;
    hashLastGetBlocksEnd = hashEnd;

    PushMessage("getblocks", CBlockLocator(pindexBegin), hashEnd);
}

// find 'best' local address for a particular peer
bool GetLocal(CService& addr, const CNetAddr *paddrPeer)
{
    if (fNoListen)
        return false;

    int nBestScore = -1;
    int nBestReachability = -1;
    {
        LOCK(cs_mapLocalHost);
        for (
            map<CNetAddr, LocalServiceInfo>::iterator it = mapLocalHost.begin(); 
            it != mapLocalHost.end(); 
            ++it
            )
        {
            int nScore = (*it).second.nScore;
            int nReachability = (*it).first.GetReachabilityFrom(paddrPeer);
            if (
                (nReachability > nBestReachability) || 
                ((nReachability == nBestReachability) && (nScore > nBestScore))
               )
            {
                addr = CService((*it).first, (*it).second.nPort);
                nBestReachability = nReachability;
                nBestScore = nScore;
            }
        }
    }
    return nBestScore >= 0;
}

// get best local address for a particular peer as a CAddress
CAddress GetLocalAddress(const CNetAddr *paddrPeer)
{
    CAddress ret(CService("0.0.0.0",0),0);
    CService addr;
    if (GetLocal(addr, paddrPeer))
    {
        ret = CAddress(addr);
        ret.nServices = nLocalServices;
        ret.nTime = GetAdjustedTime();
    }
    return ret;
}

void
    clearLocalSocketError( SOCKET hSocket )
{
#ifdef WIN32
    int
        nRet,
        nRetSize = sizeof( nRet );
    if ( SOCKET_ERROR == getsockopt(hSocket, SOL_SOCKET, SO_ERROR, (char*)(&nRet), &nRetSize) )
    {
        printf(
                "getsockopt( SO_ERROR ) failed with error code = %i\n",
                WSAGetLastError()
              );
    }
#else
    // now all the clearLocalSocketError can be unguarded
#endif
}

bool RecvLine(SOCKET hSocket, string& strLine)
{
    strLine = "";
    while (true)
    {
        char c;
        int nBytes = recv(hSocket, &c, 1, 0);
        if (nBytes > 0)
        {
            if (c == '\n')
                continue;
            if (c == '\r')
                return true;
            strLine += c;
            if (strLine.size() >= 9000)
                return true;
        }
        else if (nBytes <= 0)
        {
            if (fShutdown)
                return false;
            if (nBytes < 0)
            {
                int 
                    nErr = WSAGetLastError();

                if (nErr == WSAEMSGSIZE)
                {
                    continue;
                }
                if (
                    (nErr == WSAEWOULDBLOCK) || 
                    (nErr == WSAEINTR) || 
                    (nErr == WSAEINPROGRESS)
                   )
                {
                    Sleep( nTenMilliseconds );      // needed? Or not? Why? How much? Calculated how? Guess?
                    continue;
                }
            }
            if (!strLine.empty())
                return true;
            if (nBytes == 0)
            {
                // socket closed
                printf("socket closed\n");
                return false;
            }
            else
            {
                // socket error
                int 
                    nErr = WSAGetLastError();

                printf("recv failed: %d\n", nErr);
                clearLocalSocketError( hSocket );
                return false;
            }
        }
    }
}

// used when scores of local addresses may have changed
// pushes better local address to peers
void static AdvertizeLocal()
{
    LOCK(cs_vNodes);
    BOOST_FOREACH(CNode* pnode, vNodes)
    {
        if (pnode->fSuccessfullyConnected)
        {
            CAddress addrLocal = GetLocalAddress(&pnode->addr);
            if (
                addrLocal.IsRoutable() && 
                ((CService)addrLocal != (CService)pnode->addrLocal)
               )
            {
                pnode->PushAddress(addrLocal);
                pnode->addrLocal = addrLocal;
            }
        }
    }
}

void SetReachable(enum Network net, bool fFlag)
{
    LOCK(cs_mapLocalHost);
    vfReachable[net] = fFlag;
    if (net == NET_IPV6 && fFlag)
        vfReachable[NET_IPV4] = true;
}

// learn a new local address
bool AddLocal(const CService& addr, int nScore)
{
    if (!addr.IsRoutable())
        return false;

    if (
        !fDiscover && 
        (nScore < LOCAL_MANUAL)
       )
        return false;

    if (IsLimited(addr))
        return false;

    printf("AddLocal(%s,%i)\n", addr.ToString().c_str(), nScore);

    {
        LOCK(cs_mapLocalHost);

        bool 
            fAlready = (mapLocalHost.count(addr) > 0);

        LocalServiceInfo 
            &info = mapLocalHost[addr];

        if (
            (!fAlready) || 
            (nScore >= info.nScore)
           ) 
        {
            info.nScore = nScore + (fAlready ? 1 : 0);
            info.nPort = addr.GetPort();
        }
        SetReachable(addr.GetNetwork());
    }

    AdvertizeLocal();

    return true;
}

bool AddLocal(const CNetAddr &addr, int nScore)
{
    return AddLocal(CService(addr, GetListenPort()), nScore);
}

/** Make a particular network entirely off-limits (no automatic connects to it) */
void SetLimited(enum Network net, bool fLimited)
{
    if (net == NET_UNROUTABLE)
        return;
    LOCK(cs_mapLocalHost);
    vfLimited[net] = fLimited;
}

bool IsLimited(enum Network net)
{
    LOCK(cs_mapLocalHost);
    return vfLimited[net];
}

bool IsLimited(const CNetAddr &addr)
{
    return IsLimited(addr.GetNetwork());
}

/** vote for a local address */
bool SeenLocal(const CService& addr)
{
    {
        LOCK(cs_mapLocalHost);
        if (mapLocalHost.count(addr) == 0)
            return false;
        mapLocalHost[addr].nScore++;
    }

    AdvertizeLocal();

    return true;
}

/** check whether a given address is potentially local */
bool IsLocal(const CService& addr)
{
    LOCK(cs_mapLocalHost);
    return (mapLocalHost.count(addr) > 0);
}

/** check whether a given address is in a network we can probably connect to */
bool IsReachable(const CNetAddr& addr)
{
    LOCK(cs_mapLocalHost);

    enum Network 
        net = addr.GetNetwork();

    return (vfReachable[net] && !vfLimited[net]);
}

extern int GetExternalIPbySTUN(::uint64_t rnd, struct sockaddr_in *mapped, const char **srv);

// We now get our external IP from the IRC server first and only use this as a backup
bool GetMyExternalIP(CNetAddr& ipRet)
{
    struct sockaddr_in 
        mapped;

    ::uint64_t 
        rnd = GetRand(~0LL);

    const char 
        *srv;

    int 
        rc = GetExternalIPbySTUN(rnd, &mapped, &srv);

    if(rc >= 0) 
    {
        ipRet = CNetAddr(mapped.sin_addr);
        printf("GetExternalIPbySTUN(%" PRIu64 ") returned %s in attempt %d; Server=%s\n", 
                rnd, 
                ipRet.ToStringIP().c_str(), 
                rc, 
                srv
              );
        return true;
    }
    return false;
}

void ThreadGetMyExternalIP(void* parg)
{
    // Make this thread recognisable as the external IP detection thread
    RenameThread("yacoin-ext-ip");

    CNetAddr 
        addrLocalHost;

    if (GetMyExternalIP(addrLocalHost))
    {
        printf("GetMyExternalIP() returned %s\n", addrLocalHost.ToStringIP().c_str());
        AddLocal(addrLocalHost, LOCAL_HTTP);
    }
}





void AddressCurrentlyConnected(const CService& addr)
{
    addrman.Connected(addr);
}




::uint64_t 
    CNode::nTotalBytesRecv = 0;
::uint64_t 
    CNode::nTotalBytesSent = 0;
CCriticalSection 
    CNode::cs_totalBytesRecv;
CCriticalSection 
    CNode::cs_totalBytesSent;

static CNode* FindNode(const CNetAddr& ip)
{
    LOCK(cs_vNodes);
    BOOST_FOREACH(CNode* pnode, vNodes)
    {
        if ((CNetAddr)pnode->addr == ip)
            return (pnode);
    }
    return NULL;
}

static CNode* FindNode(std::string addrName)
{
    LOCK(cs_vNodes);
    BOOST_FOREACH(CNode* pnode, vNodes)
    {
        if (pnode->addrName == addrName)
            return (pnode);
    }
    return NULL;
}

static CNode* FindNode(const CService& addr)
{
    LOCK(cs_vNodes);
    BOOST_FOREACH(CNode* pnode, vNodes)
    {
        if ((CService)pnode->addr == addr)
            return (pnode);
    }
    return NULL;
}

CNode* ConnectNode(CAddress addrConnect, const char *pszDest, ::int64_t nTimeout)
{
    if (pszDest == NULL) 
    {
        if (IsLocal(addrConnect))
            return NULL;

        // Look for an existing connection
        CNode
            * pnode = FindNode((CService)addrConnect);

        if (pnode)
        {
            if (nTimeout != 0)
                pnode->AddRef(nTimeout);
            else
                pnode->AddRef();
            return pnode;
        }
    }


    /// debug print
    if (fDebug)
    {
        printf( "trying connection " );
        if( pszDest )
        {
            printf( "%s\n", pszDest );
        }
        else
        {
            printf( "%s\n", 
                strprintf( " %s, last seen = %s",
                           addrConnect.ToString().c_str(),
                           ((double)(GetAdjustedTime() - addrConnect.nTime)/3600.0 > 24)?
                           "days":
                           strprintf( "%.1lfhrs", 
                                      (double)(GetAdjustedTime() - addrConnect.nTime)/3600.0
                                    ).c_str()
                         ).c_str()
                  );
            //printf( "%s lastseen=%.1fhrs\n", addrConnect.ToString().c_str(), (double)(GetAdjustedTime() - addrConnect.nTime)/3600.0 > 24 );
        }
    }
    // Connect
    SOCKET hSocket;
    if (
        pszDest ? ConnectSocketByName(
                                      addrConnect, 
                                      hSocket, 
                                      pszDest, 
                                      GetDefaultPort()
                                     ) : ConnectSocket(addrConnect, hSocket)
       )
    {
        addrman.Attempt(addrConnect);

        /// debug print
        printf("connected %s\n", pszDest ? pszDest : addrConnect.ToString().c_str());

        // Set to non-blocking
#ifdef WIN32
        u_long nOne = 1;
        if (SOCKET_ERROR == ioctlsocket(hSocket, FIONBIO, &nOne) )
        {
            printf("ConnectSocket() : ioctlsocket non-blocking setting failed, error %d\n", 
                    WSAGetLastError()
                  );
            clearLocalSocketError( hSocket );
        }
#else
        if (fcntl(hSocket, F_SETFL, O_NONBLOCK) == SOCKET_ERROR)
            printf("ConnectSocket() : fcntl non-blocking setting failed, error %d\n", errno);
#endif

        // Add node
        CNode
            * pnode = new CNode(hSocket, addrConnect, pszDest ? pszDest : "", false);

        if (nTimeout != 0)
            pnode->AddRef(nTimeout);
        else
            pnode->AddRef();

        {{
            LOCK(cs_vNodes);
            vNodes.push_back(pnode);
        }}

        pnode->nTimeConnected = GetTime();
        return pnode;
    }
    else
    {
        return NULL;
    }
}

#ifdef WIN32
//_____________________________________________________________________________
char* iGetLastErrorText(DWORD nErrorCode)
{
    char* msg;
    // Ask Windows to prepare a standard message for a GetLastError() code:
    if( 
        FormatMessageA(
                       FORMAT_MESSAGE_ALLOCATE_BUFFER | 
                        FORMAT_MESSAGE_FROM_SYSTEM | 
                        FORMAT_MESSAGE_IGNORE_INSERTS,
                        NULL, 
                        nErrorCode, 
                        MAKELANGID(LANG_NEUTRAL, SUBLANG_DEFAULT), 
                        (LPSTR)&msg, 
                        0, 
                        NULL
                      )
      ) // OK
    {
        return(msg);
    }
    else
    {
        return(char *)("Error failed to deliver text????\n");
    }
}
//_____________________________________________________________________________
#endif
void CNode::CloseSocketDisconnect()
{
    fDisconnect = true;
    if (hSocket != INVALID_SOCKET)
    {
        int
            nErr = closesocket(hSocket);

        printf( 
                "disconnecting node %s", 
                addrName.c_str()
              );
        if( nErr )
        {   // close socket errored!
            nErr = WSAGetLastError();
#ifdef WIN32
            char
                *pc = iGetLastErrorText( nErr );

            switch( nErr )
            {
                case WSANOTINITIALISED:
                    //A successful WSAStartup call must occur before using this function.

                case WSAENETDOWN:
                    //The network subsystem has failed.

                case WSAENOTSOCK:   //<<<<<<<<<<
                    //The descriptor is not a socket.

                case WSAEINPROGRESS:
                    //A blocking Windows Sockets 1.1 call is in progress, or 
                    //the service provider is still processing a callback function.

                case WSAEINTR:
                    //The (blocking) Windows Socket 1.1 call was canceled through WSACancelBlockingCall.

                case WSAEWOULDBLOCK:
                    //The socket is marked as nonblocking, but the l_onoff
                    //member of the linger structure is                     :

                    printf( "(%s)", pc );
                    break;
                default:
                    break;
            }
#endif
        }
        printf( "\n" );
        clearLocalSocketError( hSocket );
        hSocket = INVALID_SOCKET;
        vRecv.clear();
    }

    // in case this fails, we'll empty the recv buffer when the CNode is deleted
    TRY_LOCK(cs_vRecv, lockRecv);
    if (lockRecv)
        vRecv.clear();

    // if this was the sync node, we'll need a new one
    if (this == pnodeSync)
        pnodeSync = NULL;
}

void CNode::Cleanup()
{
}


void CNode::PushVersion()
{
    /// when NTP implemented, change to just nTime = GetAdjustedTime()
    ::int64_t 
        nTime = (fInbound ? GetAdjustedTime() : GetTime());

    CAddress 
        addrYou, 
        addrMe;

    bool 
        fHidden = false;

    if (addr.IsTor()) 
    {
        if (mapArgs.count("-torname")) 
        {
            // Our hidden service address
            CService addrTorName(mapArgs["-torname"], GetListenPort());

            if (addrTorName.IsValid()) 
            {
                addrYou = addr;
                addrMe = CAddress(addrTorName);
                fHidden = true;
            }
        }
    }

    if (!fHidden) 
    {
        addrYou = (
                    addr.IsRoutable() && !IsProxy(addr) ? 
                    addr : 
                    CAddress( CService("0.0.0.0",0) )
                  );
        addrMe = GetLocalAddress( &addr );
    }

    RAND_bytes((unsigned char*)&nLocalHostNonce, sizeof(nLocalHostNonce));
    printf(
            "send version message: "
            "version %d, blocks=%d, us=%s, them=%s, peer=%s\n", 
            PROTOCOL_VERSION, 
            nBestHeight, 
            addrMe.ToString().c_str(), 
            addrYou.ToString().c_str(), 
            addr.ToString().c_str()
          );
    PushMessage(
                "version", 
                PROTOCOL_VERSION, 
                nLocalServices, 
                nTime, addrYou, 
                addrMe,
                nLocalHostNonce, 
                FormatSubVersion(CLIENT_NAME, CLIENT_VERSION, std::vector<string>()), 
                nBestHeight
               );
}





std::map<CNetAddr, ::int64_t> 
    CNode::setBanned;

CCriticalSection 
    CNode::cs_setBanned;

void CNode::ClearBanned()
{
    setBanned.clear();
}

bool CNode::IsBanned(CNetAddr ip)
{
    bool fResult = false;
    {
        LOCK(cs_setBanned);

        std::map<CNetAddr, ::int64_t>::iterator 
            i = setBanned.find(ip);

        if (i != setBanned.end())
        {
            ::int64_t t = (*i).second;
            if (GetTime() < t)
                fResult = true;
        }
    }
    return fResult;
}

bool CNode::Misbehaving(int howmuch)    // banned if banscore  exceeeded
{
    if (addr.IsLocal())
    {
        printf("Warning: Local node %s misbehaving (delta: %d)!\n", addrName.c_str(), howmuch);
        return false;
    }

    nMisbehavior += howmuch;
    printf("Misbehaving: %s (%d -> %d)",
            addr.ToString().c_str(), 
            nMisbehavior-howmuch, 
            nMisbehavior
           );
    if (nMisbehavior >= GetArg("-banscore", nDEFAULT_BAN_SCORE))
    {
      //::int64_t banTime = GetTime()+GetArg("-bantime", 60*60*24);  // Default 24-hour ban
                                        //YOU CAN MAKE THIS CLEAR WITHOUT A COMMENT!!

        ::int64_t banTime = GetTime()+GetArg("-bantime", nDEFAULT_BAN_TIME_in_seconds);

        printf( " DISCONNECTING" );
        {
            LOCK(cs_setBanned);
            if (setBanned[addr] < banTime)
                setBanned[addr] = banTime;
        }
        CloseSocketDisconnect();
        return true;
    }
    printf( "\n" );
    return false;
}

#undef X
#define X(name) stats.name = name
void CNode::copyStats(CNodeStats &stats)
{
    X(nServices);
    X(nLastSend);
    X(nLastRecv);
    X(nTimeConnected);
    X(addrName);
    X(nVersion);
    X(strSubVer);
    X(fInbound);
    X(nReleaseTime);
    X(nStartingHeight);
    X(nMisbehavior);
    X(nSendBytes);
    X(nRecvBytes);
    stats.fSyncNode = (this == pnodeSync);
}
#undef X










void ThreadSocketHandler(void* parg)
{
    // Make this thread recognisable as the networking thread
    RenameThread("yacoin-net");

    try
    {
        ++vnThreadsRunning[THREAD_SOCKETHANDLER];
        ThreadSocketHandler2(parg);
        --vnThreadsRunning[THREAD_SOCKETHANDLER];
    }
    catch (std::exception& e) 
    {
        --vnThreadsRunning[THREAD_SOCKETHANDLER];
        PrintException(&e, "ThreadSocketHandler()");
    } 
    catch (...) 
    {
        --vnThreadsRunning[THREAD_SOCKETHANDLER];
        throw; // support pthread_cancel()
    }
    printf("ThreadSocketHandler exited\n");
}

static void updatePreviousNodecountIf( 
                                      vector<CNode*> & vNodes, 
                                      unsigned int & nPrevNodeCount
                                     )
{
    if (vNodes.size() != nPrevNodeCount)
    {
        unsigned int
            nNewSize = (unsigned int)vNodes.size();
        string
            sWhichWay = "";
        if( nPrevNodeCount > nNewSize ) // going down
            sWhichWay = "down";
        if( nPrevNodeCount < nNewSize ) // going up
            sWhichWay = "up";

#ifdef _MSC_VER
        (void)printf(
                    "\n"
                    "connection count %s from %d to %d"
                    "\n"
                    "\n"
                    "", 
                    sWhichWay.c_str(),
                    nPrevNodeCount, 
                    nNewSize
                   );
#endif
        nPrevNodeCount = nNewSize;
        uiInterface.NotifyNumConnectionsChanged(nNewSize);
//MB_OK                 0x00000000L The sound specified as the Windows Default Beep sound.
//MB_ICONSTOP           0x00000010L See MB_ICONERROR.
//MB_ICONERROR          0x00000010L The sound specified as the Windows Critical Stop sound.
//MB_ICONHAND           0x00000010L See MB_ICONERROR.
//MB_ICONQUESTION       0x00000020L The sound specified as the Windows Question sound.
//MB_ICONWARNING        0x00000030L The sound specified as the Windows Exclamation sound.
//MB_ICONEXCLAMATION    0x00000030L See MB_ICONWARNING.
//MB_ICONINFORMATION    0x00000040L The sound specified as the Windows Asterisk sound.
//MB_ICONASTERISK       0x00000040L See MB_ICONINFORMATION.
//                      0xFFFFFFFF  A simple beep. If the sound card is not available, the sound is generated using the speaker.
        // unsigned int
            // nUpSound = MB_ICONINFORMATION,
            // nDownSound = MB_ICONERROR;
        if( "down" == sWhichWay )
        {
            //(void)MessageBeep( nDownSound );
        }
        else
        {
            //(void)MessageBeep( nUpSound );
        }
        if( "down" == sWhichWay )
        {
            if(
               (0 == nNewSize) 
               //|| 
               //(1 == nNewSize) 
              )
            {   // things are pretty bleak, so we could shut down and restart?
                // just while we are testing
#ifdef _MSC_VER
    #ifdef _DEBUG
                //StartShutdown();
    #else
                //StartShutdown();
    #endif
#endif
            }
        }
    }
}


void ThreadSocketHandler2(void* parg)
{
    printf("ThreadSocketHandler2 started\n");

    list<CNode*> 
        vNodesDisconnected;

    unsigned int 
        nPrevNodeCount = 0;
    //const int
        //nOneMinuteInSeconds = 60,  //nSecondsperMinute
        //nOneMillisecond = 1,    //
        //nTenMilliseconds = 10,
        //nOneHundredMilliseconds = 100;
    while (true)
    {
        if( fDebug )
            (void)printf( "ThreadSocketHandler2 is looping"
                          "\n"
                        );
        //
        // Disconnect nodes
        //
        {{
            LOCK(cs_vNodes);    //<<<<<<<<<<<<<<<<<<<<<<<<<<<<<<<  seems OK
            // Disconnect unused nodes
            vector<CNode*> 
                vNodesCopy = vNodes;

            BOOST_FOREACH(CNode* pnode, vNodesCopy)
            {
                if (
                    pnode->fDisconnect ||
                    (
                     pnode->GetRefCount() <= 0 && 
                     pnode->vRecv.empty() && 
                     pnode->vSend.empty()
                    )
                   )
                {   // remove from vNodes using the standard C++ idiom          
                    vNodes.erase(                 
                                 remove(  
                                        vNodes.begin(), 
                                        vNodes.end(), 
                                        pnode
                                       )
                                       , 
                                 vNodes.end()
                                )
                                  ;

                    // release outbound grant (if any)
                    pnode->grantOutbound.Release();

                    pnode->CloseSocketDisconnect();
                    pnode->Cleanup();

                    // hold in disconnected pool until all refs are released
                    pnode->nReleaseTime = max(
                                              pnode->nReleaseTime, 
                                              GetTime() + (15 * nOneMinuteInSeconds)   // Is it 15 minutes???
                                                                    // If so, WHY?????????
                                             );

                    if (                        // what is this testing for, and WHY????
                        pnode->fNetworkNode || 
                        pnode->fInbound
                       )
                        pnode->Release();
                    vNodesDisconnected.push_back(pnode);
                }
            //Sleep( nOneMillisecond ); //Sleep( nOneHundredMilliseconds );
            }

            // Delete disconnected nodes
            list<CNode*> vNodesDisconnectedCopy = vNodesDisconnected;
            BOOST_FOREACH(CNode* pnode, vNodesDisconnectedCopy)
            {
                // wait until threads are done using it
                if (pnode->GetRefCount() <= 0)
                {
                    bool fDelete = false;
                    {
                        TRY_LOCK(pnode->cs_vSend, lockSend);
                        if (lockSend)
                        {
                            TRY_LOCK(pnode->cs_vRecv, lockRecv);
                            if (lockRecv)
                            {
                                TRY_LOCK(pnode->cs_mapRequests, lockReq);
                                if (lockReq)
                                {
                                    TRY_LOCK(pnode->cs_inventory, lockInv);
                                    if (lockInv)
                                        fDelete = true;
                                }
                            }
                        }
                    }
                    if (fDelete)
                    {
                        vNodesDisconnected.remove(pnode);
                        delete pnode;
                    }
                }
            //Sleep( nOneMillisecond ); //Sleep( nOneHundredMilliseconds );
            }
            updatePreviousNodecountIf( vNodes, nPrevNodeCount );
        }}   // end of LOCK(cs_vNodes)

        //
        // Find which sockets have data to receive
        //
        const int
            n50msInMicroseconds = 50000;
        struct timeval 
            timeout;

        timeout.tv_sec  = 0;
        timeout.tv_usec = n50msInMicroseconds; // frequency to poll pnode->vSend
                        // Isn't this the period, not the frequency?
                        // and why 50,000

        fd_set fdsetRecv;   // an array of 64 sockets!
        fd_set fdsetSend;
        fd_set fdsetError;

        FD_ZERO(&fdsetRecv);
        FD_ZERO(&fdsetSend);
        FD_ZERO(&fdsetError);
        SOCKET 
            hSocketMax = 0;
        bool 
            have_fds = false;

        BOOST_FOREACH(SOCKET hListenSocket, vhListenSocket) 
        {
            FD_SET(hListenSocket, &fdsetRecv);
            hSocketMax = max(hSocketMax, hListenSocket);
            have_fds = true;
        }
        {
            LOCK(cs_vNodes);    //<<<<<<<<<<<<<<<<<<<<<<<<<<<<<<<
            BOOST_FOREACH(CNode* pnode, vNodes)
            {
                if (pnode->hSocket == INVALID_SOCKET)
                    continue;
                FD_SET(pnode->hSocket, &fdsetRecv);
                FD_SET(pnode->hSocket, &fdsetError);
                hSocketMax = max(hSocketMax, pnode->hSocket);
                have_fds = true;
                {
                    TRY_LOCK(pnode->cs_vSend, lockSend);
                    if (lockSend && !pnode->vSend.empty())
                        FD_SET(pnode->hSocket, &fdsetSend);
                }
            Sleep( nOneMillisecond ); //nTenMilliseconds );  // try this instead of //Sleep( nOneHundredMilliseconds );
            }
        }

        --vnThreadsRunning[THREAD_SOCKETHANDLER];
        int 
            nSelect = select(
                             have_fds ? hSocketMax + 1 : 0,
                             &fdsetRecv, 
                             &fdsetSend, 
                             &fdsetError, 
                             &timeout
                            );
        ++vnThreadsRunning[THREAD_SOCKETHANDLER];
        if (fShutdown)
            return;
        if (nSelect == SOCKET_ERROR)
        {
            if (have_fds)
            {
                int 
                    nErr = WSAGetLastError();
                printf("socket select error %d\n", nErr);

                for (unsigned int i = 0; i <= hSocketMax; ++i)
                    FD_SET(i, &fdsetRecv);
            }
            FD_ZERO(&fdsetSend);
            FD_ZERO(&fdsetError);
            Sleep(timeout.tv_usec/nMillisecondsPerSecond);    // what is this sleep amount & what is it for??????
        }

        //
        // Accept new connections
        //
        BOOST_FOREACH(SOCKET hListenSocket, vhListenSocket)
        {
            if (hListenSocket != INVALID_SOCKET && FD_ISSET(hListenSocket, &fdsetRecv))
            {
#ifdef USE_IPV6
                struct sockaddr_storage sockaddr;
#else
                struct sockaddr sockaddr;
#endif
                socklen_t 
                    len = sizeof(sockaddr);

                SOCKET 
                    hSocket = accept(hListenSocket, (struct sockaddr*)&sockaddr, &len);

                CAddress 
                    addr;

                if (hSocket != INVALID_SOCKET)
                {
                    if (!addr.SetSockAddr((const struct sockaddr*)&sockaddr))
                        printf("Warning: Unknown socket family\n");
                }

                int 
                    nInbound = 0;       // does this mean false? Or something else??

                {
                    LOCK(cs_vNodes);    //this one seems OK <<<<<<<<<<<<<<<<<<<<<<<<<<<<<<<
                    BOOST_FOREACH(CNode* pnode, vNodes)
                        if (pnode->fInbound)
                            ++nInbound;
                }

                if (hSocket == INVALID_SOCKET)
                {
                    int 
                        nErr = WSAGetLastError();

                    if (nErr != WSAEWOULDBLOCK)
                    {
                        printf("socket error accept failed: %d\n", nErr);
                        clearLocalSocketError( hSocket );
                    }
                }
                else
                {
                  //if (nInbound >= GetArg("-maxconnections", 125) - MAX_OUTBOUND_CONNECTIONS)
                    if ( nInbound >= GetMaxConnections() - GetMaxOutboundConnections() )
                    {
                        {
                            LOCK(cs_setservAddNodeAddresses);
                            if (!setservAddNodeAddresses.count(addr))
                                closesocket(hSocket);
                        }
                    }
                    else
                    {
                        if (CNode::IsBanned(addr))
                        {
                            printf("connection from %s dropped (banned)\n", addr.ToString().c_str());
                            closesocket(hSocket);
                        }
                        else
                        {
                            printf("accepted connection %s\n", addr.ToString().c_str());
                            CNode* pnode = new CNode(hSocket, addr, "", true);
                            pnode->AddRef();
                            {
                                LOCK(cs_vNodes);    //this one seems OK <<<<<<<<<<<<<<<<<<<<<<<<<<<<<<<
                                vNodes.push_back(pnode);
                                updatePreviousNodecountIf( vNodes, nPrevNodeCount );
                            }
                        }
                    }
                }
            }
        }
        //
        // Service each socket
        //
        vector<CNode*> 
            vNodesCopy;
        {{
            LOCK(cs_vNodes);    //<<<<<<<<<<<<<<<<<<<<<<<<<<<<<<<
            vNodesCopy = vNodes;
            BOOST_FOREACH(CNode* pnode, vNodesCopy)
            {
                pnode->AddRef();
                //Sleep( nOneMillisecond );   //nOneHundredMilliseconds );
            }
        }}
        BOOST_FOREACH(CNode* pnode, vNodesCopy)
        {
            if (fShutdown)
                return;

            //
            // Receive
            //
            if (pnode->hSocket == INVALID_SOCKET)
                continue;
            if (
                FD_ISSET(pnode->hSocket, &fdsetRecv) || 
                FD_ISSET(pnode->hSocket, &fdsetError)
               )
            {
                TRY_LOCK(pnode->cs_vRecv, lockRecv);
                if (lockRecv)
                {
                    LOCK(cs_vNodes);
        
                    CDataStream
                        & vRecv = pnode->vRecv;

                    ::uint64_t 
                        nPos = vRecv.size();

                    if (nPos > ReceiveBufferSize()) 
                    {
                        if (!pnode->fDisconnect)
                            printf("socket recv flood control disconnect (%" PRIszu " bytes)\n", 
                                    vRecv.size()
                                  );
                        pnode->CloseSocketDisconnect();
                    }
                    else 
                    {
                        // typical socket buffer is 8K-64K
                        char 
                            pchBuf[0x10000];   // so what is this, 64K??? WHY??

                        int 
                            nBytes = recv(pnode->hSocket, pchBuf, sizeof(pchBuf), MSG_DONTWAIT);

                        if (nBytes > 0)
                        {
                            vRecv.resize(nPos + nBytes);
                            memcpy(&vRecv[nPos], pchBuf, nBytes);
                            pnode->nLastRecv = GetTime();
                            pnode->nRecvBytes += nBytes;
                            pnode->RecordBytesRecv(nBytes);
                        }
                        else
                        {
                            if (nBytes == 0)
                            {   // socket closed gracefully
                                if (!pnode->fDisconnect)
                                    printf("socket closed\n");
                                pnode->CloseSocketDisconnect();
                            }
                            else
                            {
                                if (nBytes < 0) // MUST THIS BE THE CASE????
                                {   // error
                                    if( SOCKET_ERROR != nBytes )
                                    {
                                        // now here we have something really interesting!
                                        printf("socket recv return error code %d\n", nBytes);
                                    }
                                    int 
                                        nErr = WSAGetLastError();

                                    if (
                                        nErr != WSAEWOULDBLOCK && 
                                                    //The socket is marked as nonblocking and the 
                                                    //receive operation would block.

                                        nErr != WSAEMSGSIZE && 
                                                    //The message was too large to fit into the 
                                                    //specified buffer and was truncated.

                                        nErr != WSAEINTR && 
                                                    //The (blocking) call was canceled through 
                                                    //WSACancelBlockingCall.

                                        nErr != WSAEINPROGRESS
                                                    //A blocking Windows Sockets 1.1 call 
                                                    //is in progress, or the service provider 
                                                    //is still processing a callback function.
                                       )
                                    {
                                        if (!pnode->fDisconnect)    //socket recv error 10054
                                        {
#ifdef WIN32
                                            printf(
                                                    "socket recv error %d (%s)\n", 
                                                    nErr
                                                    , iGetLastErrorText( nErr )
                                                  ); //<<<<<<<<<<<<<<<<<< this was the only unguarded
                                            // these are the error codes that cause a disconnect
                                            switch( nErr )
                                            {
                                                case WSANOTINITIALISED:
                                                    //A successful WSAStartup call must occur 
                                                    //before using this function.

                                                case WSAENETDOWN:
                                                    //The network subsystem has failed.

                                                case WSAEFAULT:
                                                    //The buf parameter is not completely contained in a 
                                                    //valid part of the user address space.

                                                case WSAENOTCONN:
                                                    //The socket is not connected.

                                                case WSAENETRESET:
                                                    //For a connection-oriented socket, 
                                                    //this error indicates that the connection 
                                                    //has been broken due to keep-alive activity 
                                                    //that detected a failure while the operation 
                                                    //was in progress. For a datagram socket, 
                                                    //this error indicates that the time to live 
                                                    //has expired.

                                                case WSAENOTSOCK:   //<<<<<<<<
                                                    //The descriptor is not a socket.

                                                case WSAEOPNOTSUPP:
                                                    //MSG_OOB was specified, but the socket 
                                                    //is not stream-style such as type SOCK_STREAM, 
                                                    //OOB data is not supported in the communication 
                                                    //domain associated with this socket, 
                                                    //or the socket is unidirectional and supports 
                                                    //only send operations.

                                                case WSAESHUTDOWN:
                                                    //The socket has been shut down; it is not 
                                                    //possible to receive on a socket after shutdown 
                                                    //has been invoked with how set to SD_RECEIVE 
                                                    //or SD_BOTH.

                                                case WSAEINVAL:
                                                    //The socket has not been bound with bind, 
                                                    //or an unknown flag was specified, 
                                                    //or MSG_OOB was specified for a socket 
                                                    //with SO_OOBINLINE enabled or (for byte 
                                                    //stream sockets only) len was zero or negative.

                                                case WSAECONNABORTED:
                                                    //The virtual circuit was terminated due to 
                                                    //a time-out or other failure. The application 
                                                    //should close the socket as it is no longer usable.

                                                case WSAETIMEDOUT:
                                                    //The connection has been dropped because of a 
                                                    //network failure or because the peer system 
                                                    //failed to respond.

                                                case WSAECONNRESET:
                                                    //The virtual circuit was reset by 
                                                    //the remote side executing a hard or 
                                                    //abortive close. The application should 
                                                    //close the socket as it is no longer usable. 
                                                    //On a UDP-datagram socket, this error would 
                                                    //indicate that a previous send operation 
                                                    //resulted in an ICMP "Port Unreachable" message.

                                                    // this is an error that does happen

                                                    break;
                                                default:
                                                    break;
                                            }
#endif
                                        }
                                        pnode->CloseSocketDisconnect();
                                    }
                                    // the implication here is
                                    //else
                                    //{
                                    //    continue as if nothing happened?

                                    // these are the error codes that cause a disconnect
                                    /***************************
                                    WSANOTINITIALISED //A successful WSAStartup call must occur 
                                                      //before using this function.
                                    
                                    WSAENETDOWN //The network subsystem has failed.

                                    WSAEFAULT   //The buf parameter is not completely contained in a 
                                                //valid part of the user address space.

                                    WSAENOTCONN //The socket is not connected.


                                    WSAENETRESET    //For a connection-oriented socket, 
                                                    //this error indicates that the connection 
                                                    //has been broken due to keep-alive activity 
                                                    //that detected a failure while the operation 
                                                    //was in progress. For a datagram socket, 
                                                    //this error indicates that the time to live 
                                                    //has expired.

                                    WSAENOTSOCK     //The descriptor is not a socket. <<<<<<<<<<<

                                    WSAEOPNOTSUPP   //MSG_OOB was specified, but the socket 
                                                    //is not stream-style such as type SOCK_STREAM, 
                                                    //OOB data is not supported in the communication 
                                                    //domain associated with this socket, 
                                                    //or the socket is unidirectional and supports 
                                                    //only send operations.

                                    WSAESHUTDOWN    //The socket has been shut down; it is not 
                                                    //possible to receive on a socket after shutdown 
                                                    //has been invoked with how set to SD_RECEIVE 
                                                    //or SD_BOTH.

                                    WSAEINVAL       //The socket has not been bound with bind, 
                                                    //or an unknown flag was specified, 
                                                    //or MSG_OOB was specified for a socket 
                                                    //with SO_OOBINLINE enabled or (for byte 
                                                    //stream sockets only) len was zero or negative.

                                    WSAECONNABORTED //The virtual circuit was terminated due to 
                                                    //a time-out or other failure. The application 
                                                    //should close the socket as it is no longer usable.

                                    WSAETIMEDOUT    //The connection has been dropped because of a 
                                                    //network failure or because the peer system 
                                                    //failed to respond.

                                    WSAECONNRESET   //The virtual circuit was reset by 
                                                    //the remote side executing a hard or 
                                                    //abortive close. The application should 
                                                    //close the socket as it is no longer usable. 
                                                    //On a UDP-datagram socket, this error would 
                                                    //indicate that a previous send operation 
                                                    //resulted in an ICMP "Port Unreachable" message.
                                    ***************************/
                                    //}
                                }
                            }
                        }
                    }
                }
            }

            //
            // Send
            //
            if (pnode->hSocket == INVALID_SOCKET)
                continue;
            if (FD_ISSET(pnode->hSocket, &fdsetSend))
            {
                TRY_LOCK(pnode->cs_vSend, lockSend);
                if (lockSend)
                {
                    LOCK(cs_vNodes);

                    CDataStream& vSend = pnode->vSend;
                    if (!vSend.empty())
                    {
                        int nBytes = send(pnode->hSocket, &vSend[0], vSend.size(), MSG_NOSIGNAL | MSG_DONTWAIT);
                        if (nBytes > 0)
                        {
                            vSend.erase(vSend.begin(), vSend.begin() + nBytes);
                            pnode->nLastSend = GetTime();
                            pnode->nSendBytes += nBytes;
                            pnode->RecordBytesSent(nBytes);
                        }
                        else if (nBytes < 0)
                        {
                            // error
                            int nErr = WSAGetLastError();
                            if (
                                (nErr != WSAEWOULDBLOCK) && 
                                (nErr != WSAEMSGSIZE) && 
                                (nErr != WSAEINTR) && 
                                (nErr != WSAEINPROGRESS)
                               )
                            {
                                printf("socket send error %d\n", nErr);
                                clearLocalSocketError( pnode->hSocket );
                                pnode->CloseSocketDisconnect();
                            }
                        }
                    }
                }
            }

            //
            // Inactivity checking
            //
            {
                LOCK(cs_vNodes);

                if (pnode->vSend.empty())
                    pnode->nLastSendEmpty = GetTime();
              //if ((GetTime() - pnode->nTimeConnected) > 60) // what is this here? Seconds??  Why???
                if ((GetTime() - pnode->nTimeConnected) > 3 * nOneMinuteInSeconds) // test<<<<<<<<<<< try 3 minutes
                {
                    if (pnode->nLastRecv == 0 || pnode->nLastSend == 0)
                    {
                        printf("socket no message in first 60 seconds, %d %d\n", 
                               pnode->nLastRecv != 0, 
                               pnode->nLastSend != 0
                              );
                        pnode->fDisconnect = true;
                    }
                    else
                    {
                        if (
                            GetTime() - pnode->nLastSend > (90 * 60) &&     // OK, what are these magic #s???
                            GetTime() - pnode->nLastSendEmpty > (90 * 60)   // "
                            )
                        {
                            printf("socket not sending\n");
                            pnode->fDisconnect = true;
                        }
                        else 
                        {
                            if (GetTime() - pnode->nLastRecv > (90 * 60))  // is this 90 minutes?
                            {
                                printf("socket inactivity timeout\n");
                                pnode->fDisconnect = true;
                            }
                        }
                    }
                }
            }
        }
        {{
            LOCK(cs_vNodes);    //<<<<<<<<<<<<<<<<<<<<<<<<<<<<<<<
            BOOST_FOREACH(CNode* pnode, vNodesCopy)
            {
                pnode->Release();
                //Sleep( nOneMillisecond );   //nOneHundredMilliseconds );
            }
        }}

      //Sleep( nOneMillisecond );  // let's try some other value? 
      //Sleep( nTenMilliseconds );  // is this 10 ms required? A guess? 
                    // Related to some other constant? Or variable?...???
        Sleep( 2* nMillisecondsPerSecond ); 
    }
}

#ifdef USE_UPNP
void ThreadMapPort2(void* parg)
{
    printf("ThreadMapPort started\n");

    std::string port = strprintf("%u", GetListenPort());
    const char * multicastif = 0;
    const char * minissdpdpath = 0;
    struct UPNPDev * devlist = 0;
    char lanaddr[64];

#ifndef UPNPDISCOVER_SUCCESS
    /* miniupnpc 1.5 */
    devlist = upnpDiscover(2000, multicastif, minissdpdpath, 0);
#else
    /* miniupnpc 1.6 */
    int error = 0;
    devlist = upnpDiscover(2000, multicastif, minissdpdpath, 0, 0, &error);
#endif

    struct UPNPUrls urls;
    struct IGDdatas data;
    int r;

    r = UPNP_GetValidIGD(devlist, &urls, &data, lanaddr, sizeof(lanaddr));
    if (r == 1)
    {
        if (fDiscover) {
            char externalIPAddress[40];
            r = UPNP_GetExternalIPAddress(urls.controlURL, data.first.servicetype, externalIPAddress);
            if(r != UPNPCOMMAND_SUCCESS)
                printf("UPnP: GetExternalIPAddress() returned %d\n", r);
            else
            {
                if(externalIPAddress[0])
                {
                    printf("UPnP: ExternalIPAddress = %s\n", externalIPAddress);
                    AddLocal(CNetAddr(externalIPAddress), LOCAL_UPNP);
                }
                else
                    printf("UPnP: GetExternalIPAddress failed.\n");
            }
        }

        string strDesc = "Yacoin " + FormatFullVersion();
#ifndef UPNPDISCOVER_SUCCESS
        /* miniupnpc 1.5 */
        r = UPNP_AddPortMapping(urls.controlURL, data.first.servicetype,
                            port.c_str(), port.c_str(), lanaddr, strDesc.c_str(), "TCP", 0);
#else
        /* miniupnpc 1.6 */
        r = UPNP_AddPortMapping(urls.controlURL, data.first.servicetype,
                            port.c_str(), port.c_str(), lanaddr, strDesc.c_str(), "TCP", 0, "0");
#endif

        if(r!=UPNPCOMMAND_SUCCESS)
            printf("AddPortMapping(%s, %s, %s) failed with code %d (%s)\n",
                port.c_str(), port.c_str(), lanaddr, r, strupnperror(r));
        else
            printf("UPnP Port Mapping successful.\n");
        int i = 1;
        while (true)
        {
            if (fShutdown || !fUseUPnP)
            {
                r = UPNP_DeletePortMapping(urls.controlURL, data.first.servicetype, port.c_str(), "TCP", 0);
                printf("UPNP_DeletePortMapping() returned : %d\n", r);
                freeUPNPDevlist(devlist); devlist = 0;
                FreeUPNPUrls(&urls);
                return;
            }
            if (i % 600 == 0) // Refresh every 20 minutes
            {
#ifndef UPNPDISCOVER_SUCCESS
                /* miniupnpc 1.5 */
                r = UPNP_AddPortMapping(urls.controlURL, data.first.servicetype,
                                    port.c_str(), port.c_str(), lanaddr, strDesc.c_str(), "TCP", 0);
#else
                /* miniupnpc 1.6 */
                r = UPNP_AddPortMapping(urls.controlURL, data.first.servicetype,
                                    port.c_str(), port.c_str(), lanaddr, strDesc.c_str(), "TCP", 0, "0");
#endif

                if(r!=UPNPCOMMAND_SUCCESS)
                    printf("AddPortMapping(%s, %s, %s) failed with code %d (%s)\n",
                        port.c_str(), port.c_str(), lanaddr, r, strupnperror(r));
                else
                    printf("UPnP Port Mapping successful.\n");;
            }
            Sleep(2000);
            i++;
        }
    } else {
        printf("No valid UPnP IGDs found\n");
        freeUPNPDevlist(devlist); devlist = 0;
        if (r != 0)
            FreeUPNPUrls(&urls);
        while (true)
        {
            if (fShutdown || !fUseUPnP)
                return;
            Sleep(2000);
        }
    }
}

void ThreadMapPort(void* parg)
{
    // Make this thread recognisable as the UPnP thread
    RenameThread("yacoin-UPnP");

    try
    {
        vnThreadsRunning[THREAD_UPNP]++;
        ThreadMapPort2(parg);
        vnThreadsRunning[THREAD_UPNP]--;
    }
    catch (std::exception& e) {
        vnThreadsRunning[THREAD_UPNP]--;
        PrintException(&e, "ThreadMapPort()");
    } catch (...) {
        vnThreadsRunning[THREAD_UPNP]--;
        PrintException(NULL, "ThreadMapPort()");
    }
    printf("ThreadMapPort exited\n");
}


void MapPort()
{
    if (fUseUPnP && vnThreadsRunning[THREAD_UPNP] < 1)
    {
        if (!NewThread(ThreadMapPort, NULL))
            printf("Error: ThreadMapPort(ThreadMapPort) failed\n");
    }
}
#else
void MapPort()
{
    // Intentionally left blank.
}
#endif

// DNS seeds
// Each pair gives a source name and a seed name.
// The first name is used as information source for addrman.
// The second name should resolve to a list of seed addresses.

// YACOIN TODO NEED TO IMPLEMENT
static const char *strDNSSeed[][2] = {
#ifdef _MSC_VER
    "", ""
#else
    //{"yacoin.org", "seed.yacoin.org"},
#endif    //{"yacoin.org", "seed.yacoin.org"},
};

void ThreadDNSAddressSeed(void* parg)
{
    // Make this thread recognisable as the DNS seeding thread
    RenameThread("yacoin-dnsseed");

    try
    {
        ++vnThreadsRunning[THREAD_DNSSEED];
        ThreadDNSAddressSeed2(parg);
        --vnThreadsRunning[THREAD_DNSSEED];
    }
    catch (std::exception& e) 
    {
        --vnThreadsRunning[THREAD_DNSSEED];
        PrintException(&e, "ThreadDNSAddressSeed()");
    } 
    catch (...) 
    {
        --vnThreadsRunning[THREAD_DNSSEED];
        throw; // support pthread_cancel()
    }
    printf("ThreadDNSAddressSeed exited\n");
}

void ThreadDNSAddressSeed2(void* parg)
{
    printf("ThreadDNSAddressSeed2 started\n");
    int found = 0;

    if (!fTestNet)
    {
        printf("Loading addresses from DNS seeds (could take a while)\n");
        
        size_t
            Length = ARRAYLEN(strDNSSeed);

      //for (unsigned int seed_idx = 0; seed_idx < ARRAYLEN(strDNSSeed); seed_idx++) 
        for (unsigned int seed_idx = 0; seed_idx < Length; ++seed_idx) 
        {
            if (HaveNameProxy()) 
            {
                AddOneShot(strDNSSeed[seed_idx][1]);
            } 
            else 
            {
                vector<CNetAddr> vaddr;
                vector<CAddress> vAdd;
                if (LookupHost(strDNSSeed[seed_idx][1], vaddr))
                {
                    BOOST_FOREACH(CNetAddr& ip, vaddr)
                    {
                        int nOneDay = 24*3600;
                        CAddress addr = CAddress(CService(ip, GetDefaultPort()));
                        addr.nTime = GetTime() - 3*nOneDay - GetRand(4*nOneDay); // use a random age between 3 and 7 days old
                        vAdd.push_back(addr);
                        ++found;
                    }
                }
                addrman.Add(vAdd, CNetAddr(strDNSSeed[seed_idx][0], true));
            }
        }
    }

    printf("%d addresses found from DNS seeds\n", found);
}











//YACOIN TODO update seeds
::uint32_t pnSeed[] =
{
    0x555b7158, 0x8ef3dfdd, 0x276a5248, 0xcda67076, 0x36c4515f, 0x4ad54bb8, 0x913e884f, 0x3829c6c3,
    0x78fda1d8, 0xc0d97550, 0x1cd138b7, 0xb9e18377, 0x18407076, 0x028b77b6, 0xb2e3344e, 0xc0fd6605,
    0xa42a7d0e, 0x666e8e71, 0xbddf4bda, 0xe7d1d3d5, 0x228f02af, 0x36485e71, 0x132a1418, 0x30375665,
    0x72c0e662, 0x31542551, 0x9ed1dd0e, 0xb285f355, 0x75815e31, 0x555b21be, 0x376b045e, 0x0f04a4cd,
    0x7cc4a17b, 0x1b82e5c5, 0x77037b70, 0xadeb856c, 0x64e1fdb2, 0x360460d0, 0x363c03da, 0x357de072,
    0x6519d25b, 0xd894437a, 0x33f1c851, 0x0c3c0a2e, 0x475a565d, 0xb163526e, 0xd3857247, 0x93b3fa76,
    0x0c267977, 0xd640bccf, 0x15b057cb, 0x6f782942, 0x15e4d4de, 0x03720205, 0xbcd1048e, 0x0242d80c,
    0xc2f25a75, 0x09e13aad, 0x5b8c587a, 0x6851995a, 0x9deaf7de, 0x93508bae, 0x71cd32c3, 0xe9eb856c,
    0x6783223b, 0x4aba54c6, 0xe4abbfde, 0x4c4e03b7, 0x1ee0fd74, 0x2b382753, 0x63218977, 0x9ab8cd71,
    0x2a8703b9, 0xfa75ae52, 0xcefe4771, 0x026ea2dc, 0x02754e4d, 0x6a2dd53a, 0x5dabf2de, 0x0cb08dca,
    0x99798459, 0x1d2e597c, 0xa430203b, 0x64c34b25, 0x237ab751, 0x2616a371, 0x4a41a17b, 0x7f954d5c,
    0x85d62678, 0x519659ba, 0x22d2aa43, 0x256b7277, 0x97d8f1c0, 0xa487e15f, 0xcd4dbb25, 0xfda65b71,
    0xe04f303a, 0xbd14e559, 0x2e99940e, 0xf8b7f805, 0x155baf43, 0x6aede65e, 0xcc5620c4, 0xc830c373,
    0x663ede0e, 0x483f2c4f, 0x5c1ebd71, 0x542cdc5d, 0xfb959a0e, 0xbcab5a75, 0x5eff3956, 0xfaee8951,
    0x550689db, 0x994986b6, 0x568710b2, 0x2e6d3f73, 0x6ef9f8b7, 0x21bf1a75, 0x5ce0304e, 0x25774ebc,
    0x50adb6d4, 0x207d565d, 0x5862af89, 0xd2934a5c, 0x98fc1bae, 0x3f544e58, 0x6552d85e, 0x059bcbda,
    0x4175d972, 0x34d4c875, 0x2b0ae662, 0x7e9aa971, 0x8d63a570, 0xe070543e, 0x5489cc62, 0x3a63bbc0,
    0x82ab8ddb, 0x6557cf79, 0xa67a2444, 0x804cf16e, 0x225b865d, 0x8c5f56be, 0x7f1a6f57, 0xc8064f5f,
    0xf22f347a, 0x9f212477, 0xa371fe96, 0x4686f9ad, 0x98ad4f5f, 0x899dafaf, 0x019acdbb, 0x235c48de,
    0xb71ee044, 0xc2e76456, 0x534ba171, 0x8e0b7a7d, 0x856f1c79, 0x20f1ca01, 0x452ce08c, 0x028987d1,
    0xc41de563, 0xd148657b, 0x532a412e, 0x0fe0036c, 0xe933d773, 0x99e7507d, 0x3611f170, 0x74a77076,
    0x48d8566a, 0xb7d8fa76, 0x18fc4771, 0xe84ef27a, 0x305a8177, 0x2bfbae6f, 0xf5c1e854, 0xc31060b7,
    0x8f06974f, 0x7b466817, 0xdd81f371, 0x9a0ca7b7, 0xaecfa405, 0x7715bd1b, 0x2206e42e, 0x13089b6e,
    0x803bbc71, 0x5cef293b, 0xe46ecb45, 0xde215771, 0xa6ed3fda, 0x692d65b6, 0x85c27254, 0x6ee32e53,
    0xd4b121b2, 0xb4004ea6, 0xba67c454, 0x42779a42, 0xe58e19bc, 0x9bb8216e, 0x6eb54105, 0x1184e079,
    0x759610b7, 0x8918597b, 0x2b6cadb4, 0x464717c6, 0xf6caa8b4, 0x54e4b2de, 0xbfe9b8b2, 0x5da925b7,
    0xe34699bb, 0xde171fbc, 0xd6643074, 0x49a6b777, 0x4ec50ec3, 0x61704cde, 0xd09ffa76, 0x897f8932,
    0xc5ac9b6e, 0x0207d8ab, 0x9428dfb2, 0xdc7c47b7, 0x6450357b, 0x8ce677b0, 0xa769a75d, 0xa64a02b7,
    0x03dfd85e, 0xdc60a6df, 0x98167c40, 0x1cdbe77a, 0xcfd0a52e, 0xf4a2f17a, 0x9c1981b6, 0xc1cb10b7,
    0xa078a6dc, 0x05353705, 0xca1df4dc, 0x1dc982b6, 0xe4cfbd41, 0xf18f6bbc, 0x31a9d074, 0x442c5d71,
    0xa63a4d6f, 0x6a353677, 0xddbe4205, 0x4234135f, 0xcc84aac1, 0x53a55cb7, 0x58791779, 0x7b77557d,
    0xfef6147b, 0xea7f4abe, 0x67ef07dd, 0xef63554d, 0x780bf37a, 0xe93a1c75, 0x0415203b, 0x570f3e54,
    0x7105b03c, 0x5bf45ec3, 0xa6e250b7, 0x469938da, 0x5962293b, 0xab16e47c, 0x08c0835d, 0xd37fe97a,
    0x462b7857, 0xbb46f37a, 0x7747e55c, 0xea01da0e, 0xd115d03a, 0xbb9ab777, 0xeb2f6b0e, 0xea53b64d,
    0xa2cf11da, 0xd2888ab6, 0xe83a624e, 0xa7208c3d, 0xcacbbc56, 0x92275bdf, 0xfee3c07a, 0xbc934558,
    0xe5ce8777, 0x05d75971, 0x6edc512a, 0xc5070165, 0x26083905, 0x0ebd9f6e, 0x44a956d9, 0x7f5f930e,
    0x6ba694af, 0x7cf29773, 0x9b545378, 0x2a36b977, 0x24202477, 0x0151014d, 0x18534b3d, 0x5a54047a,
    0x414ab776, 0x9619345c, 0x92065e71, 0x8e4ad5ab, 0xa95c735d, 0xabe4a93e, 0x04644e48, 0x2372a9b4,
    0x4d81a84f, 0xc5d76672, 0x88eaa6cb, 0xe052e774, 0x172fca78, 0x3cfe9d9f, 0xebb40b53, 0x169c557d,
    0xab7a1f50, 0x3f21ac42, 0x51d8ec97, 0x2c51e662, 0xc43602bc, 0x91e7be71, 0xaf88f402, 0x5222b03c,
    0x67939d4f, 0x35f09562, 0xb986e45c, 0x98752f3b, 0xa3b3143c, 0x6c04ff62, 0x48902db7, 0xa83659c7,
    0x75378529, 0x33be5971, 0xf9c2304e, 0x80ee8472, 0x5fb30db7, 0xba55b2dc, 0x7af86bb6, 0x378b0b6c,
    0x71c0fcde, 0xc8609cd5, 0x1068ed8d, 0xa3ee517a, 0x3ab213b2, 0x47c7eb7a, 0xd652f460, 0x696994b6,
    0x79b0c373, 0x21e40d5e, 0xb4756171, 0xca4aed8d, 0x2ac04959, 0x21fc2e24, 0xe7bc7f3b, 0xd5f70b79,
    0xa82b77d9, 0xee2219bc, 0xbe26d36e, 0xae43aa7c, 0x80237da3, 0xbd505224, 0xfcbde570, 0x5e35ec02,
    0x54f564bc, 0xc1a6026a, 0x6ec0255b, 0xc7e91c41, 0x6a09314e, 0x3785f7be, 0x7b044565, 0x50ce51bc,
    0x37c48c3d, 0x51a30fb7, 0x91ed273a, 0x8f4a5302, 0xe3692d05, 0xbc431274, 0xbdecc3be, 0x3d3e1dc2,
    0x6754d85e, 0xb39ff42e, 0xc2d64bb8, 0xfe78ce73, 0xc0c5f9b7, 0x8fee5d7b, 0xe7fa715c, 0x948017b2,
    0x2a6c8ade, 0x98dfe062, 0x657aa17b, 0xee61fc5e, 0xeb3e754a, 0x3af33f6c, 0x56684b5c, 0x159d50b7,
    0xee389b3d, 0x3511be6d, 0xecd3147b, 0x22c6515f, 0xc766a23d, 0x5c731732, 0x50ff3365, 0x8eca7552,
    0xe5aa40b6, 0x3effe37a, 0x152e9673, 0x9ff2c36e, 0x5cb1d41b, 0x255d7777, 0xb786df80, 0xbceba971,
    0x6602acd5, 0x5738ff77, 0x0ec805d4, 0x0b340070, 0x2dda0356, 0xc394a555, 0x1dbf0a70, 0x1acc5361,
    0xef93bf58, 0x916fd90e, 0x68303bb7, 0x667c7fce, 0x08c39e4e, 0xa18f5d71, 0x19b12a1f, 0xe6a42d4e,
    0x291c9b0e, 0x296a366c, 0x62a8fe3a, 0x6f8e5ebc, 0x171c5e17, 0x9cf5cbbe, 0x9d28ce59, 0x12d572d9,
    0xe62bc573, 0xdac86bca, 0x1434b2b4, 0x9256cb51, 0x6d476870, 0xda10e27a, 0x07d00477, 0xbe5f6176,
    0x021f67bc, 0xc9a90cb7, 0x1006a84b, 0x7d24ce5c, 0x82543cbe, 0x1083b0c9, 0x3c73705e, 0x51348dd1,
    0x27beba3d, 0x1373373b, 0xd94f51bc, 0x2f180070, 0xea36d33a, 0x901b27ab, 0xc3294fb2, 0x20764e5b,
    0x25640353, 0x149f495c, 0x9164d550, 0x4a33767d, 0x7890d31b, 0x2bf12a4e, 0xe5aa69b8, 0x70731732,
    0x5687fe05, 0x9a3dda47, 0x6964e87a, 0xa2368d29, 0xf1932845, 0xd0f0ce79, 0x5e0a5e70, 0x462b0574,
    0x8f2839da, 0xa25c8753, 0x869f92db, 0xe47d15af, 0xe2324c71, 0x3e133501, 0x19f69e7b, 0xeedda048,
    0xc251da0e, 0xc3565545, 0x5d94e152, 0x1ecfd43e, 0xc84543d5, 0x321c5e70, 0xa2b5f74d, 0x28469473,
    0x9b2a5201, 0x81c6e977, 0x8c76724f, 0x05f5ec69, 0xce6fea7c, 0x6b7c39da, 0x09fdaa7b, 0xb006d080,
    0xb22cc2dd, 0xa032fb6e, 0xa7173805, 0x078b1654, 0xa260e26d, 0x10d5a57c, 0xdc260774, 0xc30d993d,
    0x7b104dde, 0x2fe4f972, 0x46e65dde, 0x8f18a07b, 0x3835bb57, 0x422c5e70, 0x2adf4bb8, 0xa56ad076,
    0xa31fd254, 0xccdee77a, 0x932cd073, 0xf6a74476, 0xa7a50558, 0xb8cadfb2, 0x9be19a5e, 0x44cc487c,
    0x8380187d, 0x09aae659, 0xd02bc136, 0x652c717d, 0x9f9dff6d, 0x618ced72, 0x047eb5dc, 0x82f0f071,
    0x37fed7de, 0xd4c4e273, 0x8fd1048e, 0x38810c7b, 0x916691c9, 0x8c3b3492, 0x0736b84f, 0x0d3f8dd1,
    0xb5e4d373, 0xfb02a277, 0x4d46a23c, 0x85883c01, 0xa2beea7a, 0xb8cda952, 0xfa6d4b5c, 0xf8a0df72,
    0xa799f0df, 0xee5e45de, 0xb7cb70ab, 0xd99a53bc, 0x7d8e684a, 0x0ded517a, 0xbb0c5e70, 0x5aa78cdb,
};

//YACOIN TODO 
const char* pchTorSeed[] = 
{
#ifdef _MSC_VER
    ""
#else
   // "needtoimplement.onion",
#endif
};

static void DumpAddresses()
{
    ::int64_t nStart = GetTimeMillis();

    CAddrDB adb;    // does a GetDataDir() in ctor for "peers.dat"
    adb.Write(addrman);

    if (fDebug)
        printf("Flushed %d addresses to peers.dat  %" PRId64 "ms\n",
               addrman.size(), 
               GetTimeMillis() - nStart
              );
}

void ThreadDumpAddress2(void* parg)
{
    ++vnThreadsRunning[THREAD_DUMPADDRESS];
    while (!fShutdown)
    {
        if( fDebug )
            (void)printf( "ThreadDumpAddress2 is looping"
                         "\n"
                        );
        DumpAddresses();
        --vnThreadsRunning[THREAD_DUMPADDRESS];
        Sleep(1 * nSecondsperMinute * nMillisecondsPerSecond);  // try this arbitrary value
        ++vnThreadsRunning[THREAD_DUMPADDRESS];
    }
    --vnThreadsRunning[THREAD_DUMPADDRESS];
}

void ThreadDumpAddress(void* parg)
{
    // Make this thread recognisable as the address dumping thread
    RenameThread("yacoin-adrdump");

    try
    {
        ThreadDumpAddress2(parg);
    }
    catch (std::exception& e) {
        PrintException(&e, "ThreadDumpAddress()");
    }
    printf("ThreadDumpAddress exited\n");
}

void ThreadOpenConnections(void* parg)
{
    // Make this thread recognisable as the connection opening thread
    RenameThread("yacoin-opencon");

    try
    {
        ++vnThreadsRunning[THREAD_OPENCONNECTIONS];
        ThreadOpenConnections2(parg);
        --vnThreadsRunning[THREAD_OPENCONNECTIONS];
    }
    catch (std::exception& e) 
    {
        --vnThreadsRunning[THREAD_OPENCONNECTIONS];
        PrintException(&e, "ThreadOpenConnections()");
    } 
    catch (...) 
    {
        --vnThreadsRunning[THREAD_OPENCONNECTIONS];
        PrintException(NULL, "ThreadOpenConnections()");
    }
    printf("ThreadOpenConnections exited\n");
}

void static ProcessOneShot()
{
    string strDest;
    {
        LOCK(cs_vOneShots);
        if (vOneShots.empty())
            return;
        strDest = vOneShots.front();
        vOneShots.pop_front();
    }
    CAddress 
        addr;
    CSemaphoreGrant 
        grant(*semOutbound, true);
    if (grant) 
    {
        if (!OpenNetworkConnection(addr, &grant, strDest.c_str(), true))
            AddOneShot(strDest);
    }
}

// ppcoin: stake minter thread
void static ThreadStakeMinter(void* parg)
{
    printf("ThreadStakeMinter started\n");
    CWallet* pwallet = (CWallet*)parg;
    try
    {
        ++vnThreadsRunning[THREAD_MINTER];
        StakeMinter(pwallet);
        --vnThreadsRunning[THREAD_MINTER];
    }
    catch (std::exception& e) 
    {
        --vnThreadsRunning[THREAD_MINTER];
        PrintException(&e, "ThreadStakeMinter()");
    } 
    catch (...) 
    {
        --vnThreadsRunning[THREAD_MINTER];
        PrintException(NULL, "ThreadStakeMinter()");
    }
    printf("ThreadStakeMinter exiting, %d threads remaining\n", vnThreadsRunning[THREAD_MINTER]);
}

void ThreadOpenConnections2(void* parg)
{
    printf("ThreadOpenConnections started\n");

    // Connect to specific addresses  How???

    // what does this do with this weird unbounded for loop, I wonder?
    // what did it intend to do???????????
    if (mapArgs.count("-connect") && mapMultiArgs["-connect"].size() > 0)
    {
        for (::int64_t nLoop = 0;; ++nLoop) // can overflow??
        {
            ProcessOneShot();
            BOOST_FOREACH(string strAddr, mapMultiArgs["-connect"])
            {
                CAddress 
                    addr;
              //OpenNetworkConnection(addr, NULL, strAddr.c_str());
                bool
                    fConnected;
                fConnected = OpenNetworkConnection(addr, NULL, strAddr.c_str());
                if( fConnected )
                {
                    printf(" connected\n");
                }
                else
                {
                    printf(" not connected\n");
                }
                for (int i = 0; (i < 10) && (i < nLoop); ++i)
                {
                    Sleep( 0 );
                  //Sleep( nOneMillisecond );
                  //Sleep(500);     // Again, what is the intent and requirement here, if any?
                  //Sleep(5 * nOneHundredMilliseconds);

                    if (fShutdown)
                        return;
                }
            }
          //Sleep(500);             // ditto
            //Sleep(5 * nOneHundredMilliseconds);
        }
    }

    // Initiate network connections
    ::int64_t nStart = GetTime();
    int
        nLoopCounter = 0;
    while (true)
    {
        if( fDebug )
        {
            if( 0== (++nLoopCounter % 10) )
                (void)printf(
                             "ThreadOpenConnections2 is looping"
                             "\n"
                            );
        }
        ProcessOneShot();

        --vnThreadsRunning[THREAD_OPENCONNECTIONS];
      //Sleep(500);                 // Is this by any chance(???) related to the above??? Or not????
        Sleep( nOneMillisecond );
      //Sleep(5 * nOneHundredMilliseconds);
        ++vnThreadsRunning[THREAD_OPENCONNECTIONS];
        if (fShutdown)
            return;


        --vnThreadsRunning[THREAD_OPENCONNECTIONS];
        CSemaphoreGrant grant(*semOutbound);
        ++vnThreadsRunning[THREAD_OPENCONNECTIONS];
        if (fShutdown)
            return;

        // Add seed nodes if IRC isn't working        
        if ( false && // AO: Don't add seed nodes for evaluating tests.
            !IsLimited(NET_IPV4) && 
            addrman.size()==0 && 
            (GetTime() - nStart > 60) &&    // why 60? 60 what?
            !fTestNet
           )
        {
            std::vector<CAddress> vAdd;
            for (unsigned int i = 0; i < ARRAYLEN(pnSeed); ++i)
            {
                // It'll only connect to one or two seed nodes because once it connects,
                // it'll get a pile of addresses with newer timestamps.
                // Seed nodes are given a random 'last seen time' of between one and two
                // weeks ago.
                const 
                    ::int64_t nOneWeek = 7*24*60*60;    // in seconds I presume?????????????????????

                struct in_addr 
                    ip;

                memcpy(&ip, &pnSeed[i], sizeof(ip));

                CAddress addr(CService(ip, GetDefaultPort()));

                addr.nTime = GetTime()-GetRand(nOneWeek)-nOneWeek;
                vAdd.push_back(addr);
            }
            addrman.Add(vAdd, CNetAddr("127.0.0.1"));
        }

        // Add Tor nodes if we have connection with onion router
        if (mapArgs.count("-tor"))
        {
            size_t
                Length = ARRAYLEN(pchTorSeed);

            std::vector<CAddress> vAdd;
         // for (unsigned int i = 0; i < ARRAYLEN(pchTorSeed); ++i)
            for (unsigned int i = 0; i < Length; ++i)
            {
                const ::int64_t nOneWeek = 7*24*60*60;
                CAddress addr(CService(pchTorSeed[i], GetDefaultPort()));
                addr.nTime = GetTime()-GetRand(nOneWeek)-nOneWeek;
                vAdd.push_back(addr);
            }
            addrman.Add(vAdd, CNetAddr("dummyaddress.onion"));
        }

        //
        // Choose an address to connect to based on most recently seen
        //
        CAddress addrConnect;

        // Only connect out to one peer per network group (/16 for IPv4).
        // Do this here so we don't have to critsect vNodes inside mapAddresses critsect.
        int 
            nOutbound = 0;

        set<vector<unsigned char> > setConnected;
        {{
            LOCK(cs_vNodes);    //<<<<<<<<<<<<<<<<<<<<<<<<<<<<<<<
            BOOST_FOREACH(CNode* pnode, vNodes) 
            {
                if (!pnode->fInbound) 
                {
                    setConnected.insert(pnode->addr.GetGroup());
                    ++nOutbound;
                }
            }
        }}

        ::int64_t 
            nANow = GetAdjustedTime();

        int 
            nTries = 0;

        while (true)
        {
            // use an nUnkBias between 10 (no outgoing connections) and 90 (8 outgoing connections)
            // meaning what exactly?????????????????????????????????????????????????

            CAddress addr = addrman.Select(10 + min(nOutbound,8)*10);   // meaning what?????

            // if we selected an invalid address, restart
            // restart what exactly, by breaking here?????????????????????????????????????????

            if (
                !addr.IsValid() || 
                setConnected.count(addr.GetGroup()) || 
                IsLocal(addr)
               )
                break;

            // If we didn't find an appropriate destination after trying 
            // 100 addresses fetched from addrman, stop this loop, 
            // and let the outer loop run again (which sleeps, adds 
            // seed nodes, recalculates already-connected network ranges, 
            // ...) before trying new addrman addresses.
            ++nTries;
            Sleep( nOneHundredMilliseconds );   //<<<<<<<<<<< test
            if (nTries > 100)
                break;  // can this leave addrConnect uninitialized??????

            if (IsLimited(addr))
                continue;

            // only consider very recently tried nodes after 30 failed attempts
            // define very recently????????????? 
            // what is the magic # 600????????????????????????
            // Is it ten minutes?????????????????????????
            // If so, why?????????????????????????????????

            if (
                nANow - addr.nLastTry < 600 && 
                nTries < 30
               )
                continue;

            // do not allow non-default ports, unless after 50 invalid addresses selected already
            // Better English, please?????????????????????????
            if (
                addr.GetPort() != GetDefaultPort() && 
                nTries < 50
               )
                continue;

            addrConnect = addr;
            break;
        }
        if (addrConnect.IsValid())
        {
            bool
                fConnected;
          //OpenNetworkConnection(addrConnect, &grant);
            fConnected = OpenNetworkConnection(addrConnect, &grant);
        }
        Sleep( 5 * nOneHundredMilliseconds );   //<<<<<<<<<<< test 1/2 second
    }
}

void ThreadOpenAddedConnections(void* parg)
{
    // Make this thread recognisable as the connection opening thread
    RenameThread("yacoin-open added connections started");

    try
    {
        ++vnThreadsRunning[THREAD_ADDEDCONNECTIONS];
        ThreadOpenAddedConnections2(parg);
        --vnThreadsRunning[THREAD_ADDEDCONNECTIONS];
    }
    catch (std::exception& e) 
    {
        --vnThreadsRunning[THREAD_ADDEDCONNECTIONS];
        PrintException(&e, "ThreadOpenAddedConnections()");
    } 
    catch (...) 
    {
        --vnThreadsRunning[THREAD_ADDEDCONNECTIONS];
        PrintException(NULL, "ThreadOpenAddedConnections()");
    }
    printf("ThreadOpenAddedConnections exited\n");
}

void ThreadOpenAddedConnections2(void* parg)
{
    printf("ThreadOpenAddedConnections2 started\n");

    {
        LOCK(cs_vAddedNodes);
        vAddedNodes = mapMultiArgs["-addnode"];
    }

    if (HaveNameProxy()) 
    {
        while(!fShutdown) 
        {
            list<string> lAddresses(0);
            {
                LOCK(cs_vAddedNodes);
                BOOST_FOREACH(string& strAddNode, vAddedNodes)
                    lAddresses.push_back(strAddNode);
            }
            BOOST_FOREACH(string& strAddNode, lAddresses) 
            {
                CAddress addr;
                CSemaphoreGrant grant(*semOutbound);
                bool
                    fConnected;
                fConnected = OpenNetworkConnection(addr, &grant, strAddNode.c_str());
              //Sleep(500);     // again, what, why, etc....?
                Sleep(5 * nOneHundredMilliseconds);
            }
            --vnThreadsRunning[THREAD_ADDEDCONNECTIONS];
          //Sleep(120000); // Retry every 2 minutes
                            // why??? Is this related to any other magic #?????????????????????????
            Sleep(2 * nSecondsperMinute * nMillisecondsPerSecond);
            ++vnThreadsRunning[THREAD_ADDEDCONNECTIONS];
        }
        return;
    }

    for (::uint32_t i = 0; true; ++i)   // for ever
    {
        if( fDebug )
            (void)printf(
                         "ThreadOpenAddedConnections2 is looping"
                         "\n"
                        );
        list<string> lAddresses(0);
        {
            LOCK(cs_vAddedNodes);
            BOOST_FOREACH(string& strAddNode, vAddedNodes)
                lAddresses.push_back(strAddNode);
        }

        list<vector<CService> > lservAddressesToAdd(0);
        BOOST_FOREACH(string& strAddNode, lAddresses)
        {
            vector<CService> vservNode(0);
            if (Lookup(strAddNode.c_str(), vservNode, GetDefaultPort(), fNameLookup, 0))
            {
                lservAddressesToAdd.push_back(vservNode);
                {
                    LOCK(cs_setservAddNodeAddresses);
                    BOOST_FOREACH(CService& serv, vservNode)
                        setservAddNodeAddresses.insert(serv);
                }
            }
        }
        // Attempt to connect to each IP for each addnode entry until at least one 
        // is successful per addnode entry (keeping in mind that addnode entries 
        // can have many IPs if fNameLookup)
        {{
            LOCK(cs_vNodes);
            BOOST_FOREACH(CNode* pnode, vNodes)
            {
                for (list<vector<CService> >::iterator it = lservAddressesToAdd.begin(); 
                     it != lservAddressesToAdd.end(); 
                     //it++
                     ++it
                    )
                {
                    BOOST_FOREACH(CService& addrNode, *(it))
                    {
#ifndef _MSC_VER
                        if (pnode->addr == addrNode)
                        {
                            it = lservAddressesToAdd.erase(it);
                            if(it != lservAddressesToAdd.begin())
                                it--;
                            break;
                        }
                    }
#else
                        if (pnode->addr == addrNode)
                        {
                            it = lservAddressesToAdd.erase(it);
                            // now it gets tricky!
                            if( lservAddressesToAdd.empty() )
                                break;          // can't --it, nor ++it
                            // else it's not empty, so
                            if (it == lservAddressesToAdd.begin())
                                break;          // can't --it
                            --it;               // finally, a legal place!!    
                            break;
                        }
                        // else we stay in the inner BOOST_FOREACH() loop
                    }
                    if( lservAddressesToAdd.empty() )
                        break;      // can't do a ++it
#endif
                    if (it == lservAddressesToAdd.end())
                        break;
                }
            }
        }}
        BOOST_FOREACH(vector<CService>& vserv, lservAddressesToAdd)
        {
            if (vserv.size() == 0)
                continue;
            CSemaphoreGrant grant(*semOutbound);
            bool
                fConnected;

            fConnected = OpenNetworkConnection(CAddress(vserv[i % vserv.size()]), &grant);
            if (!fShutdown)
            {
              //Sleep(6 * nMillisecondsPerSecond);  // is this related to nConnectTimeout?
                Sleep( nConnectTimeout );  // just trying to get rid of these magic #s
            }
            else
            {
                return;
            }
        }
        if (fShutdown)
            return;
        else
        {
            --vnThreadsRunning[THREAD_ADDEDCONNECTIONS];
            if ( !fShutdown)
            {
                //Sleep(120000); // Retry every 2 minutes
                //Sleep(30 * nMillisecondsPerSecond); // let's try every 30 seconds
                Sleep( 2* nSecondsperMinute * nMillisecondsPerSecond);
            }
            ++vnThreadsRunning[THREAD_ADDEDCONNECTIONS];
        }
        if (fShutdown)
        {
            return;
        }
    }
}

// if successful, this moves the passed grant to the constructed node
bool OpenNetworkConnection(
                           const CAddress& addrConnect, 
                           CSemaphoreGrant *grantOutbound, 
                           const char *strDest, 
                           bool fOneShot
                          )
{
    //
    // Initiate outbound network connection
    //
    if (fShutdown)
        return false;
    if (!strDest)
    {
        if (IsLocal(addrConnect) ||
            FindNode((CNetAddr)addrConnect) || 
            CNode::IsBanned(addrConnect) ||
            FindNode(addrConnect.ToStringIPPort().c_str())
           )
            return false;
    }
    if (strDest && FindNode(strDest))
        return false;

    --vnThreadsRunning[THREAD_OPENCONNECTIONS];

    CNode
        * pnode = ConnectNode(addrConnect, strDest);

    ++vnThreadsRunning[THREAD_OPENCONNECTIONS];

    Sleep(5 * nOneHundredMilliseconds); //<<<<<<<<<<<<<<< test
    if (fShutdown)
        return false;
    if (!pnode)
        return false;
    if (grantOutbound)
        grantOutbound->MoveTo(pnode->grantOutbound);
    pnode->fNetworkNode = true;
    if (fOneShot)
        pnode->fOneShot = true;

    return true;
}

// for now, use a very simple selection metric: the node from which we received
// most recently
double static NodeSyncScore(const CNode *pnode) 
{
    return -pnode->nLastRecv;
}

void static StartSync(const vector<CNode*> &vNodes) 
{
    CNode *pnodeNewSync = NULL;
    double dBestScore = 0;

    {
        LOCK(cs_vNodes);    //this seems OK<<<<<<<<<<<<<<<<<<<<<<<<<<<<<<<
        // Iterate over all nodes
        BOOST_FOREACH(CNode* pnode, vNodes) 
        {
            // check preconditions for allowing a sync
            if (!pnode->fClient && 
                !pnode->fOneShot &&
                !pnode->fDisconnect && 
                pnode->fSuccessfullyConnected &&
              //(pnode->nStartingHeight > (nBestHeight - 144)) &&   // within one day if BTC !!!???
                (pnode->nStartingHeight > (nBestHeight - (int)nOnedayOfAverageBlocks)) &&   // perhaps
                (
                 (pnode->nVersion < NOBLKS_VERSION_START) || // why <60002 || >= 60005
                 (pnode->nVersion >= NOBLKS_VERSION_END)    // why are 60002, 3, 4 taboo?
                )
               ) 
            {   // if ok, compare node's score with the best so far
                double dScore = NodeSyncScore(pnode);
                if (
                    pnodeNewSync == NULL || 
                    (dScore > dBestScore) 
                   )
                {
                    pnodeNewSync = pnode;
                    dBestScore = dScore;
                }
            }
        }
        // if a new sync candidate was found, start sync!
        if (pnodeNewSync) 
        {
            pnodeNewSync->fStartSync = true;
            pnodeSync = pnodeNewSync;
        }
    }
}

void ThreadMessageHandler(void* parg)
{
    // Make this thread recognisable as the message handling thread
    RenameThread("yacoin-msghand");

    try
    {
        ++vnThreadsRunning[THREAD_MESSAGEHANDLER];
        ThreadMessageHandler2(parg);
        --vnThreadsRunning[THREAD_MESSAGEHANDLER];
    }
    catch (std::exception& e) 
    {
        --vnThreadsRunning[THREAD_MESSAGEHANDLER];
        PrintException(&e, "ThreadMessageHandler()");
    } catch (...) 
    {
        --vnThreadsRunning[THREAD_MESSAGEHANDLER];
        PrintException(NULL, "ThreadMessageHandler()");
    }
    printf("ThreadMessageHandler exited\n");
}

void ThreadMessageHandler2(void* parg)
{
    printf("ThreadMessageHandler2 started\n");
    SetThreadPriority(THREAD_PRIORITY_BELOW_NORMAL);
<<<<<<< HEAD
    int nLoopCounter = 0;
    while (!fShutdown)
    {        
        if( fDebug && nLoopCounter%100 == 0) {
            printf("ThreadMessageHandler2 is looping\n");
        }
        nLoopCounter++;
=======
    int
        nLoopCounter = 0;
    while (!fShutdown)
    {
        if( fDebug )
        {
               (void)printf(
                             "ThreadMessageHandler2 is looping"
                             "\n"
                            );
        }
>>>>>>> 6934400e
        bool fHaveSyncNode = false;
        vector<CNode*> vNodesCopy;
        {
            {
            LOCK(cs_vNodes);    //<<<<<<<<<<<<<<<<<<<<<<<<<<<<<<<
                vNodesCopy = vNodes;
                BOOST_FOREACH(CNode* pnode, vNodesCopy) 
                {
                    pnode->AddRef();
                    if (pnode == pnodeSync)
                        fHaveSyncNode = true;
                }
            }
        }
/*******************
        if (!fHaveSyncNode)
            StartSync(vNodesCopy);
*******************/
        // Poll the connected nodes for messages
        CNode* pnodeTrickle = NULL;

        if (!vNodesCopy.empty())
            pnodeTrickle = vNodesCopy[GetRand(vNodesCopy.size())];

        BOOST_FOREACH(CNode* pnode, vNodesCopy)
        {   // Receive messages
            {
                TRY_LOCK(pnode->cs_vRecv, lockRecv);
                if (lockRecv)
                    ProcessMessages(pnode);
            }
            if (fShutdown)
            {
                if( fDebug )
                {
                    (void)printf(
                                 "ThreadMessageHandler2 is exiting(at 1)"
                                 "\n"
                                );
                }
                return;
            }
            // Send messages
            {
                TRY_LOCK(pnode->cs_vSend, lockSend);
                if (lockSend)
                    SendMessages(pnode, pnode == pnodeTrickle);
            }
            if (fShutdown)
            {
                if( fDebug )
                {
                    (void)printf(
                                 "ThreadMessageHandler2 is exiting(at 2)"
                                 "\n"
                                );
                }
                return;
            }
        }

        {
<<<<<<< HEAD
            
=======
>>>>>>> 6934400e
            {
            LOCK(cs_vNodes);    //<<<<<<<<<<<<<<<<<<<<<<<<<<<<<<<
                BOOST_FOREACH(CNode* pnode, vNodesCopy)
                    pnode->Release();
            }
        }

        // Wait and allow messages to bunch up.
        // Reduce vnThreadsRunning so StopNode has permission to exit while
        // we're sleeping, but we must always check fShutdown after doing this.
        --vnThreadsRunning[THREAD_MESSAGEHANDLER];
        if (fRequestShutdown)
            StartShutdown();
        //Sleep( nOneHundredMilliseconds );         // again, ????
        ++vnThreadsRunning[THREAD_MESSAGEHANDLER];
        if (fShutdown)
        {
            if( fDebug )
            {
                (void)printf(
                             "ThreadMessageHandler2 is exiting(at 3)"
                             "\n"
                            );
            }
            return;
        }
<<<<<<< HEAD
        // Sleep( 100 * nMillisecondsPerSecond );
=======
        Sleep( 100 * nMillisecondsPerSecond );
>>>>>>> 6934400e
    }
    if( fDebug )
    {
        (void)printf(
                     "ThreadMessageHandler2 is exiting"
                     "\n"
                    );
    }
}


bool BindListenPort(const CService &addrBind, string& strError)
{
    LOCK(cs_net);
    {
    strError = "";
    u_long
        nOne = 1;

#ifdef WIN32
    // Initialize Windows Sockets
    WSADATA 
        wsadata;

    int 
        ret = WSAStartup(MAKEWORD(2,2), &wsadata);

    if (ret != NO_ERROR)
    {
        strError = strprintf("Error: TCP/IP socket library failed to start (WSAStartup returned error %d)", ret);
        printf("%s\n", strError.c_str());
        return false;
    }
#endif

    // Create socket for listening for incoming connections
#ifdef USE_IPV6
    struct sockaddr_storage sockaddr;
#else
    struct sockaddr sockaddr;
#endif
    socklen_t len = sizeof(sockaddr);
    if (!addrBind.GetSockAddr((struct sockaddr*)&sockaddr, &len))
    {
        strError = strprintf("Error: bind address family for %s not supported", 
                            addrBind.ToString().c_str()
                            );
        printf("%s\n", strError.c_str());
        return false;
    }

    SOCKET hListenSocket = socket(((struct sockaddr*)&sockaddr)->sa_family, SOCK_STREAM, IPPROTO_TCP);
    if (hListenSocket == INVALID_SOCKET)
    {
        strError = strprintf("Error: Couldn't open socket for incoming connections (socket returned error %d)", 
                             WSAGetLastError()
                            );
        printf("%s\n", strError.c_str());
        clearLocalSocketError( hListenSocket );
        return false;
    }

#ifdef SO_NOSIGPIPE
    // Different way of disabling SIGPIPE on BSD
    setsockopt(hListenSocket, SOL_SOCKET, SO_NOSIGPIPE, (void*)&nOne, sizeof(int));
#endif

#ifndef WIN32
    // Allow binding if the port is still in TIME_WAIT state after
    // the program was closed and restarted.  Not an issue on windows.
    setsockopt(hListenSocket, SOL_SOCKET, SO_REUSEADDR, (void*)&nOne, sizeof(int));
#endif


#ifdef WIN32
    // Set to non-blocking, incoming connections will also inherit this
    if (ioctlsocket(hListenSocket, FIONBIO, &nOne) == SOCKET_ERROR)
#else
    if (fcntl(hListenSocket, F_SETFL, O_NONBLOCK) == SOCKET_ERROR)
#endif
    {
        strError = strprintf("Error: Couldn't set properties on socket for incoming connections (error %d)", 
                            WSAGetLastError()
                            );
        printf("%s\n", strError.c_str());
        clearLocalSocketError( hListenSocket );
        return false;
    }

#ifdef USE_IPV6
    // some systems don't have IPV6_V6ONLY but are always v6only; others do have the option
    // and enable it by default or not. Try to enable it, if possible.
    if (addrBind.IsIPv6()) 
    {
#ifdef IPV6_V6ONLY
#ifdef WIN32
        setsockopt(hListenSocket, IPPROTO_IPV6, IPV6_V6ONLY, (const char*)&nOne, sizeof(int));
#else
        setsockopt(hListenSocket, IPPROTO_IPV6, IPV6_V6ONLY, (void*)&nOne, sizeof(int));
#endif
#endif
#ifdef WIN32
        int nProtLevel = 10 /* PROTECTION_LEVEL_UNRESTRICTED */;
        int nParameterId = 23 /* IPV6_PROTECTION_LEVEl */;
        // this call is allowed to fail
        setsockopt(hListenSocket, IPPROTO_IPV6, nParameterId, (const char*)&nProtLevel, sizeof(int));
#endif
    }
#endif

    if (::bind(hListenSocket, (struct sockaddr*)&sockaddr, len) == SOCKET_ERROR)
    {
        int nErr = WSAGetLastError();
        if (nErr == WSAEADDRINUSE)
            strError = strprintf(
                                _("Unable to bind to %s on this computer. Yacoin is probably already running."), 
                                addrBind.ToString().c_str()
                                );
        else
            strError = strprintf(
                                _("Unable to bind to %s on this computer (bind returned error %d, %s)"), 
                                addrBind.ToString().c_str(), nErr, strerror(nErr)
                                );
        printf("%s\n", strError.c_str());
        clearLocalSocketError( hListenSocket );
        return false;
    }
    printf("Bound to %s\n", addrBind.ToString().c_str());

    // Listen for incoming connections
    if (listen(hListenSocket, SOMAXCONN) == SOCKET_ERROR)
    {
        strError = strprintf(
                            "Error: Listening for incoming connections failed (listen returned error %d)", 
                            WSAGetLastError()
                            );
        printf("%s\n", strError.c_str());
        clearLocalSocketError( hListenSocket );
        return false;
    }

    vhListenSocket.push_back(hListenSocket);

    if (addrBind.IsRoutable() && fDiscover)
        AddLocal(addrBind, LOCAL_BIND);

    printf("Socket %s initialized\n",  addrBind.ToString().c_str());
    return true;
    }
}

void static Discover()
{
    if (!fDiscover)
        return;

#ifdef WIN32
    // Get local host IP
    char pszHostName[1000] = "";
    if (gethostname(pszHostName, sizeof(pszHostName)) != SOCKET_ERROR)
    {
        vector<CNetAddr> vaddr;
        if (LookupHost(pszHostName, vaddr))
        {
            BOOST_FOREACH (const CNetAddr &addr, vaddr)
            {
                AddLocal(addr, LOCAL_IF);
            }
        }
    }
#else
    // Get local host ip
    struct ifaddrs* myaddrs;
    if (getifaddrs(&myaddrs) == 0)
    {
        for (struct ifaddrs* ifa = myaddrs; ifa != NULL; ifa = ifa->ifa_next)
        {
            if (ifa->ifa_addr == NULL) continue;
            if ((ifa->ifa_flags & IFF_UP) == 0) continue;
            if (strcmp(ifa->ifa_name, "lo") == 0) continue;
            if (strcmp(ifa->ifa_name, "lo0") == 0) continue;
            if (ifa->ifa_addr->sa_family == AF_INET)
            {
                struct sockaddr_in* s4 = (struct sockaddr_in*)(ifa->ifa_addr);
                CNetAddr addr(s4->sin_addr);
                if (AddLocal(addr, LOCAL_IF))
                    printf("IPv4 %s: %s\n", ifa->ifa_name, addr.ToString().c_str());
            }
#ifdef USE_IPV6
            else if (ifa->ifa_addr->sa_family == AF_INET6)
            {
                struct sockaddr_in6* s6 = (struct sockaddr_in6*)(ifa->ifa_addr);
                CNetAddr addr(s6->sin6_addr);
                if (AddLocal(addr, LOCAL_IF))
                    printf("IPv6 %s: %s\n", ifa->ifa_name, addr.ToString().c_str());
            }
#endif
        }
        freeifaddrs(myaddrs);
    }
#endif

    // Don't use external IPv4 discovery, when -onlynet="IPv6"
    if (!IsLimited(NET_IPV4))
        NewThread(ThreadGetMyExternalIP, NULL);
}

void StartNode(void* parg)
{
    // Make this thread recognisable as the startup thread
    RenameThread("yacoin-start");

#ifdef WIN32
    // Enable away mode and prevent the sleep idle time-out.
    SetThreadExecutionState(
                            ES_CONTINUOUS 
                            | ES_SYSTEM_REQUIRED
    #ifdef _MSC_VER
                            | ES_AWAYMODE_REQUIRED
    #endif
                           );
#endif

    if (semOutbound == NULL) 
    {
        // initialize semaphore
      //int nMaxOutbound = min(MAX_OUTBOUND_CONNECTIONS, (int)GetArg("-maxconnections", 125));
        int nMaxOutbound = min( GetMaxOutboundConnections(), GetMaxConnections() );
        semOutbound = new CSemaphore(nMaxOutbound);
    }

    if (pnodeLocalHost == NULL)
        pnodeLocalHost = new CNode(INVALID_SOCKET, CAddress(CService("127.0.0.1", 0), nLocalServices));

    Discover();

    //
    // Start threads
    //

    if (!GetBoolArg("-dnsseed", true))
        printf("DNS seeding disabled\n");
    else
        if (!NewThread(ThreadDNSAddressSeed, NULL))
            printf("Error: NewThread(ThreadDNSAddressSeed) failed\n");

    // Map ports with UPnP
    if (!fUseUPnP)
        printf("UPNP port mapping is disabled\n");
    else
        MapPort();

    // Get addresses from IRC and advertise ours
    if (!GetBoolArg("-irc", true))
        printf("IRC seeding disabled\n");
    else
        if (!NewThread(ThreadIRCSeed, NULL))
            printf("Error: NewThread(ThreadIRCSeed) failed\n");

    // Send and receive from sockets, accept connections
    if (!NewThread(ThreadSocketHandler, NULL))
        printf("Error: NewThread(ThreadSocketHandler) failed\n");

    // Initiate outbound connections from -addnode
    if (!NewThread(ThreadOpenAddedConnections, NULL))
        printf("Error: NewThread(ThreadOpenAddedConnections) failed\n");

    // Initiate outbound connections
    if (!NewThread(ThreadOpenConnections, NULL))
        printf("Error: NewThread(ThreadOpenConnections) failed\n");

    // Process messages
    if (!NewThread(ThreadMessageHandler, NULL))
        printf("Error: NewThread(ThreadMessageHandler) failed\n");

    // Dump network addresses
    if (!NewThread(ThreadDumpAddress, NULL))
        printf("Error; NewThread(ThreadDumpAddress) failed\n");

#if !defined(Yac1dot0)
    // ppcoin: mint proof-of-stake blocks in the background
    if (!NewThread(ThreadStakeMinter, pwalletMain))
        printf("Error: NewThread(ThreadStakeMinter) failed\n");
#endif

    // Generate coins in the background
    GenerateYacoins(GetBoolArg("-gen", false), pwalletMain);
}

bool StopNode()
{
    if (fDebug)
        printf("StopNode()\n");
    fShutdown = true;

#ifdef WIN32
    // Clear EXECUTION_STATE flags to disable away mode and allow the system to idle to sleep normally.
    SetThreadExecutionState(ES_CONTINUOUS);
#endif

    ++nTransactionsUpdated;
    ::int64_t 
        nStart = GetTime();
    {{
        LOCK(cs_main);  //<<<<<<<<<<<<<<<<<<<<<<<<<<<<<<< seems OK
        ThreadScriptCheckQuit();
    }}
    if (semOutbound)
    {
        for (int i = 0; i < GetMaxOutboundConnections(); ++i)
        {
            semOutbound->post();
        }
    }
    do
    {
        int 
            nThreadsRunning = 0;

        for (int n = 0; n < THREAD_MAX; ++n)
            nThreadsRunning += vnThreadsRunning[n];
        if (nThreadsRunning == 0)
            break;
        if (GetTime() - nStart > 20) // if it takes more than 20 seconds then break?  Why
            break;
      //Sleep(20);                   // wait 20ms, then break, why?
        Sleep(2 * nTenMilliseconds);
    } while(true);

    if (vnThreadsRunning[THREAD_SOCKETHANDLER] > 0) 
        printf("ThreadSocketHandler still running\n");

    if (vnThreadsRunning[THREAD_OPENCONNECTIONS] > 0) 
        printf("ThreadOpenConnections still running\n");

    if (vnThreadsRunning[THREAD_MESSAGEHANDLER] > 0) 
        printf("ThreadMessageHandler still running\n");

    if (vnThreadsRunning[THREAD_RPCLISTENER] > 0) 
        printf("ThreadRPCListener still running\n");

    if (vnThreadsRunning[THREAD_RPCHANDLER] > 0) 
        printf("ThreadsRPCServer still running\n");
#ifdef USE_UPNP
    if (vnThreadsRunning[THREAD_UPNP] > 0) 
        printf("ThreadMapPort still running\n");
#endif

    if (vnThreadsRunning[THREAD_DNSSEED] > 0) 
        printf("ThreadDNSAddressSeed still running\n");

    if (vnThreadsRunning[THREAD_ADDEDCONNECTIONS] > 0) 
        printf("ThreadOpenAddedConnections still running\n");

    if (vnThreadsRunning[THREAD_DUMPADDRESS] > 0) 
        printf("ThreadDumpAddresses still running\n");

    if (vnThreadsRunning[THREAD_MINTER] > 0) 
        printf("ThreadStakeMinter still running\n");

    if (vnThreadsRunning[THREAD_SCRIPTCHECK] > 0) 
        printf("ThreadScriptCheck still running\n");

    while (
        (vnThreadsRunning[THREAD_MESSAGEHANDLER] > 0) || 
        (vnThreadsRunning[THREAD_RPCHANDLER] > 0) || 
        (vnThreadsRunning[THREAD_SCRIPTCHECK] > 0)
          )
      //Sleep(20);      // again, related to above?  Or not? Or ...???
        Sleep(2 * nTenMilliseconds);      // again, related to above?  Or not? Or ...???

  //Sleep(50);
    Sleep(5 * nTenMilliseconds);
    DumpAddresses();
    return true;    // it seems it can only return true, so why not void!?
}

class CNetCleanup
{
public:
    CNetCleanup()
    {
    }
    ~CNetCleanup()
    {
        if (fDebug)
        {
#ifdef _MSC_VER
            (void)printf(
                        "~CNetCleanup() destructor called..."
                       );
#endif
        }
        // Close sockets
        BOOST_FOREACH(CNode* pnode, vNodes)
        {
            if (pnode->hSocket != INVALID_SOCKET)
            {
                closesocket(pnode->hSocket);
            }
        }
        BOOST_FOREACH(SOCKET hListenSocket, vhListenSocket)
        {
            if (hListenSocket != INVALID_SOCKET)
            {
                if (closesocket(hListenSocket) == SOCKET_ERROR)
                {
                    printf("closesocket(hListenSocket) failed with error %d\n", WSAGetLastError());
                    clearLocalSocketError( hListenSocket ); //<<<<<<<<<<<<<only unguarded
                }
            }
        }
#ifdef WIN32
        // Shutdown Windows Sockets
        if( 
            (0 != vhListenSocket.size()) ||
            (0 != vNodes.size())
          )
        {
            WSACleanup();
        }
#endif
        if (fDebug)
        {
#ifdef _MSC_VER
            (void)printf( " done\n" );
#endif
            Sleep( 2 * nMillisecondsPerSecond );    // 2 seconds just to see the 
                                                    //message of who is the slowest to close
        }
    }
} instance_of_cnetcleanup;

void RelayTransaction(const CTransaction& tx, const uint256& hash)
{
    CDataStream ss(SER_NETWORK, PROTOCOL_VERSION);
    ss.reserve(10000);
    ss << tx;
    RelayTransaction(tx, hash, ss);
}

void RelayTransaction(const CTransaction& tx, const uint256& hash, const CDataStream& ss)
{
    CInv inv(MSG_TX, hash);
    {
        LOCK(cs_mapRelay);
        // Expire old relay messages
        while (
               !vRelayExpiration.empty() && 
               (vRelayExpiration.front().first < GetTime())
              )
        {
            mapRelay.erase(vRelayExpiration.front().second);
            vRelayExpiration.pop_front();
        }

        // Save original serialized message so newer versions are preserved
        mapRelay.insert(std::make_pair(inv, ss));
        vRelayExpiration.push_back(std::make_pair(GetTime() + 15 * 60, inv));
    }

    RelayInventory(inv);
}

void CNode::RecordBytesRecv(::uint64_t bytes)
{
    LOCK(cs_totalBytesRecv);
    nTotalBytesRecv += bytes;
}

void CNode::RecordBytesSent(::uint64_t bytes)
{
    LOCK(cs_totalBytesSent);
    nTotalBytesSent += bytes;
}

::uint64_t CNode::GetTotalBytesRecv()
{
    LOCK(cs_totalBytesRecv);
    return nTotalBytesRecv;
}

::uint64_t CNode::GetTotalBytesSent()
{
    LOCK(cs_totalBytesSent);
    return nTotalBytesSent;
}
#ifdef _MSC_VER
    #include "msvc_warnings.pop.h"
#endif<|MERGE_RESOLUTION|>--- conflicted
+++ resolved
@@ -2585,7 +2585,6 @@
 {
     printf("ThreadMessageHandler2 started\n");
     SetThreadPriority(THREAD_PRIORITY_BELOW_NORMAL);
-<<<<<<< HEAD
     int nLoopCounter = 0;
     while (!fShutdown)
     {        
@@ -2593,19 +2592,6 @@
             printf("ThreadMessageHandler2 is looping\n");
         }
         nLoopCounter++;
-=======
-    int
-        nLoopCounter = 0;
-    while (!fShutdown)
-    {
-        if( fDebug )
-        {
-               (void)printf(
-                             "ThreadMessageHandler2 is looping"
-                             "\n"
-                            );
-        }
->>>>>>> 6934400e
         bool fHaveSyncNode = false;
         vector<CNode*> vNodesCopy;
         {
@@ -2668,10 +2654,6 @@
         }
 
         {
-<<<<<<< HEAD
-            
-=======
->>>>>>> 6934400e
             {
             LOCK(cs_vNodes);    //<<<<<<<<<<<<<<<<<<<<<<<<<<<<<<<
                 BOOST_FOREACH(CNode* pnode, vNodesCopy)
@@ -2698,11 +2680,7 @@
             }
             return;
         }
-<<<<<<< HEAD
-        // Sleep( 100 * nMillisecondsPerSecond );
-=======
-        Sleep( 100 * nMillisecondsPerSecond );
->>>>>>> 6934400e
+        Sleep( nMillisecondsPerSecond );
     }
     if( fDebug )
     {
