// Copyright (c) 2009-2010 Satoshi Nakamoto
// Copyright (c) 2009-2012 The Bitcoin developers
// Distributed under the MIT/X11 software license, see the accompanying
// file COPYING or http://www.opensource.org/licenses/mit-license.php.
#ifdef _MSC_VER
    #include "msvc_warnings.push.h"
#endif

#ifndef BITCOIN_UTIL_H
 #include "util.h"
#endif

#ifndef BITCOIN_SYNC_H
 #include "sync.h"
#endif

#ifndef BITCOIN_STRLCPY_H
 #include "strlcpy.h"
#endif

#ifndef BITCOIN_UI_INTERFACE_H
 #include "ui_interface.h"
#endif

#include <boost/algorithm/string/join.hpp>

// Work around clang compilation problem in Boost 1.46:
// /usr/include/boost/program_options/detail/config_file.hpp:163:17: error: call to function 'to_internal' that is neither visible in the template definition nor found by argument-dependent lookup
// See also: http://stackoverflow.com/questions/10020179/compilation-fail-in-boost-librairies-program-options
//           http://clang.debian.net/status.php?version=3.0&key=CANNOT_FIND_FUNCTION
namespace boost {
    namespace program_options {
        std::string to_internal(const std::string&);
    }
}

#include <boost/program_options/detail/config_file.hpp>
#include <boost/program_options/parsers.hpp>
#include <boost/filesystem.hpp>
#include <boost/filesystem/fstream.hpp>

#include <boost/date_time/posix_time/posix_time.hpp>
#include <boost/foreach.hpp>
#include <boost/thread.hpp>
#include <openssl/crypto.h>
#include <openssl/rand.h>

#ifdef WIN32
 #ifdef _MSC_VER
 #pragma warning(disable:4786)
 #pragma warning(disable:4804)
 #pragma warning(disable:4805)
 #pragma warning(disable:4717)
 #else
 //#include "stdio.h"
 //#include "string.h"
 #endif
#ifdef _WIN32_WINNT
#undef _WIN32_WINNT
#endif
#define _WIN32_WINNT 0x0501
#ifdef _WIN32_IE
#undef _WIN32_IE
#endif
#define _WIN32_IE 0x0501
#define WIN32_LEAN_AND_MEAN 1
#ifndef NOMINMAX
#define NOMINMAX
#endif
#include <io.h> /* for _commit */
#include "shlobj.h"
#elif defined(__linux__)
# include <sys/prctl.h>
#endif

#if !defined(WIN32) && !defined(ANDROID)
#include <execinfo.h>
#endif

using std::map;
using std::string;
using std::vector;
using std::ofstream;
using std::set;

namespace bt = boost::posix_time;

map<string, string> mapArgs;
map<string, vector<string> > mapMultiArgs;
bool fDebug = false;
bool fDebugNet = false;
bool fTestNetNewLogic = false;
::int32_t nMainnetNewLogicBlockNumber;
unsigned char MAXIMUM_YAC1DOT0_N_FACTOR;
::int32_t nYac20BlockNumberTime = 0;
// Epoch interval is a difficulty period. Right now on testnet, it is 21,000 blocks
::uint32_t nEpochInterval = 21000;
<<<<<<< HEAD
=======
::uint32_t nDifficultyInterval = nEpochInterval;
>>>>>>> 35fdbf13
bool fPrintToConsole = false;
bool fPrintToDebugger = false;
bool fRequestShutdown = false;
bool fShutdown = false;
bool fDaemon = false;
bool fServer = false;
string strMiscWarning;
bool fTestNet = false;
bool
  //fUseOld044Rules = false;
    fUseOld044Rules = true;
bool fNoListen = false;
bool fLogTimestamps = false;
CMedianFilter< int64_t> vTimeOffsets(200,0);
bool fReopenDebugLog = false;

// Extended DecodeDumpTime implementation, see this page for details:
// http://stackoverflow.com/questions/3786201/parsing-of-date-time-from-string-boost
const std::locale formats[] = {
    std::locale(std::locale::classic(),new bt::time_input_facet("%Y-%m-%dT%H:%M:%SZ")),
    std::locale(std::locale::classic(),new bt::time_input_facet("%Y-%m-%d %H:%M:%S")),
    std::locale(std::locale::classic(),new bt::time_input_facet("%Y/%m/%d %H:%M:%S")),
    std::locale(std::locale::classic(),new bt::time_input_facet("%d.%m.%Y %H:%M:%S")),
    std::locale(std::locale::classic(),new bt::time_input_facet("%Y-%m-%d"))
};

const size_t formats_n = sizeof(formats)/sizeof(formats[0]);

std::time_t pt_to_time_t(const bt::ptime& pt)
{
    bt::ptime timet_start(boost::gregorian::date(1970,1,1));
    bt::time_duration diff = pt - timet_start;
    return diff.ticks()/bt::time_duration::rep_type::ticks_per_second;
}

// Init OpenSSL library multithreading support
static CCriticalSection** ppmutexOpenSSL;
static void locking_callback(int mode, int i, const char* file, int line)
{
    if (mode & CRYPTO_LOCK) 
    {
        ENTER_CRITICAL_SECTION(*ppmutexOpenSSL[i])
    } 
    else 
    {
        LEAVE_CRITICAL_SECTION(*ppmutexOpenSSL[i])
    }
}

LockedPageManager LockedPageManager::instance;

static void RandAddSeed()
{
    // Seed with CPU performance counter
    int64_t nCounter = GetPerformanceCounter();
    RAND_add(&nCounter, sizeof(nCounter), 1.5);
    memset(&nCounter, 0, sizeof(nCounter));
}


// Init
class CInit
{
private:
    int
        nUnknownWhy_Crypto_Number_of_Locks;
public:
    CInit() 
    {   // Init OpenSSL library multithreading support.  How?  Where?  Why?

        //CRYPTO_num_locks()/2                                              // that just crashes on startup!
        //nUnknownWhy_Crypto_Number_of_Locks = CRYPTO_num_locks() - 10;     // still crashes at startup!
        //nUnknownWhy_Crypto_Number_of_Locks = CRYPTO_num_locks() - 5;      // this works too!! But causes a rescan of the wallet?!???!!!
        //nUnknownWhy_Crypto_Number_of_Locks = CRYPTO_num_locks() - 1;      // this works!!
        //nUnknownWhy_Crypto_Number_of_Locks = CRYPTO_num_locks() - 3;        // this works too!!  So I stop here!
        nUnknownWhy_Crypto_Number_of_Locks = CRYPTO_num_locks();        // test old value
                                                                            // does -4 work? WTFK!  NFD!  As usual
                                                                            // BTW, in the latest bitcoin, litcoin, etc, this
                                                                            // CInit is completely different!  And that code doesn't
                                                                            // work with this OpenSSL!  More NFD!!!
        ppmutexOpenSSL = (CCriticalSection**)OPENSSL_malloc(nUnknownWhy_Crypto_Number_of_Locks * sizeof(CCriticalSection*));
        for (int i = 0; i < nUnknownWhy_Crypto_Number_of_Locks; ++i)
            ppmutexOpenSSL[i] = new CCriticalSection();
        CRYPTO_set_locking_callback(locking_callback);
#ifdef WIN32
        // Seed random number generator with screen scrape and other hardware sources
        RAND_screen();
#endif

        // Seed random number generator with performance counter
        RandAddSeed();
    }
    ~CInit()
    {
        // Shutdown OpenSSL library multithreading support
        CRYPTO_set_locking_callback(NULL);
        for (int i = 0; i < nUnknownWhy_Crypto_Number_of_Locks; ++i)
            delete ppmutexOpenSSL[i];
        OPENSSL_free(ppmutexOpenSSL);
    }
}
instance_of_cinit;

void RandAddSeedPerfmon()
{
    RandAddSeed();

    // This can take up to 2 seconds, so only do it every 10 minutes
    static int64_t nLastPerfmon;
    if (GetTime() < nLastPerfmon + 10 * 60)
        return;
    nLastPerfmon = GetTime();

#ifdef WIN32
    // Don't need this on Linux, OpenSSL automatically uses /dev/urandom
    // Seed with the entire set of perfmon data
    unsigned char pdata[250000];
    memset(pdata, 0, sizeof(pdata));
    unsigned long nSize = sizeof(pdata);
    long ret = RegQueryValueExA(HKEY_PERFORMANCE_DATA, "Global", NULL, NULL, pdata, &nSize);
    RegCloseKey(HKEY_PERFORMANCE_DATA);
    if (ret == ERROR_SUCCESS)
    {
        RAND_add(pdata, nSize, nSize/100.0);
        memset(pdata, 0, nSize);
        printf("RandAddSeed() %lu bytes\n", nSize);
    }
#endif
}

uint64_t GetRand(uint64_t nMax)
{
    if (nMax == 0)
        return 0;

    // The range of the random source must be a multiple of the modulus
    // to give every possible output value an equal possibility
    uint64_t nRange = (std::numeric_limits< uint64_t>::max() / nMax) * nMax;
    uint64_t nRand = 0;
    do
        RAND_bytes((unsigned char*)&nRand, sizeof(nRand));
    while (nRand >= nRange);
    return (nRand % nMax);
}

int GetRandInt(int nMax)
{
    return GetRand(nMax);
}

uint256 GetRandHash()
{
    uint256 hash;
    RAND_bytes((unsigned char*)&hash, sizeof(hash));
    return hash;
}


std::string GetDebugLogPathName(){
    return (GetDataDir() / "debug.log").string();
}

static FILE* fileout = NULL;

inline int OutputDebugStringF(const char* pszFormat, ...)
{
    int ret = 0;
    if (fPrintToConsole)
    {
        // print to console
        va_list arg_ptr;
        va_start(arg_ptr, pszFormat);
        ret = vprintf(pszFormat, arg_ptr);
        va_end(arg_ptr);
    }
    else if (!fPrintToDebugger)
    {
        // print to debug.log

        if (!fileout)
        {
            boost::filesystem::path pathDebug = GetDataDir() / "debug.log"; // not clear if fTestNet is set yet?
            fileout = fopen(pathDebug.string().c_str(), "a");
            if (fileout) 
                setbuf(fileout, NULL); // unbuffered
        }
        if (fileout)
        {
            static bool fStartedNewLine = true;

            // This routine may be called by global destructors during shutdown.
            // Since the order of destruction of static/global objects is undefined,
            // allocate mutexDebugLog on the heap the first time this routine
            // is called to avoid crashes during shutdown.
            static boost::mutex
                * mutexDebugLog = NULL;
            if (mutexDebugLog == NULL) 
                mutexDebugLog = new boost::mutex();
            boost::mutex::scoped_lock 
                scoped_lock(*mutexDebugLog);

            // reopen the log file, if requested
            if (fReopenDebugLog) 
            {
                fReopenDebugLog = false;
                boost::filesystem::path 
                    pathDebug = GetDataDir() / "debug.log";     // again, fTestNet
                if (freopen(pathDebug.string().c_str(),"a",fileout) != NULL)
                    setbuf(fileout, NULL); // unbuffered
            }

            // Debug print useful for profiling
            if (fLogTimestamps && fStartedNewLine)
                fprintf(fileout, "%s ", DateTimeStrFormat("%x %H:%M:%S", GetTime()).c_str());
            if (pszFormat[strlen(pszFormat) - 1] == '\n')
                fStartedNewLine = true;
            else
                fStartedNewLine = false;

            va_list arg_ptr;
            va_start(arg_ptr, pszFormat);
            ret = vfprintf(fileout, pszFormat, arg_ptr);
            va_end(arg_ptr);
        }
    }

#ifdef WIN32
    if (fPrintToDebugger)
    {
        static CCriticalSection cs_OutputDebugStringF;

        // accumulate and output a line at a time
        {
            LOCK(cs_OutputDebugStringF);
            static std::string buffer;

            va_list arg_ptr;
            va_start(arg_ptr, pszFormat);
            buffer += vstrprintf(pszFormat, arg_ptr);
            va_end(arg_ptr);

            int line_start = 0, line_end;
            while((line_end = buffer.find('\n', line_start)) != -1)
            {
                OutputDebugStringA(buffer.substr(line_start, line_end - line_start).c_str());
                line_start = line_end + 1;
            }
            buffer.erase(0, line_start);
        }
    }
#endif
    return ret;
}

string vstrprintf(const char *format, va_list ap)
{
    char buffer[50000];
    char* p = buffer;
    int limit = sizeof(buffer);
    int ret;
    while (true)
    {
/*************
#ifndef _MSC_VER
        va_list arg_ptr;
        va_copy(arg_ptr, ap);
#else
        va_list arg_ptr = ap;
#endif
// I think this old way is clearer, as it shows what MS is doing
*************/
        va_list arg_ptr;
#ifdef _MSC_VER
    #define va_copy(dest, src) (dest = src)
#endif   
        va_copy(arg_ptr, ap);

#ifdef WIN32
        ret = _vsnprintf(p, limit, format, arg_ptr);
#else
        ret = vsnprintf(p, limit, format, arg_ptr);
#endif
        va_end(arg_ptr);
        if (ret >= 0 && ret < limit)
            break;
        if (p != buffer)
            delete[] p;
        limit *= 2;
        p = new char[limit];
        if (p == NULL)
            throw std::bad_alloc();
    }
    string str(p, p+ret);
    if (p != buffer)
        delete[] p;
    return str;
}

string real_strprintf(const char *format, int dummy, ...)
{
    va_list arg_ptr;
    va_start(arg_ptr, dummy);
    string str = vstrprintf(format, arg_ptr);
    va_end(arg_ptr);
    return str;
}

string real_strprintf(const std::string &format, int dummy, ...)
{
    va_list arg_ptr;
    va_start(arg_ptr, dummy);
    string str = vstrprintf(format.c_str(), arg_ptr);
    va_end(arg_ptr);
    return str;
}

bool error(const char *format, ...)
{
    va_list arg_ptr;
    va_start(arg_ptr, format);
    std::string str = vstrprintf(format, arg_ptr);
    va_end(arg_ptr);
    printf("ERROR: %s\n", str.c_str());
    return false;
}


void ParseString(const string& str, char c, vector<string>& v)
{
    if (str.empty())
        return;
    string::size_type i1 = 0;
    string::size_type i2;
    while (true)
    {
        i2 = str.find(c, i1);
        if (i2 == str.npos)
        {
            v.push_back(str.substr(i1));
            return;
        }
        v.push_back(str.substr(i1, i2-i1));
        i1 = i2+1;
    }
}


string FormatMoney(int64_t n, bool fPlus)
{
    // Note: not using straight sprintf here because we do NOT want
    // localized number formatting.
    int64_t n_abs = (n > 0 ? n : -n);
    int64_t quotient = n_abs/COIN;
    int64_t remainder = n_abs%COIN;
    string str = strprintf("%" PRId64 ".%06" PRId64, quotient, remainder);
                    // because COIN is 10^6

    // Right-trim excess zeros before the decimal point:
    // doesn't this (instead!) remove trailing 0's after the last non zero digit!?
    int 
        nTrim = 0;

    for (int i = str.size()-1; (str[i] == '0' && isdigit(str[i-2])); --i)
        ++nTrim;
    if (nTrim)
        str.erase(str.size()-nTrim, nTrim);

    if (n < 0)
        str.insert((unsigned int)0, 1, '-');
    else if (fPlus && n > 0)
        str.insert((unsigned int)0, 1, '+');
    return str;
}


bool ParseMoney(const string& str, int64_t& nRet)
{
    return ParseMoney(str.c_str(), nRet);
}

bool ParseMoney(const char* pszIn, int64_t& nRet)
{
    string strWhole;
    int64_t nUnits = 0;
    const char* p = pszIn;
    while (isspace(*p))
        p++;
    for (; *p; p++)
    {
        if (*p == '.')
        {
            p++;
            int64_t nMult = CENT*10;
            while (isdigit(*p) && (nMult > 0))
            {
                nUnits += nMult * (*p++ - '0');
                nMult /= 10;
            }
            break;
        }
        if (isspace(*p))
            break;
        if (!isdigit(*p))
            return false;
        strWhole.insert(strWhole.end(), *p);
    }
    for (; *p; p++)
        if (!isspace(*p))
            return false;
    if (strWhole.size() > 10) // guard against 63 bit overflow
        return false;
    if (nUnits < 0 || nUnits > COIN)
        return false;
    int64_t nWhole = atoi64(strWhole);
    int64_t nValue = nWhole*COIN + nUnits;

    nRet = nValue;
    return true;
}


static const signed char phexdigit[256] =
{ -1,-1,-1,-1,-1,-1,-1,-1,-1,-1,-1,-1,-1,-1,-1,-1,
  -1,-1,-1,-1,-1,-1,-1,-1,-1,-1,-1,-1,-1,-1,-1,-1,
  -1,-1,-1,-1,-1,-1,-1,-1,-1,-1,-1,-1,-1,-1,-1,-1,
  0,1,2,3,4,5,6,7,8,9,-1,-1,-1,-1,-1,-1,
  -1,0xa,0xb,0xc,0xd,0xe,0xf,-1,-1,-1,-1,-1,-1,-1,-1,-1,
  -1,-1,-1,-1,-1,-1,-1,-1,-1,-1,-1,-1,-1,-1,-1,-1,
  -1,0xa,0xb,0xc,0xd,0xe,0xf,-1,-1,-1,-1,-1,-1,-1,-1,-1,
  -1,-1,-1,-1,-1,-1,-1,-1,-1,-1,-1,-1,-1,-1,-1,-1,
  -1,-1,-1,-1,-1,-1,-1,-1,-1,-1,-1,-1,-1,-1,-1,-1,
  -1,-1,-1,-1,-1,-1,-1,-1,-1,-1,-1,-1,-1,-1,-1,-1,
  -1,-1,-1,-1,-1,-1,-1,-1,-1,-1,-1,-1,-1,-1,-1,-1,
  -1,-1,-1,-1,-1,-1,-1,-1,-1,-1,-1,-1,-1,-1,-1,-1,
  -1,-1,-1,-1,-1,-1,-1,-1,-1,-1,-1,-1,-1,-1,-1,-1,
  -1,-1,-1,-1,-1,-1,-1,-1,-1,-1,-1,-1,-1,-1,-1,-1,
  -1,-1,-1,-1,-1,-1,-1,-1,-1,-1,-1,-1,-1,-1,-1,-1,
  -1,-1,-1,-1,-1,-1,-1,-1,-1,-1,-1,-1,-1,-1,-1,-1, };

bool IsHex(const string& str)
{
    BOOST_FOREACH(unsigned char c, str)
    {
        if (phexdigit[c] < 0)
            return false;
    }
    return (str.size() > 0) && (str.size()%2 == 0);
}

vector<unsigned char> ParseHex(const char* psz)
{
    // convert hex dump to vector
    vector<unsigned char> vch;
    while (true)
    {
        while (isspace(*psz))
            psz++;
        signed char c = phexdigit[(unsigned char)*psz++];
        if (c == (signed char)-1)
            break;
        unsigned char n = (c << 4);
        c = phexdigit[(unsigned char)*psz++];
        if (c == (signed char)-1)
            break;
        n |= c;
        vch.push_back(n);
    }
    return vch;
}

vector<unsigned char> ParseHex(const string& str)
{
    return ParseHex(str.c_str());
}

static void InterpretNegativeSetting(string name, map<string, string>& mapSettingsRet)
{
    // interpret -nofoo as -foo=0 (and -nofoo=0 as -foo=1) as long as -foo not set
    if (name.find("-no") == 0)
    {
        std::string positive("-");
        positive.append(name.begin()+3, name.end());
        if (mapSettingsRet.count(positive) == 0)
        {
            bool value = !GetBoolArg(name);
            mapSettingsRet[positive] = (value ? "1" : "0");
        }
    }
}

void ParseParameters(int argc, const char* const argv[])
{
    mapArgs.clear();
    mapMultiArgs.clear();
    for (int i = 1; i < argc; i++)
    {
        char psz[10000];
        strlcpy(psz, argv[i], sizeof(psz));
        char* pszValue = (char*)"";
        if (strchr(psz, '='))
        {
            pszValue = strchr(psz, '=');
            *pszValue++ = '\0';
        }
#ifdef WIN32
        _strlwr(psz);
        if (psz[0] == '/')
            psz[0] = '-';
#endif
#ifdef _MSC_VER
        if ('-' != psz[0])  // how about this instead
            continue;
#else
        if (psz[0] != '-')  // why? This forces all -arg=xxx to be first
            break;
#endif
        mapArgs[psz] = pszValue;
        mapMultiArgs[psz].push_back(pszValue);
    }

    // New 0.6 features:
    BOOST_FOREACH(const PAIRTYPE(string,string)& entry, mapArgs)
    {
        string name = entry.first;

        //  interpret --foo as -foo (as long as both are not set)
        if (name.find("--") == 0)
        {
            std::string singleDash(name.begin()+1, name.end());
            if (mapArgs.count(singleDash) == 0)
                mapArgs[singleDash] = entry.second;
            name = singleDash;
        }

        // interpret -nofoo as -foo=0 (and -nofoo=0 as -foo=1) as long as -foo not set
        InterpretNegativeSetting(name, mapArgs);
    }
}

std::string GetArg(const std::string& strArg, const std::string& strDefault)
{
    if (mapArgs.count(strArg))
        return mapArgs[strArg];
    return strDefault;
}

int64_t GetArg(const std::string& strArg, int64_t nDefault)
{
    if (mapArgs.count(strArg))
        return atoi64(mapArgs[strArg]);
    return nDefault;
}

bool GetBoolArg(const std::string& strArg, bool fDefault)   // 2nd arg defaults to false
{
    if (mapArgs.count(strArg))                  // there is/are an argument(s)
    {                                           // i.e an = sign
        if (mapArgs[strArg].empty())            // if nothing
            return true;                        // say true
        // shouldn't we also test for true or false?!
        return (atoi(mapArgs[strArg]) != 0);    // if integer not 0 then true
    }
    return fDefault;
}

bool SoftSetArg(const std::string& strArg, const std::string& strValue)
{
    if (mapArgs.count(strArg) || mapMultiArgs.count(strArg))
        return false;
    mapArgs[strArg] = strValue;
    mapMultiArgs[strArg].push_back(strValue);

    return true;
}

bool SoftSetBoolArg(const std::string& strArg, bool fValue)
{
    if (fValue)
        return SoftSetArg(strArg, std::string("1"));
    else
        return SoftSetArg(strArg, std::string("0"));
}


string EncodeBase64(const unsigned char* pch, size_t len)
{
    static const char *pbase64 = "ABCDEFGHIJKLMNOPQRSTUVWXYZabcdefghijklmnopqrstuvwxyz0123456789+/";

    string strRet="";
    strRet.reserve((len+2)/3*4);

    int mode=0, left=0;
    const unsigned char *pchEnd = pch+len;

    while (pch<pchEnd)
    {
        int enc = *(pch++);
        switch (mode)
        {
            case 0: // we have no bits
                strRet += pbase64[enc >> 2];
                left = (enc & 3) << 4;
                mode = 1;
                break;

            case 1: // we have two bits
                strRet += pbase64[left | (enc >> 4)];
                left = (enc & 15) << 2;
                mode = 2;
                break;

            case 2: // we have four bits
                strRet += pbase64[left | (enc >> 6)];
                strRet += pbase64[enc & 63];
                mode = 0;
                break;
        }
    }

    if (mode)
    {
        strRet += pbase64[left];
        strRet += '=';
        if (mode == 1)
            strRet += '=';
    }

    return strRet;
}

string EncodeBase64(const string& str)
{
    return EncodeBase64((const unsigned char*)str.c_str(), str.size());
}

vector<unsigned char> DecodeBase64(const char* p, bool* pfInvalid)
{
    static const int decode64_table[256] =
    {
        -1, -1, -1, -1, -1, -1, -1, -1, -1, -1, -1, -1, -1, -1, -1, -1, -1, -1, -1, -1,
        -1, -1, -1, -1, -1, -1, -1, -1, -1, -1, -1, -1, -1, -1, -1, -1, -1, -1, -1, -1,
        -1, -1, -1, 62, -1, -1, -1, 63, 52, 53, 54, 55, 56, 57, 58, 59, 60, 61, -1, -1,
        -1, -1, -1, -1, -1,  0,  1,  2,  3,  4,  5,  6,  7,  8,  9, 10, 11, 12, 13, 14,
        15, 16, 17, 18, 19, 20, 21, 22, 23, 24, 25, -1, -1, -1, -1, -1, -1, 26, 27, 28,
        29, 30, 31, 32, 33, 34, 35, 36, 37, 38, 39, 40, 41, 42, 43, 44, 45, 46, 47, 48,
        49, 50, 51, -1, -1, -1, -1, -1, -1, -1, -1, -1, -1, -1, -1, -1, -1, -1, -1, -1,
        -1, -1, -1, -1, -1, -1, -1, -1, -1, -1, -1, -1, -1, -1, -1, -1, -1, -1, -1, -1,
        -1, -1, -1, -1, -1, -1, -1, -1, -1, -1, -1, -1, -1, -1, -1, -1, -1, -1, -1, -1,
        -1, -1, -1, -1, -1, -1, -1, -1, -1, -1, -1, -1, -1, -1, -1, -1, -1, -1, -1, -1,
        -1, -1, -1, -1, -1, -1, -1, -1, -1, -1, -1, -1, -1, -1, -1, -1, -1, -1, -1, -1,
        -1, -1, -1, -1, -1, -1, -1, -1, -1, -1, -1, -1, -1, -1, -1, -1, -1, -1, -1, -1,
        -1, -1, -1, -1, -1, -1, -1, -1, -1, -1, -1, -1, -1, -1, -1, -1
    };

    if (pfInvalid)
        *pfInvalid = false;

    vector<unsigned char> vchRet;
    vchRet.reserve(strlen(p)*3/4);

    int mode = 0;
    int left = 0;

    while (1)
    {
         int dec = decode64_table[(unsigned char)*p];
         if (dec == -1) break;
         p++;
         switch (mode)
         {
             case 0: // we have no bits and get 6
                 left = dec;
                 mode = 1;
                 break;

              case 1: // we have 6 bits and keep 4
                  vchRet.push_back((left<<2) | (dec>>4));
                  left = dec & 15;
                  mode = 2;
                  break;

             case 2: // we have 4 bits and get 6, we keep 2
                 vchRet.push_back((left<<4) | (dec>>2));
                 left = dec & 3;
                 mode = 3;
                 break;

             case 3: // we have 2 bits and get 6
                 vchRet.push_back((left<<6) | dec);
                 mode = 0;
                 break;
         }
    }

    if (pfInvalid)
        switch (mode)
        {
            case 0: // 4n base64 characters processed: ok
                break;

            case 1: // 4n+1 base64 character processed: impossible
                *pfInvalid = true;
                break;

            case 2: // 4n+2 base64 characters processed: require '=='
                if (left || p[0] != '=' || p[1] != '=' || decode64_table[(unsigned char)p[2]] != -1)
                    *pfInvalid = true;
                break;

            case 3: // 4n+3 base64 characters processed: require '='
                if (left || p[0] != '=' || decode64_table[(unsigned char)p[1]] != -1)
                    *pfInvalid = true;
                break;
        }

    return vchRet;
}

string DecodeBase64(const string& str)
{
    vector<unsigned char> vchRet = DecodeBase64(str.c_str());
#ifdef _MSC_VER
    if( vchRet.empty() )    // can one return the nul string?
        return string( "" );
#endif
    return string((const char*)&vchRet[0], vchRet.size());
}

string EncodeBase32(const unsigned char* pch, size_t len)
{
    static const char *pbase32 = "abcdefghijklmnopqrstuvwxyz234567";

    string strRet="";
    strRet.reserve((len+4)/5*8);

    int mode=0, left=0;
    const unsigned char *pchEnd = pch+len;

    while (pch<pchEnd)
    {
        int enc = *(pch++);
        switch (mode)
        {
            case 0: // we have no bits
                strRet += pbase32[enc >> 3];
                left = (enc & 7) << 2;
                mode = 1;
                break;

            case 1: // we have three bits
                strRet += pbase32[left | (enc >> 6)];
                strRet += pbase32[(enc >> 1) & 31];
                left = (enc & 1) << 4;
                mode = 2;
                break;

            case 2: // we have one bit
                strRet += pbase32[left | (enc >> 4)];
                left = (enc & 15) << 1;
                mode = 3;
                break;

            case 3: // we have four bits
                strRet += pbase32[left | (enc >> 7)];
                strRet += pbase32[(enc >> 2) & 31];
                left = (enc & 3) << 3;
                mode = 4;
                break;

            case 4: // we have two bits
                strRet += pbase32[left | (enc >> 5)];
                strRet += pbase32[enc & 31];
                mode = 0;
        }
    }

    static const int nPadding[5] = {0, 6, 4, 3, 1};
    if (mode)
    {
        strRet += pbase32[left];
        for (int n=0; n<nPadding[mode]; n++)
             strRet += '=';
    }

    return strRet;
}

string EncodeBase32(const string& str)
{
    return EncodeBase32((const unsigned char*)str.c_str(), str.size());
}

vector<unsigned char> DecodeBase32(const char* p, bool* pfInvalid)
{
    static const int decode32_table[256] =
    {
        -1, -1, -1, -1, -1, -1, -1, -1, -1, -1, -1, -1, -1, -1, -1, -1, -1, -1, -1, -1,
        -1, -1, -1, -1, -1, -1, -1, -1, -1, -1, -1, -1, -1, -1, -1, -1, -1, -1, -1, -1,
        -1, -1, -1, -1, -1, -1, -1, -1, -1, -1, 26, 27, 28, 29, 30, 31, -1, -1, -1, -1,
        -1, -1, -1, -1, -1,  0,  1,  2,  3,  4,  5,  6,  7,  8,  9, 10, 11, 12, 13, 14,
        15, 16, 17, 18, 19, 20, 21, 22, 23, 24, 25, -1, -1, -1, -1, -1, -1,  0,  1,  2,
         3,  4,  5,  6,  7,  8,  9, 10, 11, 12, 13, 14, 15, 16, 17, 18, 19, 20, 21, 22,
        23, 24, 25, -1, -1, -1, -1, -1, -1, -1, -1, -1, -1, -1, -1, -1, -1, -1, -1, -1,
        -1, -1, -1, -1, -1, -1, -1, -1, -1, -1, -1, -1, -1, -1, -1, -1, -1, -1, -1, -1,
        -1, -1, -1, -1, -1, -1, -1, -1, -1, -1, -1, -1, -1, -1, -1, -1, -1, -1, -1, -1,
        -1, -1, -1, -1, -1, -1, -1, -1, -1, -1, -1, -1, -1, -1, -1, -1, -1, -1, -1, -1,
        -1, -1, -1, -1, -1, -1, -1, -1, -1, -1, -1, -1, -1, -1, -1, -1, -1, -1, -1, -1,
        -1, -1, -1, -1, -1, -1, -1, -1, -1, -1, -1, -1, -1, -1, -1, -1, -1, -1, -1, -1,
        -1, -1, -1, -1, -1, -1, -1, -1, -1, -1, -1, -1, -1, -1, -1, -1
    };

    if (pfInvalid)
        *pfInvalid = false;

    vector<unsigned char> vchRet;
    vchRet.reserve((strlen(p))*5/8);

    int mode = 0;
    int left = 0;

    while (1)
    {
         int dec = decode32_table[(unsigned char)*p];
         if (dec == -1) break;
         p++;
         switch (mode)
         {
             case 0: // we have no bits and get 5
                 left = dec;
                 mode = 1;
                 break;

              case 1: // we have 5 bits and keep 2
                  vchRet.push_back((left<<3) | (dec>>2));
                  left = dec & 3;
                  mode = 2;
                  break;

             case 2: // we have 2 bits and keep 7
                 left = left << 5 | dec;
                 mode = 3;
                 break;

             case 3: // we have 7 bits and keep 4
                 vchRet.push_back((left<<1) | (dec>>4));
                 left = dec & 15;
                 mode = 4;
                 break;

             case 4: // we have 4 bits, and keep 1
                 vchRet.push_back((left<<4) | (dec>>1));
                 left = dec & 1;
                 mode = 5;
                 break;

             case 5: // we have 1 bit, and keep 6
                 left = left << 5 | dec;
                 mode = 6;
                 break;

             case 6: // we have 6 bits, and keep 3
                 vchRet.push_back((left<<2) | (dec>>3));
                 left = dec & 7;
                 mode = 7;
                 break;

             case 7: // we have 3 bits, and keep 0
                 vchRet.push_back((left<<5) | dec);
                 mode = 0;
                 break;
         }
    }

    if (pfInvalid)
        switch (mode)
        {
            case 0: // 8n base32 characters processed: ok
                break;

            case 1: // 8n+1 base32 characters processed: impossible
            case 3: //   +3
            case 6: //   +6
                *pfInvalid = true;
                break;

            case 2: // 8n+2 base32 characters processed: require '======'
                if (left || p[0] != '=' || p[1] != '=' || p[2] != '=' || p[3] != '=' || p[4] != '=' || p[5] != '=' || decode32_table[(unsigned char)p[6]] != -1)
                    *pfInvalid = true;
                break;

            case 4: // 8n+4 base32 characters processed: require '===='
                if (left || p[0] != '=' || p[1] != '=' || p[2] != '=' || p[3] != '=' || decode32_table[(unsigned char)p[4]] != -1)
                    *pfInvalid = true;
                break;

            case 5: // 8n+5 base32 characters processed: require '==='
                if (left || p[0] != '=' || p[1] != '=' || p[2] != '=' || decode32_table[(unsigned char)p[3]] != -1)
                    *pfInvalid = true;
                break;

            case 7: // 8n+7 base32 characters processed: require '='
                if (left || p[0] != '=' || decode32_table[(unsigned char)p[1]] != -1)
                    *pfInvalid = true;
                break;
        }

    return vchRet;
}

string DecodeBase32(const string& str)
{
    vector<unsigned char> vchRet = DecodeBase32(str.c_str());
#ifdef _MSC_VER
    if( vchRet.empty() )
        return string( "" );
#endif
    return string((const char*)&vchRet[0], vchRet.size());
}


int64_t DecodeDumpTime(const std::string& s)
{
    bt::ptime pt;

    for(size_t i=0; i<formats_n; ++i)
    {
        std::istringstream is(s);
        is.imbue(formats[i]);
        is >> pt;
        if(pt != bt::ptime()) break;
    }

    return pt_to_time_t(pt);
}

std::string EncodeDumpTime(int64_t nTime) {
    return DateTimeStrFormat("%Y-%m-%dT%H:%M:%SZ", nTime);
}

std::string EncodeDumpString(const std::string &str) {
    std::stringstream ret;
    BOOST_FOREACH(unsigned char c, str) {
        if (c <= 32 || c >= 128 || c == '%') {
            ret << '%' << HexStr(&c, &c + 1);
        } else {
            ret << c;
        }
    }
    return ret.str();
}

std::string DecodeDumpString(const std::string &str) {
    std::stringstream ret;
    for (unsigned int pos = 0; pos < str.length(); pos++) {
        unsigned char c = str[pos];
        if (c == '%' && pos+2 < str.length()) {
            c = (((str[pos+1]>>6)*9+((str[pos+1]-'0')&15)) << 4) | 
                ((str[pos+2]>>6)*9+((str[pos+2]-'0')&15));
            pos += 2;
        }
        ret << c;
    }
    return ret.str();
}

bool WildcardMatch(const char* psz, const char* mask)
{
    while (true)
    {
        switch (*mask)
        {
        case '\0':
            return (*psz == '\0');
        case '*':
            return WildcardMatch(psz, mask+1) || (*psz && WildcardMatch(psz+1, mask));
        case '?':
            if (*psz == '\0')
                return false;
            break;
        default:
            if (*psz != *mask)
                return false;
            break;
        }
        psz++;
        mask++;
    }
}

bool WildcardMatch(const string& str, const string& mask)
{
    return WildcardMatch(str.c_str(), mask.c_str());
}








static std::string FormatException(std::exception* pex, const char* pszThread)
{
#ifdef WIN32
    char pszModule[MAX_PATH] = "";
    GetModuleFileNameA(NULL, pszModule, sizeof(pszModule));
#else
    const char* pszModule = "yacoin";
#endif
    if (pex)
        return strprintf(
            "EXCEPTION: %s       \n%s       \n%s in %s       \n", typeid(*pex).name(), pex->what(), pszModule, pszThread);
    else
        return strprintf(
            "UNKNOWN EXCEPTION       \n%s in %s       \n", pszModule, pszThread);
}

void LogException(std::exception* pex, const char* pszThread)
{
    std::string message = FormatException(pex, pszThread);
    printf("\n%s", message.c_str());
}

void PrintException(std::exception* pex, const char* pszThread)
{
    std::string message = FormatException(pex, pszThread);
    printf("\n\n************************\n%s\n", message.c_str());
    fprintf(stderr, "\n\n************************\n%s\n", message.c_str());
    strMiscWarning = message;
    throw;
}

void LogStackTrace() {
    printf("\n\n******* exception encountered *******\n");
    if (fileout)
    {
#if !defined(WIN32) && !defined(ANDROID)
        void* pszBuffer[32];
        size_t size;
        size = backtrace(pszBuffer, 32);
        backtrace_symbols_fd(pszBuffer, size, fileno(fileout));
#endif
    }
}

void PrintExceptionContinue(std::exception* pex, const char* pszThread)
{
    std::string message = FormatException(pex, pszThread);
    printf("\n\n************************\n%s\n", message.c_str());
    fprintf(stderr, "\n\n************************\n%s\n", message.c_str());
    strMiscWarning = message;
}

boost::filesystem::path GetDefaultDataDir()
{
    namespace fs = boost::filesystem;
    // Windows < Vista: C:\Documents and Settings\Username\Application Data\Yacoin
    // Windows >= Vista: C:\Users\Username\AppData\Roaming\Yacoin
    // Mac: ~/Library/Application Support/Yacoin
    // Unix: ~/.yacoin
#ifdef WIN32
    // Windows
    return GetSpecialFolderPath(CSIDL_APPDATA) / "Yacoin";
#else
    fs::path pathRet;
    char* pszHome = getenv("HOME");
    if (pszHome == NULL || strlen(pszHome) == 0)
        pathRet = fs::path("/");
    else
        pathRet = fs::path(pszHome);
  #ifdef MAC_OSX
    // Mac
    pathRet /= "Library/Application Support";
    fs::create_directory(pathRet);
    return pathRet / "Yacoin";
  #else
    // Unix
    return pathRet / ".yacoin";
  #endif
#endif
}

const boost::filesystem::path &GetDataDir(bool fTest_or_Main_Net_is_decided)    // defaults to true
{
    namespace fs = boost::filesystem;

    static fs::path CachedPathsArray[2];
  //static bool IsCachedArray[2] = {false, false};
    static bool IsCachedArray[2];

    fs::path &path = CachedPathsArray[ static_cast<int>(fTest_or_Main_Net_is_decided) ];

    // This can be called during exceptions by printf, so we cache the
    // value so we don't have to do memory allocations after that.
    if (IsCachedArray[ static_cast<int>(fTest_or_Main_Net_is_decided) ] )
        return path;

    static CCriticalSection csPathCached;
    LOCK(csPathCached);

    if ( mapArgs.count( "-datadir" ) ) 
    {
        path = fs::system_complete(mapArgs["-datadir"]);
        if (!fs::is_directory( path )) 
        {
            path = "";
            return path;                // is this a correct exit?
        }
    }
    else 
    {
        path = GetDefaultDataDir();
    }
    if (
        fTest_or_Main_Net_is_decided &&
        GetBoolArg("-testnet", false)   // this is known after config file is read  
       )                                // or testnet was set on the command line
        path /= "testnet";

    fs::create_directory(path);

    IsCachedArray[ static_cast<int>(fTest_or_Main_Net_is_decided) ] = true;
    return path;
}

string randomStrGen(int length) {
    static string charset = "abcdefghijklmnopqrstuvwxyzABCDEFGHIJKLMNOPQRSTUVWXYZ1234567890";
    string result;
    result.resize(length);
    for (int32_t i = 0; i < length; ++i)
        result[i] = charset[rand() % charset.length()];

    return result;
}

boost::filesystem::path GetConfigFile()
{
    boost::filesystem::path 
        pathConfigFile(GetArg("-conf", "yacoin.conf"));

    if (!pathConfigFile.is_complete())
    {
        bool 
            fTest_or_Main_Net_is_decided = false;

        pathConfigFile = GetDataDir(fTest_or_Main_Net_is_decided) / pathConfigFile;
    }
    return pathConfigFile;
}

static void createConf()
{
    srand(time(NULL));

    ofstream pConf;
    pConf.open(GetConfigFile().generic_string().c_str());
    pConf << "rpcuser=user\nrpcpassword="
            + randomStrGen(15)
#if defined(Yac1dot0)
            + "\nrpcport=7787"
            + "\nport=7788"
#else
            + "\nrpcport=7687"
            + "\nport=7688"
#endif
            + "\n#(0=off, 1=on) daemon - run in the background as a daemon and accept commands"
            + "\ndaemon=0"
            + "\n#(0=off, 1=on) server - accept command line and JSON-RPC commands"
            + "\nserver=0"
            + "\nrpcallowip=127.0.0.1"
            + "\ntestnet=0";
    pConf.close();
}

void ReadConfigFile(map<string, string>& mapSettingsRet,
                    map<string, vector<string> >& mapMultiSettingsRet)
{
    boost::filesystem::ifstream streamConfig(GetConfigFile());
    if (!streamConfig.good())
    {
        createConf();
        new(&streamConfig) boost::filesystem::ifstream(GetConfigFile());
        if(!streamConfig.good())
            return;
    }

    set<string> setOptions;
    setOptions.insert("*");

    for (boost::program_options::detail::config_file_iterator it(streamConfig, setOptions), end; 
         it != end; 
         ++it)
    {
        // Don't overwrite existing settings so command line settings override bitcoin.conf
        string strKey = string("-") + it->string_key;
        if (mapSettingsRet.count(strKey) == 0)
        {
            mapSettingsRet[strKey] = it->value[0];
            // interpret nofoo=1 as foo=0 (and nofoo=0 as foo=1) as long as foo not set)
            InterpretNegativeSetting(strKey, mapSettingsRet);
        }
        mapMultiSettingsRet[strKey].push_back(it->value[0]);
    }
}

boost::filesystem::path GetPidFile()
{
    boost::filesystem::path pathPidFile(GetArg("-pid", "yacoind.pid"));
    if (!pathPidFile.is_complete())
    {
        bool
            fTest_or_Main_Net_is_decided = false;

        pathPidFile = GetDataDir( fTest_or_Main_Net_is_decided ) / pathPidFile;
    }
    return pathPidFile;
}

#ifndef WIN32
void CreatePidFile(const boost::filesystem::path &path, pid_t pid)
{
    FILE* file = fopen(path.string().c_str(), "w");
    if (file)
    {
        fprintf(file, "%d\n", pid);
        fclose(file);
    }
}
#endif

bool RenameOver(boost::filesystem::path src, boost::filesystem::path dest)
{
#ifdef WIN32
    return MoveFileExA(src.string().c_str(), dest.string().c_str(),
                      MOVEFILE_REPLACE_EXISTING);
#else
    int rc = std::rename(src.string().c_str(), dest.string().c_str());
    return (rc == 0);
#endif /* WIN32 */
}

void FileCommit(FILE *fileout)
{
    fflush(fileout);                // harmless if redundantly called
#ifdef WIN32
    _commit(_fileno(fileout));
#else
    fsync(fileno(fileout));
#endif
}

int GetFilesize(FILE* file)
{
    int nSavePos = ftell(file);
    int nFilesize = -1;
    if (fseek(file, 0, SEEK_END) == 0)
        nFilesize = ftell(file);
    fseek(file, nSavePos, SEEK_SET);
    return nFilesize;
}

void ShrinkDebugFile()
{
    // Scroll debug.log if it's getting too big
    boost::filesystem::path pathLog = GetDataDir() / "debug.log";
    FILE* file = fopen(pathLog.string().c_str(), "r");
    if (file && GetFilesize(file) > 10 * 1000000)
    {
        // Restart the file with some of the end
        char pch[200000];
        fseek(file, -sizeof(pch), SEEK_END);
        int nBytes = fread(pch, 1, sizeof(pch), file);
        fclose(file);

        file = fopen(pathLog.string().c_str(), "w");
        if (file)
        {
            fwrite(pch, 1, nBytes, file);
            fclose(file);
        }
    }
}








//
// "Never go to sea with two chronometers; take one or three."
// Our three time sources are:
//  - System clock
//  - Median of other nodes clocks
//  - The user (asking the user to fix the system clock if the first two disagree)
//
static int64_t nMockTime = 0;  // For unit testing

int64_t GetTime()
{
    if (nMockTime) return nMockTime;

    return time(NULL);
}

void SetMockTime(int64_t nMockTimeIn)
{
    nMockTime = nMockTimeIn;
}

static int64_t nTimeOffset = 0;

int64_t GetTimeOffset()
{
    return nTimeOffset;
}

int64_t GetAdjustedTime()
{
    return GetTime() + GetTimeOffset();
}

void AddTimeData(const CNetAddr& ip, int64_t nTime)
{
    int64_t nOffsetSample = nTime - GetTime();

    // Ignore duplicates
    static set<CNetAddr> setKnown;
    if (!setKnown.insert(ip).second)
        return;

    // Add data
    vTimeOffsets.input(nOffsetSample);
    printf("Added time data, samples %d, offset %+" PRId64 " (%+" PRId64 " minutes)\n", vTimeOffsets.size(), nOffsetSample, nOffsetSample/60);
    if (vTimeOffsets.size() >= 5 && vTimeOffsets.size() % 2 == 1)
    {
        int64_t nMedian = vTimeOffsets.median();
        std::vector< int64_t> vSorted = vTimeOffsets.sorted();
        // Only let other nodes change our time by so much
        if (abs64(nMedian) < 70 * 60)
        {
            nTimeOffset = nMedian;
        }
        else
        {
            nTimeOffset = 0;

            static bool fDone;
            if (!fDone)
            {
                // If nobody has a time different than ours but within 5 minutes of ours, give a warning
                bool fMatch = false;
                BOOST_FOREACH(int64_t nOffset, vSorted)
                    if (nOffset != 0 && abs64(nOffset) < 5 * 60)
                        fMatch = true;

                if (!fMatch)
                {
                    fDone = true;
                    string strMessage = _("Warning: Please check that your computer's date and time are correct! If your clock is wrong Yacoin will not work properly.");
                    strMiscWarning = strMessage;
                    printf("*** %s\n", strMessage.c_str());
                    uiInterface.ThreadSafeMessageBox(strMessage+" ", string("Yacoin"), CClientUIInterface::OK | CClientUIInterface::ICON_EXCLAMATION);
                }
            }
        }
        if (fDebug) {
            BOOST_FOREACH(int64_t n, vSorted)
                printf("%+" PRId64 "  ", n);
            printf("|  ");
        }
        printf("nTimeOffset = %+" PRId64 "  (%+" PRId64 " minutes)\n", nTimeOffset, nTimeOffset/60);
    }
}








string FormatVersion(int nVersion)
{
    if (nVersion%100 == 0)
        return strprintf("%d.%d.%d", nVersion/1000000, (nVersion/10000)%100, (nVersion/100)%100);
    else
        return strprintf("%d.%d.%d.%d", nVersion/1000000, (nVersion/10000)%100, (nVersion/100)%100, nVersion%100);
}

string FormatFullVersion()
{
    return CLIENT_BUILD;
}

// Format the subversion field according to BIP 14 spec (https://en.bitcoin.it/wiki/BIP_0014)
std::string FormatSubVersion(const std::string& name, int nClientVersion, const std::vector<std::string>& comments)
{
    std::ostringstream ss;
    ss << "/";
    ss << name << ":" << FormatVersion(nClientVersion);
    if (!comments.empty())
        ss << "(" << boost::algorithm::join(comments, "; ") << ")";
    ss << "/";
    return ss.str();
}

#ifdef WIN32
boost::filesystem::path GetSpecialFolderPath(int nFolder, bool fCreate)
{
    namespace fs = boost::filesystem;

    char pszPath[MAX_PATH] = "";

    if(SHGetSpecialFolderPathA(NULL, pszPath, nFolder, fCreate))
    {
        return fs::path(pszPath);
    }

    printf("SHGetSpecialFolderPathA() failed, could not obtain requested path.\n");
    return fs::path("");
}
#endif

void runCommand(std::string strCommand)
{
    int nErr = ::system(strCommand.c_str());
    if (nErr)
        printf("runCommand error: system(%s) returned %d\n", strCommand.c_str(), nErr);
}

void RenameThread(const char* name)
{
#if defined(PR_SET_NAME)
    // Only the first 15 characters are used (16 - NUL terminator)
    ::prctl(PR_SET_NAME, name, 0, 0, 0);
#elif 0 && (defined(__FreeBSD__) || defined(__OpenBSD__))
    // TODO: This is currently disabled because it needs to be verified to work
    //       on FreeBSD or OpenBSD first. When verified the '0 &&' part can be
    //       removed.
    pthread_set_name_np(pthread_self(), name);

// This is XCode 10.6-and-later; bring back if we drop 10.5 support:
// #elif defined(MAC_OSX)
//    pthread_setname_np(name);

#else
    // Prevent warnings for unused parameters...
    (void)name;
#endif
}

bool NewThread(void(*pfn)(void*), void* parg)
{
    try
    {
        boost::thread(pfn, parg); // thread detaches when out of scope
    } catch(boost::thread_resource_error &e) {
        printf("Error creating thread: %s\n", e.what());
        return false;
    }
    return true;
}

#ifdef WIN32
//_____________________________________________________________________________
void
    DoProgress( int nCount, int nTotalToScan, int64_t n64MsStartTime )
{
    int64_t
        n64SecondsEstimatedTotalTime,
        n64MsEstimatedTotalTime,
        n64MsDeltaTime;
    #ifdef QT_GUI
    std::string
        sTextString;
    #endif
    if(
        (0 == (nCount % 6) )   // every 6th time
      )
    {
        if( 0 == nCount )       // first time
        {
            (void)printf(
                    "%6d "
                    ""
                    , nCount
                        );
    #ifdef QT_GUI
            uiInterface.InitMessage(
                                    strprintf(
                                               _( "%6d " ), 
                                               nCount
                                             ).c_str() 
                                   );
    #endif
        }
        else                    // all the next times
        {
            n64SecondsEstimatedTotalTime = 0;
    #ifndef QT_GUI
            if( 
              //(0 == (nCount % 100) )   // every 100th time (every 10th next time)
                (0 == (nCount % 12) )   // every 12th time (every 6th next time)
              )
    #endif
            {   // let's estimate the time remaining too!
                n64MsDeltaTime = GetTimeMillis() - n64MsStartTime;
                // we have done nCount / nTotalToScan th of them in n64MsDeltaTime
                // so total time in ms ~ n64MsDeltaTime * nTotalToScan / nCount
                n64MsEstimatedTotalTime = n64MsDeltaTime * nTotalToScan / nCount;
                // time (seconds) remaining is
                n64SecondsEstimatedTotalTime =
                    ( n64MsEstimatedTotalTime + n64MsStartTime - GetTimeMillis() ) / 1000;
            }
            if (fPrintToConsole)
                (void)printf(
                            "%6d "
                            "%2.2f%% "
                            ""
                            , nCount
                            , floorf( float(nCount * 10000.0 / nTotalToScan) ) / 100
                            );
    #ifdef QT_GUI
            uiInterface.InitMessage(
                                    strprintf(
                                              _("%6d "
                                                "%2.2f%% "
                                                ""
                                               )
                                                , nCount
                                                , floorf( float(nCount * 10000.0 / nTotalToScan) ) / 100
                                             ).c_str() 
                                   );
    #endif
            if( 0 != n64SecondsEstimatedTotalTime )
            {
                const int64_t
                    nSecondsPerMinute = 60,
                    nMinutesPerHour = 60;
                int64_t
                    nSeconds = 0,
                    nMinutes = 0,
                    nHours = 0;

                if( n64SecondsEstimatedTotalTime >= nSecondsPerMinute )
                {                   // there are minutes to go
                    nSeconds = n64SecondsEstimatedTotalTime % nSecondsPerMinute;
                    nMinutes = n64SecondsEstimatedTotalTime / nSecondsPerMinute;
                    if( nMinutes >= nMinutesPerHour ) // there are hours to go
                    {
                        nHours = nMinutes / nMinutesPerHour;
                        nMinutes %= nMinutesPerHour;
                        if (fPrintToConsole)
                            (void)printf(
                                        "~%d:%02d:%02d hrs:min:sec"
                                        ""
                                        ,
                                        (int)nHours,
                                        (int)nMinutes,
                                        (int)nSeconds
                                        );
    #ifdef QT_GUI
                        uiInterface.InitMessage( 
                                                strprintf(
                                                          _("%6d "
                                                            "%2.2f%% "
                                                            ""
                                                            "~%d:%02d:%02d hrs:min:sec"
                                                            ""
                                                           )
                                                            , nCount
                                                            , floorf( float(nCount * 10000.0 / nTotalToScan) ) / 100
                                                            ,
                                                            (int)nHours,
                                                            (int)nMinutes,
                                                            (int)nSeconds
                                                         ).c_str() 
                                               );
    #endif
                    }
                    else    // there are only minutes
                    {
                        if (fPrintToConsole)
                            (void)printf(
                                        "~%2d:%02d min:sec      "
                                        "\r"
                                        ""
                                        ,
                                        (int)nMinutes,
                                        (int)nSeconds
                                        );
    #ifdef QT_GUI
                        uiInterface.InitMessage( 
                                                strprintf(
                                                          _("%6d "
                                                            "%2.2f%% "
                                                            ""
                                                            "~%2d:%02d min:sec    "
                                                            ""
                                                           )
                                                           , nCount
                                                           , floorf( float(nCount * 10000.0 / nTotalToScan) ) / 100
                                                           ,
                                                         (int)nMinutes,
                                                         (int)nSeconds
                                                         ).c_str() 
                                               );
    #endif
                    }
                }
                else    // there are only seconds
                {
                    nSeconds = n64SecondsEstimatedTotalTime;
                    if (fPrintToConsole)
                        (void)printf(
                                    "~%2d sec       "
                                    ""
                                    ,
                                    (int)nSeconds
                                    );
    #ifdef QT_GUI
                    uiInterface.InitMessage(
                                            strprintf(
                                                      _("%6d "
                                                        "%2.2f%% "
                                                        ""
                                                        "~%2d sec         "
                                                        ""
                                                       )
                                                       , nCount
                                                       , floorf( float(nCount * 10000.0 / nTotalToScan) ) / 100
                                                       ,
                                                      (int)nSeconds
                                                     ).c_str() 
                                           );
    #endif
                }
            }
        }
        (void)printf( "\r" );
    }
}
//_____________________________________________________________________________
#endif
#ifdef _MSC_VER
    #include "msvc_warnings.pop.h"
#endif<|MERGE_RESOLUTION|>--- conflicted
+++ resolved
@@ -95,10 +95,7 @@
 ::int32_t nYac20BlockNumberTime = 0;
 // Epoch interval is a difficulty period. Right now on testnet, it is 21,000 blocks
 ::uint32_t nEpochInterval = 21000;
-<<<<<<< HEAD
-=======
 ::uint32_t nDifficultyInterval = nEpochInterval;
->>>>>>> 35fdbf13
 bool fPrintToConsole = false;
 bool fPrintToDebugger = false;
 bool fRequestShutdown = false;
