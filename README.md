<<<<<<< HEAD
[![Build Status](https://travis-ci.org/dev34253/yacoin.svg?branch=master)](https://travis-ci.org/dev34253/yacoin)
=======
[![Build Status](https://travis-ci.org/yacoin/yacoin.svg?branch=0.4.9)](https://travis-ci.org/yacoin/yacoin)
>>>>>>> db7f80dd
YACoin Official Development Tree.

Many thanks to WindMaster for initially setting up this repository to continue development and promotion of YACoin after the original developer, GitHub user pocopoco, went paka paka. Due to community feedback and the need for an updated and stable client, this is now the official YACoin Development Tree.

YACoin - a hybrid scrypt PoW + PoS based cryptocurrency that uses the scrypt + chacha20/8 (N,1,1) hashing algorithm, with N gradually rising over time to increase memory requirements. This, in theory, makes YACoin one of the very few alt coins that can be mined efficiently on a CPU.

Uses the scrypt + chacha20/8 (N,1,1) hashing algorithm.
N increases over time to increase memory requirements.
1 minute PoW block targets.
10 minute PoS block targets.
The PoW subsidy decreases as difficulty increases.
Maximum PoW reward is 100 coins.
Development process
Developers work in their own trees, then submit pull requests when they think their feature or bug fix is ready. For new features or enhancements to YACoin, please submit pull requests to YACoin testing. Please refer to: https://help.github.com/articles/using-pull-requests if you need any help.

The patch will be accepted if there is broad consensus that it is a good thing. Developers should expect to rework and resubmit patches if they don't match the project's coding conventions (see coding.txt) or are controversial.

The master branch (YACoin stable) is regularly built and tested, but is not guaranteed to be completely stable.

The testing distribution contains code and features that haven't yet been accepted into the stable release and is used for testing. This release should not be used for production as things will most likely break. You should normally run YACoin testing in testnet and absolutely DO NOT use your main wallet in YACoin testing unless you're sure you know what you're doing!

From time to time a pull request will become outdated. If this occurs, and the pull is no longer automatically mergeable; a comment on the pull will be used to issue a warning of closure. The pull will be closed 15 days after the warning if action is not taken by the author. Pull requests closed in this manner will have their corresponding issue labeled 'stagnant'.

Issues with no commits will be given a similar warning, and closed after 15 days from their last activity. Issues closed in this manner will be labeled 'stale'.<|MERGE_RESOLUTION|>--- conflicted
+++ resolved
@@ -1,8 +1,4 @@
-<<<<<<< HEAD
-[![Build Status](https://travis-ci.org/dev34253/yacoin.svg?branch=master)](https://travis-ci.org/dev34253/yacoin)
-=======
 [![Build Status](https://travis-ci.org/yacoin/yacoin.svg?branch=0.4.9)](https://travis-ci.org/yacoin/yacoin)
->>>>>>> db7f80dd
 YACoin Official Development Tree.
 
 Many thanks to WindMaster for initially setting up this repository to continue development and promotion of YACoin after the original developer, GitHub user pocopoco, went paka paka. Due to community feedback and the need for an updated and stable client, this is now the official YACoin Development Tree.
