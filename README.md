--- conflicted
+++ resolved
@@ -1,9 +1,4 @@
-<<<<<<< HEAD
-![Yacoin multi platform build](https://github.com/dev34253/yacoin/workflows/Yacoin%20multi%20platform%20build/badge.svg)
-=======
 ![Yacoin multi platform build](https://github.com/yacoin/yacoin/workflows/Yacoin%20multi%20platform%20build/badge.svg?branch=1.0.0)
-
->>>>>>> 399fa900
 YACoin Official Development Tree.
 
 Many thanks to WindMaster for initially setting up this repository to continue development and promotion of YACoin after the original developer, GitHub user pocopoco, went paka paka. Due to community feedback and the need for an updated and stable client, this is now the official YACoin Development Tree.
